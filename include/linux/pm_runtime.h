/* SPDX-License-Identifier: GPL-2.0-only */
/*
 * pm_runtime.h - Device run-time power management helper functions.
 *
 * Copyright (C) 2009 Rafael J. Wysocki <rjw@sisk.pl>
 */

#ifndef _LINUX_PM_RUNTIME_H
#define _LINUX_PM_RUNTIME_H

#include <linux/device.h>
#include <linux/notifier.h>
#include <linux/pm.h>

#include <linux/jiffies.h>

/* Runtime PM flag argument bits */
#define RPM_ASYNC		0x01	/* Request is asynchronous */
#define RPM_NOWAIT		0x02	/* Don't wait for concurrent
					    state change */
#define RPM_GET_PUT		0x04	/* Increment/decrement the
					    usage_count */
#define RPM_AUTO		0x08	/* Use autosuspend_delay */

#ifdef CONFIG_PM
extern struct workqueue_struct *pm_wq;

static inline bool queue_pm_work(struct work_struct *work)
{
	return queue_work(pm_wq, work);
}

extern int pm_generic_runtime_suspend(struct device *dev);
extern int pm_generic_runtime_resume(struct device *dev);
extern int pm_runtime_force_suspend(struct device *dev);
extern int pm_runtime_force_resume(struct device *dev);

extern int __pm_runtime_idle(struct device *dev, int rpmflags);
extern int __pm_runtime_suspend(struct device *dev, int rpmflags);
extern int __pm_runtime_resume(struct device *dev, int rpmflags);
extern int pm_runtime_get_if_in_use(struct device *dev);
extern int pm_runtime_get_if_active(struct device *dev, bool ign_usage_count);
extern int pm_schedule_suspend(struct device *dev, unsigned int delay);
extern int __pm_runtime_set_status(struct device *dev, unsigned int status);
extern int pm_runtime_barrier(struct device *dev);
extern void pm_runtime_enable(struct device *dev);
extern void __pm_runtime_disable(struct device *dev, bool check_resume);
extern void pm_runtime_allow(struct device *dev);
extern void pm_runtime_forbid(struct device *dev);
extern void pm_runtime_no_callbacks(struct device *dev);
extern void pm_runtime_irq_safe(struct device *dev);
extern void __pm_runtime_use_autosuspend(struct device *dev, bool use);
extern void pm_runtime_set_autosuspend_delay(struct device *dev, int delay);
extern u64 pm_runtime_autosuspend_expiration(struct device *dev);
extern void pm_runtime_update_max_time_suspended(struct device *dev,
						 s64 delta_ns);
extern void pm_runtime_set_memalloc_noio(struct device *dev, bool enable);
extern void pm_runtime_get_suppliers(struct device *dev);
extern void pm_runtime_put_suppliers(struct device *dev);
extern void pm_runtime_new_link(struct device *dev);
extern void pm_runtime_drop_link(struct device_link *link);

<<<<<<< HEAD
=======
static inline int pm_runtime_get_if_in_use(struct device *dev)
{
	return pm_runtime_get_if_active(dev, false);
}

extern int devm_pm_runtime_enable(struct device *dev);

>>>>>>> 6e1f54a4
static inline void pm_suspend_ignore_children(struct device *dev, bool enable)
{
	dev->power.ignore_children = enable;
}

static inline void pm_runtime_get_noresume(struct device *dev)
{
	atomic_inc(&dev->power.usage_count);
}

static inline void pm_runtime_put_noidle(struct device *dev)
{
	atomic_add_unless(&dev->power.usage_count, -1, 0);
}

static inline bool pm_runtime_suspended(struct device *dev)
{
	return dev->power.runtime_status == RPM_SUSPENDED
		&& !dev->power.disable_depth;
}

static inline bool pm_runtime_active(struct device *dev)
{
	return dev->power.runtime_status == RPM_ACTIVE
		|| dev->power.disable_depth;
}

static inline bool pm_runtime_status_suspended(struct device *dev)
{
	return dev->power.runtime_status == RPM_SUSPENDED;
}

static inline bool pm_runtime_enabled(struct device *dev)
{
	return !dev->power.disable_depth;
}

static inline bool pm_runtime_callbacks_present(struct device *dev)
{
	return !dev->power.no_callbacks;
}

static inline void pm_runtime_mark_last_busy(struct device *dev)
{
	WRITE_ONCE(dev->power.last_busy, ktime_get_mono_fast_ns());
}

static inline bool pm_runtime_is_irq_safe(struct device *dev)
{
	return dev->power.irq_safe;
}

extern u64 pm_runtime_suspended_time(struct device *dev);

#else /* !CONFIG_PM */

static inline bool queue_pm_work(struct work_struct *work) { return false; }

static inline int pm_generic_runtime_suspend(struct device *dev) { return 0; }
static inline int pm_generic_runtime_resume(struct device *dev) { return 0; }
static inline int pm_runtime_force_suspend(struct device *dev) { return 0; }
static inline int pm_runtime_force_resume(struct device *dev) { return 0; }

static inline int __pm_runtime_idle(struct device *dev, int rpmflags)
{
	return -ENOSYS;
}
static inline int __pm_runtime_suspend(struct device *dev, int rpmflags)
{
	return -ENOSYS;
}
static inline int __pm_runtime_resume(struct device *dev, int rpmflags)
{
	return 1;
}
static inline int pm_schedule_suspend(struct device *dev, unsigned int delay)
{
	return -ENOSYS;
}
static inline int pm_runtime_get_if_in_use(struct device *dev)
{
	return -EINVAL;
}
static inline int pm_runtime_get_if_active(struct device *dev,
					   bool ign_usage_count)
{
	return -EINVAL;
}
static inline int __pm_runtime_set_status(struct device *dev,
					    unsigned int status) { return 0; }
static inline int pm_runtime_barrier(struct device *dev) { return 0; }
static inline void pm_runtime_enable(struct device *dev) {}
static inline void __pm_runtime_disable(struct device *dev, bool c) {}
static inline void pm_runtime_allow(struct device *dev) {}
static inline void pm_runtime_forbid(struct device *dev) {}

static inline int devm_pm_runtime_enable(struct device *dev) { return 0; }

static inline void pm_suspend_ignore_children(struct device *dev, bool enable) {}
static inline void pm_runtime_get_noresume(struct device *dev) {}
static inline void pm_runtime_put_noidle(struct device *dev) {}
static inline bool pm_runtime_suspended(struct device *dev) { return false; }
static inline bool pm_runtime_active(struct device *dev) { return true; }
static inline bool pm_runtime_status_suspended(struct device *dev) { return false; }
static inline bool pm_runtime_enabled(struct device *dev) { return false; }

static inline void pm_runtime_no_callbacks(struct device *dev) {}
static inline void pm_runtime_irq_safe(struct device *dev) {}
static inline bool pm_runtime_is_irq_safe(struct device *dev) { return false; }

static inline bool pm_runtime_callbacks_present(struct device *dev) { return false; }
static inline void pm_runtime_mark_last_busy(struct device *dev) {}
static inline void __pm_runtime_use_autosuspend(struct device *dev,
						bool use) {}
static inline void pm_runtime_set_autosuspend_delay(struct device *dev,
						int delay) {}
static inline u64 pm_runtime_autosuspend_expiration(
				struct device *dev) { return 0; }
static inline void pm_runtime_set_memalloc_noio(struct device *dev,
						bool enable){}
static inline void pm_runtime_get_suppliers(struct device *dev) {}
static inline void pm_runtime_put_suppliers(struct device *dev) {}
static inline void pm_runtime_new_link(struct device *dev) {}
static inline void pm_runtime_drop_link(struct device_link *link) {}

#endif /* !CONFIG_PM */

static inline int pm_runtime_idle(struct device *dev)
{
	return __pm_runtime_idle(dev, 0);
}

static inline int pm_runtime_suspend(struct device *dev)
{
	return __pm_runtime_suspend(dev, 0);
}

static inline int pm_runtime_autosuspend(struct device *dev)
{
	return __pm_runtime_suspend(dev, RPM_AUTO);
}

static inline int pm_runtime_resume(struct device *dev)
{
	return __pm_runtime_resume(dev, 0);
}

static inline int pm_request_idle(struct device *dev)
{
	return __pm_runtime_idle(dev, RPM_ASYNC);
}

static inline int pm_request_resume(struct device *dev)
{
	return __pm_runtime_resume(dev, RPM_ASYNC);
}

static inline int pm_request_autosuspend(struct device *dev)
{
	return __pm_runtime_suspend(dev, RPM_ASYNC | RPM_AUTO);
}

static inline int pm_runtime_get(struct device *dev)
{
	return __pm_runtime_resume(dev, RPM_GET_PUT | RPM_ASYNC);
}

static inline int pm_runtime_get_sync(struct device *dev)
{
	return __pm_runtime_resume(dev, RPM_GET_PUT);
}

/**
 * pm_runtime_resume_and_get - Bump up usage counter of a device and resume it.
 * @dev: Target device.
 *
 * Resume @dev synchronously and if that is successful, increment its runtime
 * PM usage counter. Return 0 if the runtime PM usage counter of @dev has been
 * incremented or a negative error code otherwise.
 */
static inline int pm_runtime_resume_and_get(struct device *dev)
{
	int ret;

	ret = __pm_runtime_resume(dev, RPM_GET_PUT);
	if (ret < 0) {
		pm_runtime_put_noidle(dev);
		return ret;
	}

	return 0;
}

static inline int pm_runtime_put(struct device *dev)
{
	return __pm_runtime_idle(dev, RPM_GET_PUT | RPM_ASYNC);
}

static inline int pm_runtime_put_autosuspend(struct device *dev)
{
	return __pm_runtime_suspend(dev,
	    RPM_GET_PUT | RPM_ASYNC | RPM_AUTO);
}

static inline int pm_runtime_put_sync(struct device *dev)
{
	return __pm_runtime_idle(dev, RPM_GET_PUT);
}

static inline int pm_runtime_put_sync_suspend(struct device *dev)
{
	return __pm_runtime_suspend(dev, RPM_GET_PUT);
}

static inline int pm_runtime_put_sync_autosuspend(struct device *dev)
{
	return __pm_runtime_suspend(dev, RPM_GET_PUT | RPM_AUTO);
}

static inline int pm_runtime_set_active(struct device *dev)
{
	return __pm_runtime_set_status(dev, RPM_ACTIVE);
}

static inline int pm_runtime_set_suspended(struct device *dev)
{
	return __pm_runtime_set_status(dev, RPM_SUSPENDED);
}

static inline void pm_runtime_disable(struct device *dev)
{
	__pm_runtime_disable(dev, true);
}

/**
 * NOTE: It's important to undo this with pm_runtime_dont_use_autosuspend()
 * at driver exit time unless your driver initially enabled pm_runtime
 * with devm_pm_runtime_enable() (which handles it for you).
 */
static inline void pm_runtime_use_autosuspend(struct device *dev)
{
	__pm_runtime_use_autosuspend(dev, true);
}

static inline void pm_runtime_dont_use_autosuspend(struct device *dev)
{
	__pm_runtime_use_autosuspend(dev, false);
}

#endif<|MERGE_RESOLUTION|>--- conflicted
+++ resolved
@@ -59,17 +59,8 @@
 extern void pm_runtime_put_suppliers(struct device *dev);
 extern void pm_runtime_new_link(struct device *dev);
 extern void pm_runtime_drop_link(struct device_link *link);
-
-<<<<<<< HEAD
-=======
-static inline int pm_runtime_get_if_in_use(struct device *dev)
-{
-	return pm_runtime_get_if_active(dev, false);
-}
-
 extern int devm_pm_runtime_enable(struct device *dev);
 
->>>>>>> 6e1f54a4
 static inline void pm_suspend_ignore_children(struct device *dev, bool enable)
 {
 	dev->power.ignore_children = enable;
