/* SPDX-License-Identifier: GPL-2.0 */
#ifndef _LINUX_MMZONE_H
#define _LINUX_MMZONE_H

#ifndef __ASSEMBLY__
#ifndef __GENERATING_BOUNDS_H

#include <linux/spinlock.h>
#include <linux/list.h>
#include <linux/wait.h>
#include <linux/bitops.h>
#include <linux/cache.h>
#include <linux/threads.h>
#include <linux/numa.h>
#include <linux/init.h>
#include <linux/seqlock.h>
#include <linux/nodemask.h>
#include <linux/pageblock-flags.h>
#include <linux/page-flags-layout.h>
#include <linux/atomic.h>
#include <linux/mm_types.h>
#include <linux/page-flags.h>
#include <linux/android_kabi.h>
#include <asm/page.h>

/* Free memory management - zoned buddy allocator.  */
#ifndef CONFIG_FORCE_MAX_ZONEORDER
#define MAX_ORDER 11
#else
#define MAX_ORDER CONFIG_FORCE_MAX_ZONEORDER
#endif
#define MAX_ORDER_NR_PAGES (1 << (MAX_ORDER - 1))

/*
 * PAGE_ALLOC_COSTLY_ORDER is the order at which allocations are deemed
 * costly to service.  That is between allocation orders which should
 * coalesce naturally under reasonable reclaim pressure and those which
 * will not.
 */
#define PAGE_ALLOC_COSTLY_ORDER 3

enum migratetype {
	MIGRATE_UNMOVABLE,
	MIGRATE_MOVABLE,
	MIGRATE_RECLAIMABLE,
<<<<<<< HEAD
#ifndef CONFIG_CMA_PCP_LISTS
	MIGRATE_PCPTYPES,	/* the number of types on the pcp lists */
	MIGRATE_HIGHATOMIC = MIGRATE_PCPTYPES,
=======
>>>>>>> 724ffa00
#ifdef CONFIG_CMA
	/*
	 * MIGRATE_CMA migration type is designed to mimic the way
	 * ZONE_MOVABLE works.  Only movable pages can be allocated
	 * from MIGRATE_CMA pageblocks and page allocator never
	 * implicitly change migration type of MIGRATE_CMA pageblock.
	 *
	 * The way to use it is to change migratetype of a range of
	 * pageblocks to MIGRATE_CMA which can be done by
	 * __free_pageblock_cma() function.  What is important though
	 * is that a range of pageblocks must be aligned to
	 * MAX_ORDER_NR_PAGES should biggest page be bigger then
	 * a single pageblock.
	 */
	MIGRATE_CMA,
#endif
<<<<<<< HEAD
#else
	MIGRATE_CMA,
	MIGRATE_PCPTYPES,	/* the number of types on the pcp lists */
	MIGRATE_HIGHATOMIC = MIGRATE_PCPTYPES,
#endif
=======
	MIGRATE_PCPTYPES, /* the number of types on the pcp lists */
	MIGRATE_HIGHATOMIC = MIGRATE_PCPTYPES,
>>>>>>> 724ffa00
#ifdef CONFIG_MEMORY_ISOLATION
	MIGRATE_ISOLATE,	/* can't allocate from here */
#endif
	MIGRATE_TYPES
};

/* In mm/page_alloc.c; keep in sync also with show_migration_types() there */
extern const char * const migratetype_names[MIGRATE_TYPES];

#ifdef CONFIG_CMA
#  define is_migrate_cma(migratetype) unlikely((migratetype) == MIGRATE_CMA)
#  define is_migrate_cma_page(_page) (get_pageblock_migratetype(_page) == MIGRATE_CMA)
<<<<<<< HEAD
#ifdef CONFIG_CMA_PCP_LISTS
#  define get_cma_migrate_type() MIGRATE_CMA
#else
#  define get_cma_migrate_type() MIGRATE_MOVABLE
#endif
=======
#  define get_cma_migrate_type() MIGRATE_CMA
>>>>>>> 724ffa00
#else
#  define is_migrate_cma(migratetype) false
#  define is_migrate_cma_page(_page) false
#  define get_cma_migrate_type() MIGRATE_MOVABLE
#endif

static inline bool is_migrate_movable(int mt)
{
	return is_migrate_cma(mt) || mt == MIGRATE_MOVABLE;
}

#define for_each_migratetype_order(order, type) \
	for (order = 0; order < MAX_ORDER; order++) \
		for (type = 0; type < MIGRATE_TYPES; type++)

extern int page_group_by_mobility_disabled;

#define NR_MIGRATETYPE_BITS (PB_migrate_end - PB_migrate + 1)
#define MIGRATETYPE_MASK ((1UL << NR_MIGRATETYPE_BITS) - 1)

#define get_pageblock_migratetype(page)					\
	get_pfnblock_flags_mask(page, page_to_pfn(page),		\
			PB_migrate_end, MIGRATETYPE_MASK)

struct free_area {
	struct list_head	free_list[MIGRATE_TYPES];
	unsigned long		nr_free;
};

/* Used for pages not on another list */
static inline void add_to_free_area(struct page *page, struct free_area *area,
			     int migratetype)
{
	list_add(&page->lru, &area->free_list[migratetype]);
	area->nr_free++;
}

/* Used for pages not on another list */
static inline void add_to_free_area_tail(struct page *page, struct free_area *area,
				  int migratetype)
{
	list_add_tail(&page->lru, &area->free_list[migratetype]);
	area->nr_free++;
}

#ifdef CONFIG_SHUFFLE_PAGE_ALLOCATOR
/* Used to preserve page allocation order entropy */
void add_to_free_area_random(struct page *page, struct free_area *area,
		int migratetype);
#else
static inline void add_to_free_area_random(struct page *page,
		struct free_area *area, int migratetype)
{
	add_to_free_area(page, area, migratetype);
}
#endif

/* Used for pages which are on another list */
static inline void move_to_free_area(struct page *page, struct free_area *area,
			     int migratetype)
{
	list_move(&page->lru, &area->free_list[migratetype]);
}

static inline struct page *get_page_from_free_area(struct free_area *area,
					    int migratetype)
{
	return list_first_entry_or_null(&area->free_list[migratetype],
					struct page, lru);
}

static inline void del_page_from_free_area(struct page *page,
		struct free_area *area)
{
	list_del(&page->lru);
	__ClearPageBuddy(page);
	set_page_private(page, 0);
	area->nr_free--;
}

static inline bool free_area_empty(struct free_area *area, int migratetype)
{
	return list_empty(&area->free_list[migratetype]);
}

struct pglist_data;

/*
 * zone->lock and the zone lru_lock are two of the hottest locks in the kernel.
 * So add a wild amount of padding here to ensure that they fall into separate
 * cachelines.  There are very few zone structures in the machine, so space
 * consumption is not a concern here.
 */
#if defined(CONFIG_SMP)
struct zone_padding {
	char x[0];
} ____cacheline_internodealigned_in_smp;
#define ZONE_PADDING(name)	struct zone_padding name;
#else
#define ZONE_PADDING(name)
#endif

#ifdef CONFIG_NUMA
enum numa_stat_item {
	NUMA_HIT,		/* allocated in intended node */
	NUMA_MISS,		/* allocated in non intended node */
	NUMA_FOREIGN,		/* was intended here, hit elsewhere */
	NUMA_INTERLEAVE_HIT,	/* interleaver preferred this zone */
	NUMA_LOCAL,		/* allocation from local node */
	NUMA_OTHER,		/* allocation from other node */
	NR_VM_NUMA_STAT_ITEMS
};
#else
#define NR_VM_NUMA_STAT_ITEMS 0
#endif

enum zone_stat_item {
	/* First 128 byte cacheline (assuming 64 bit words) */
	NR_FREE_PAGES,
	NR_ZONE_LRU_BASE, /* Used only for compaction and reclaim retry */
	NR_ZONE_INACTIVE_ANON = NR_ZONE_LRU_BASE,
	NR_ZONE_ACTIVE_ANON,
	NR_ZONE_INACTIVE_FILE,
	NR_ZONE_ACTIVE_FILE,
	NR_ZONE_UNEVICTABLE,
	NR_ZONE_WRITE_PENDING,	/* Count of dirty, writeback and unstable pages */
	NR_MLOCK,		/* mlock()ed pages found and moved off LRU */
	NR_PAGETABLE,		/* used for pagetables */
	NR_KERNEL_STACK_KB,	/* measured in KiB */
#if IS_ENABLED(CONFIG_SHADOW_CALL_STACK)
	NR_KERNEL_SCS_BYTES,	/* measured in bytes */
#endif
	/* Second 128 byte cacheline */
	NR_BOUNCE,
#if IS_ENABLED(CONFIG_ZSMALLOC)
	NR_ZSPAGES,		/* allocated in zsmalloc */
#endif
	NR_FREE_CMA_PAGES,
	NR_VM_ZONE_STAT_ITEMS };

enum node_stat_item {
	NR_LRU_BASE,
	NR_INACTIVE_ANON = NR_LRU_BASE, /* must match order of LRU_[IN]ACTIVE */
	NR_ACTIVE_ANON,		/*  "     "     "   "       "         */
	NR_INACTIVE_FILE,	/*  "     "     "   "       "         */
	NR_ACTIVE_FILE,		/*  "     "     "   "       "         */
	NR_UNEVICTABLE,		/*  "     "     "   "       "         */
	NR_SLAB_RECLAIMABLE,
	NR_SLAB_UNRECLAIMABLE,
	NR_ISOLATED_ANON,	/* Temporary isolated pages from anon lru */
	NR_ISOLATED_FILE,	/* Temporary isolated pages from file lru */
	WORKINGSET_NODES,
	WORKINGSET_REFAULT,
	WORKINGSET_ACTIVATE,
	WORKINGSET_RESTORE,
	WORKINGSET_NODERECLAIM,
	NR_ANON_MAPPED,	/* Mapped anonymous pages */
	NR_FILE_MAPPED,	/* pagecache pages mapped into pagetables.
			   only modified from process context */
	NR_FILE_PAGES,
	NR_FILE_DIRTY,
	NR_WRITEBACK,
	NR_WRITEBACK_TEMP,	/* Writeback using temporary buffers */
	NR_SHMEM,		/* shmem pages (included tmpfs/GEM pages) */
	NR_SHMEM_THPS,
	NR_SHMEM_PMDMAPPED,
	NR_FILE_THPS,
	NR_FILE_PMDMAPPED,
	NR_ANON_THPS,
	NR_UNSTABLE_NFS,	/* NFS unstable pages */
	NR_VMSCAN_WRITE,
	NR_VMSCAN_IMMEDIATE,	/* Prioritise for reclaim when writeback ends */
	NR_DIRTIED,		/* page dirtyings since bootup */
	NR_WRITTEN,		/* page writings since bootup */
	NR_KERNEL_MISC_RECLAIMABLE,	/* reclaimable non-slab kernel pages */
#ifdef CONFIG_MM_STAT_UNRECLAIMABLE_PAGES
	NR_UNRECLAIMABLE_PAGES,
#endif
	NR_VM_NODE_STAT_ITEMS
};

/*
 * We do arithmetic on the LRU lists in various places in the code,
 * so it is important to keep the active lists LRU_ACTIVE higher in
 * the array than the corresponding inactive lists, and to keep
 * the *_FILE lists LRU_FILE higher than the corresponding _ANON lists.
 *
 * This has to be kept in sync with the statistics in zone_stat_item
 * above and the descriptions in vmstat_text in mm/vmstat.c
 */
#define LRU_BASE 0
#define LRU_ACTIVE 1
#define LRU_FILE 2

enum lru_list {
	LRU_INACTIVE_ANON = LRU_BASE,
	LRU_ACTIVE_ANON = LRU_BASE + LRU_ACTIVE,
	LRU_INACTIVE_FILE = LRU_BASE + LRU_FILE,
	LRU_ACTIVE_FILE = LRU_BASE + LRU_FILE + LRU_ACTIVE,
	LRU_UNEVICTABLE,
	NR_LRU_LISTS
};

#define for_each_lru(lru) for (lru = 0; lru < NR_LRU_LISTS; lru++)

#define for_each_evictable_lru(lru) for (lru = 0; lru <= LRU_ACTIVE_FILE; lru++)

static inline int is_file_lru(enum lru_list lru)
{
	return (lru == LRU_INACTIVE_FILE || lru == LRU_ACTIVE_FILE);
}

static inline int is_active_lru(enum lru_list lru)
{
	return (lru == LRU_ACTIVE_ANON || lru == LRU_ACTIVE_FILE);
}

struct zone_reclaim_stat {
	/*
	 * The pageout code in vmscan.c keeps track of how many of the
	 * mem/swap backed and file backed pages are referenced.
	 * The higher the rotated/scanned ratio, the more valuable
	 * that cache is.
	 *
	 * The anon LRU stats live in [0], file LRU stats in [1]
	 */
	unsigned long		recent_rotated[2];
	unsigned long		recent_scanned[2];
};

struct lruvec {
	struct list_head		lists[NR_LRU_LISTS];
	struct zone_reclaim_stat	reclaim_stat;
	/* Evictions & activations on the inactive file list */
	atomic_long_t			inactive_age;
	/* Refaults at the time of last reclaim cycle */
	unsigned long			refaults;
#ifdef CONFIG_MEMCG
	struct pglist_data *pgdat;
#endif
};

/* Isolate unmapped file */
#define ISOLATE_UNMAPPED	((__force isolate_mode_t)0x2)
/* Isolate for asynchronous migration */
#define ISOLATE_ASYNC_MIGRATE	((__force isolate_mode_t)0x4)
/* Isolate unevictable pages */
#define ISOLATE_UNEVICTABLE	((__force isolate_mode_t)0x8)

/* LRU Isolation modes. */
typedef unsigned __bitwise isolate_mode_t;

enum zone_watermarks {
	WMARK_MIN,
	WMARK_LOW,
	WMARK_HIGH,
	NR_WMARK
};

#define min_wmark_pages(z) (z->_watermark[WMARK_MIN] + z->watermark_boost)
#define low_wmark_pages(z) (z->_watermark[WMARK_LOW] + z->watermark_boost)
#define high_wmark_pages(z) (z->_watermark[WMARK_HIGH] + z->watermark_boost)
#define wmark_pages(z, i) (z->_watermark[i] + z->watermark_boost)

struct per_cpu_pages {
	int count;		/* number of pages in the list */
	int high;		/* high watermark, emptying needed */
	int batch;		/* chunk size for buddy add/remove */

	/* Lists of pages, one per migrate type stored on the pcp-lists */
	struct list_head lists[MIGRATE_PCPTYPES];
};

struct per_cpu_pageset {
	struct per_cpu_pages pcp;
#ifdef CONFIG_NUMA
	s8 expire;
	u16 vm_numa_stat_diff[NR_VM_NUMA_STAT_ITEMS];
#endif
#ifdef CONFIG_SMP
	s8 stat_threshold;
	s8 vm_stat_diff[NR_VM_ZONE_STAT_ITEMS];
#endif
};

struct per_cpu_nodestat {
	s8 stat_threshold;
	s8 vm_node_stat_diff[NR_VM_NODE_STAT_ITEMS];
};

#endif /* !__GENERATING_BOUNDS.H */

enum zone_type {
#ifdef CONFIG_ZONE_DMA
	/*
	 * ZONE_DMA is used when there are devices that are not able
	 * to do DMA to all of addressable memory (ZONE_NORMAL). Then we
	 * carve out the portion of memory that is needed for these devices.
	 * The range is arch specific.
	 *
	 * Some examples
	 *
	 * Architecture		Limit
	 * ---------------------------
	 * parisc, ia64, sparc	<4G
	 * s390, powerpc	<2G
	 * arm			Various
	 * alpha		Unlimited or 0-16MB.
	 *
	 * i386, x86_64 and multiple other arches
	 * 			<16M.
	 */
	ZONE_DMA,
#endif
#ifdef CONFIG_ZONE_DMA32
	/*
	 * x86_64 needs two ZONE_DMAs because it supports devices that are
	 * only able to do DMA to the lower 16M but also 32 bit devices that
	 * can only do DMA areas below 4G.
	 */
	ZONE_DMA32,
#endif
	/*
	 * Normal addressable memory is in ZONE_NORMAL. DMA operations can be
	 * performed on pages in ZONE_NORMAL if the DMA devices support
	 * transfers to all addressable memory.
	 */
	ZONE_NORMAL,
#ifdef CONFIG_HIGHMEM
	/*
	 * A memory area that is only addressable by the kernel through
	 * mapping portions into its own address space. This is for example
	 * used by i386 to allow the kernel to address the memory beyond
	 * 900MB. The kernel will set up special mappings (page
	 * table entries on i386) for each page that the kernel needs to
	 * access.
	 */
	ZONE_HIGHMEM,
#endif
	ZONE_MOVABLE,
#ifdef CONFIG_ZONE_DEVICE
	ZONE_DEVICE,
#endif
	__MAX_NR_ZONES

};

#ifndef __GENERATING_BOUNDS_H

struct zone {
	/* Read-mostly fields */

	/* zone watermarks, access with *_wmark_pages(zone) macros */
	unsigned long _watermark[NR_WMARK];
	unsigned long watermark_boost;

	unsigned long nr_reserved_highatomic;

	/*
	 * We don't know if the memory that we're going to allocate will be
	 * freeable or/and it will be released eventually, so to avoid totally
	 * wasting several GB of ram we must reserve some of the lower zone
	 * memory (otherwise we risk to run OOM on the lower zones despite
	 * there being tons of freeable ram on the higher zones).  This array is
	 * recalculated at runtime if the sysctl_lowmem_reserve_ratio sysctl
	 * changes.
	 */
	long lowmem_reserve[MAX_NR_ZONES];

#ifdef CONFIG_NUMA
	int node;
#endif
	struct pglist_data	*zone_pgdat;
	struct per_cpu_pageset __percpu *pageset;

<<<<<<< HEAD
#ifdef CONFIG_CMA_DIRECT_UTILIZATION
=======
#ifdef CONFIG_CMA
>>>>>>> 724ffa00
	bool			cma_alloc;
#endif

#ifndef CONFIG_SPARSEMEM
	/*
	 * Flags for a pageblock_nr_pages block. See pageblock-flags.h.
	 * In SPARSEMEM, this map is stored in struct mem_section
	 */
	unsigned long		*pageblock_flags;
#endif /* CONFIG_SPARSEMEM */

	/* zone_start_pfn == zone_start_paddr >> PAGE_SHIFT */
	unsigned long		zone_start_pfn;

	/*
	 * spanned_pages is the total pages spanned by the zone, including
	 * holes, which is calculated as:
	 * 	spanned_pages = zone_end_pfn - zone_start_pfn;
	 *
	 * present_pages is physical pages existing within the zone, which
	 * is calculated as:
	 *	present_pages = spanned_pages - absent_pages(pages in holes);
	 *
	 * managed_pages is present pages managed by the buddy system, which
	 * is calculated as (reserved_pages includes pages allocated by the
	 * bootmem allocator):
	 *	managed_pages = present_pages - reserved_pages;
	 *
	 * So present_pages may be used by memory hotplug or memory power
	 * management logic to figure out unmanaged pages by checking
	 * (present_pages - managed_pages). And managed_pages should be used
	 * by page allocator and vm scanner to calculate all kinds of watermarks
	 * and thresholds.
	 *
	 * Locking rules:
	 *
	 * zone_start_pfn and spanned_pages are protected by span_seqlock.
	 * It is a seqlock because it has to be read outside of zone->lock,
	 * and it is done in the main allocator path.  But, it is written
	 * quite infrequently.
	 *
	 * The span_seq lock is declared along with zone->lock because it is
	 * frequently read in proximity to zone->lock.  It's good to
	 * give them a chance of being in the same cacheline.
	 *
	 * Write access to present_pages at runtime should be protected by
	 * mem_hotplug_begin/end(). Any reader who can't tolerant drift of
	 * present_pages should get_online_mems() to get a stable value.
	 */
	atomic_long_t		managed_pages;
	unsigned long		spanned_pages;
	unsigned long		present_pages;

	const char		*name;

#ifdef CONFIG_MEMORY_ISOLATION
	/*
	 * Number of isolated pageblock. It is used to solve incorrect
	 * freepage counting problem due to racy retrieving migratetype
	 * of pageblock. Protected by zone->lock.
	 */
	unsigned long		nr_isolate_pageblock;
#endif

#ifdef CONFIG_MEMORY_HOTPLUG
	/* see spanned/present_pages for more description */
	seqlock_t		span_seqlock;
#endif

	int initialized;

	/* Write-intensive fields used from the page allocator */
	ZONE_PADDING(_pad1_)

	/* free areas of different sizes */
	struct free_area	free_area[MAX_ORDER];

	/* zone flags, see below */
	unsigned long		flags;

	/* Primarily protects free_area */
	spinlock_t		lock;

	/* Write-intensive fields used by compaction and vmstats. */
	ZONE_PADDING(_pad2_)

	/*
	 * When free pages are below this point, additional steps are taken
	 * when reading the number of free pages to avoid per-cpu counter
	 * drift allowing watermarks to be breached
	 */
	unsigned long percpu_drift_mark;

#if defined CONFIG_COMPACTION || defined CONFIG_CMA
	/* pfn where compaction free scanner should start */
	unsigned long		compact_cached_free_pfn;
	/* pfn where async and sync compaction migration scanner should start */
	unsigned long		compact_cached_migrate_pfn[2];
	unsigned long		compact_init_migrate_pfn;
	unsigned long		compact_init_free_pfn;
#endif

#ifdef CONFIG_COMPACTION
	/*
	 * On compaction failure, 1<<compact_defer_shift compactions
	 * are skipped before trying again. The number attempted since
	 * last failure is tracked with compact_considered.
	 */
	unsigned int		compact_considered;
	unsigned int		compact_defer_shift;
	int			compact_order_failed;
#endif

#if defined CONFIG_COMPACTION || defined CONFIG_CMA
	/* Set to true when the PG_migrate_skip bits should be cleared */
	bool			compact_blockskip_flush;
#endif

	bool			contiguous;

	ZONE_PADDING(_pad3_)
	/* Zone statistics */
	atomic_long_t		vm_stat[NR_VM_ZONE_STAT_ITEMS];
	atomic_long_t		vm_numa_stat[NR_VM_NUMA_STAT_ITEMS];

	ANDROID_KABI_RESERVE(1);
	ANDROID_KABI_RESERVE(2);
	ANDROID_KABI_RESERVE(3);
	ANDROID_KABI_RESERVE(4);
} ____cacheline_internodealigned_in_smp;

enum pgdat_flags {
	PGDAT_CONGESTED,		/* pgdat has many dirty pages backed by
					 * a congested BDI
					 */
	PGDAT_DIRTY,			/* reclaim scanning has recently found
					 * many dirty file pages at the tail
					 * of the LRU.
					 */
	PGDAT_WRITEBACK,		/* reclaim scanning has recently found
					 * many pages under writeback
					 */
	PGDAT_RECLAIM_LOCKED,		/* prevents concurrent reclaim */
};

enum zone_flags {
	ZONE_BOOSTED_WATERMARK,		/* zone recently boosted watermarks.
					 * Cleared when kswapd is woken.
					 */
};

static inline unsigned long zone_managed_pages(struct zone *zone)
{
	return (unsigned long)atomic_long_read(&zone->managed_pages);
}

static inline unsigned long zone_end_pfn(const struct zone *zone)
{
	return zone->zone_start_pfn + zone->spanned_pages;
}

static inline bool zone_spans_pfn(const struct zone *zone, unsigned long pfn)
{
	return zone->zone_start_pfn <= pfn && pfn < zone_end_pfn(zone);
}

static inline bool zone_is_initialized(struct zone *zone)
{
	return zone->initialized;
}

static inline bool zone_is_empty(struct zone *zone)
{
	return zone->spanned_pages == 0;
}

/*
 * Return true if [start_pfn, start_pfn + nr_pages) range has a non-empty
 * intersection with the given zone
 */
static inline bool zone_intersects(struct zone *zone,
		unsigned long start_pfn, unsigned long nr_pages)
{
	if (zone_is_empty(zone))
		return false;
	if (start_pfn >= zone_end_pfn(zone) ||
	    start_pfn + nr_pages <= zone->zone_start_pfn)
		return false;

	return true;
}

/*
 * The "priority" of VM scanning is how much of the queues we will scan in one
 * go. A value of 12 for DEF_PRIORITY implies that we will scan 1/4096th of the
 * queues ("queue_length >> 12") during an aging round.
 */
#define DEF_PRIORITY 12

/* Maximum number of zones on a zonelist */
#define MAX_ZONES_PER_ZONELIST (MAX_NUMNODES * MAX_NR_ZONES)

enum {
	ZONELIST_FALLBACK,	/* zonelist with fallback */
#ifdef CONFIG_NUMA
	/*
	 * The NUMA zonelists are doubled because we need zonelists that
	 * restrict the allocations to a single node for __GFP_THISNODE.
	 */
	ZONELIST_NOFALLBACK,	/* zonelist without fallback (__GFP_THISNODE) */
#endif
	MAX_ZONELISTS
};

/*
 * This struct contains information about a zone in a zonelist. It is stored
 * here to avoid dereferences into large structures and lookups of tables
 */
struct zoneref {
	struct zone *zone;	/* Pointer to actual zone */
	int zone_idx;		/* zone_idx(zoneref->zone) */
};

/*
 * One allocation request operates on a zonelist. A zonelist
 * is a list of zones, the first one is the 'goal' of the
 * allocation, the other zones are fallback zones, in decreasing
 * priority.
 *
 * To speed the reading of the zonelist, the zonerefs contain the zone index
 * of the entry being read. Helper functions to access information given
 * a struct zoneref are
 *
 * zonelist_zone()	- Return the struct zone * for an entry in _zonerefs
 * zonelist_zone_idx()	- Return the index of the zone for an entry
 * zonelist_node_idx()	- Return the index of the node for an entry
 */
struct zonelist {
	struct zoneref _zonerefs[MAX_ZONES_PER_ZONELIST + 1];
};

#ifndef CONFIG_DISCONTIGMEM
/* The array of struct pages - for discontigmem use pgdat->lmem_map */
extern struct page *mem_map;
#endif

#ifdef CONFIG_TRANSPARENT_HUGEPAGE
struct deferred_split {
	spinlock_t split_queue_lock;
	struct list_head split_queue;
	unsigned long split_queue_len;
};
#endif

/*
 * On NUMA machines, each NUMA node would have a pg_data_t to describe
 * it's memory layout. On UMA machines there is a single pglist_data which
 * describes the whole memory.
 *
 * Memory statistics and page replacement data structures are maintained on a
 * per-zone basis.
 */
struct bootmem_data;
typedef struct pglist_data {
	struct zone node_zones[MAX_NR_ZONES];
	struct zonelist node_zonelists[MAX_ZONELISTS];
	int nr_zones;
#ifdef CONFIG_FLAT_NODE_MEM_MAP	/* means !SPARSEMEM */
	struct page *node_mem_map;
#ifdef CONFIG_PAGE_EXTENSION
	struct page_ext *node_page_ext;
#endif
#endif
#if defined(CONFIG_MEMORY_HOTPLUG) || defined(CONFIG_DEFERRED_STRUCT_PAGE_INIT)
	/*
	 * Must be held any time you expect node_start_pfn,
	 * node_present_pages, node_spanned_pages or nr_zones to stay constant.
	 *
	 * pgdat_resize_lock() and pgdat_resize_unlock() are provided to
	 * manipulate node_size_lock without checking for CONFIG_MEMORY_HOTPLUG
	 * or CONFIG_DEFERRED_STRUCT_PAGE_INIT.
	 *
	 * Nests above zone->lock and zone->span_seqlock
	 */
	spinlock_t node_size_lock;
#endif
	unsigned long node_start_pfn;
	unsigned long node_present_pages; /* total number of physical pages */
	unsigned long node_spanned_pages; /* total size of physical page
					     range, including holes */
	int node_id;
	wait_queue_head_t kswapd_wait;
	wait_queue_head_t pfmemalloc_wait;
	struct task_struct *kswapd;	/* Protected by
					   mem_hotplug_begin/end() */
	int kswapd_order;
	enum zone_type kswapd_classzone_idx;

	int kswapd_failures;		/* Number of 'reclaimed == 0' runs */

#ifdef CONFIG_COMPACTION
	int kcompactd_max_order;
	enum zone_type kcompactd_classzone_idx;
	wait_queue_head_t kcompactd_wait;
	struct task_struct *kcompactd;
#endif
	/*
	 * This is a per-node reserve of pages that are not available
	 * to userspace allocations.
	 */
	unsigned long		totalreserve_pages;

#ifdef CONFIG_NUMA
	/*
	 * zone reclaim becomes active if more unmapped pages exist.
	 */
	unsigned long		min_unmapped_pages;
	unsigned long		min_slab_pages;
#endif /* CONFIG_NUMA */

	/* Write-intensive fields used by page reclaim */
	ZONE_PADDING(_pad1_)
	spinlock_t		lru_lock;

#ifdef CONFIG_DEFERRED_STRUCT_PAGE_INIT
	/*
	 * If memory initialisation on large machines is deferred then this
	 * is the first PFN that needs to be initialised.
	 */
	unsigned long first_deferred_pfn;
#endif /* CONFIG_DEFERRED_STRUCT_PAGE_INIT */

#ifdef CONFIG_TRANSPARENT_HUGEPAGE
	struct deferred_split deferred_split_queue;
#endif

	/* Fields commonly accessed by the page reclaim scanner */
	struct lruvec		lruvec;

	unsigned long		flags;

	ZONE_PADDING(_pad2_)

	/* Per-node vmstats */
	struct per_cpu_nodestat __percpu *per_cpu_nodestats;
	atomic_long_t		vm_stat[NR_VM_NODE_STAT_ITEMS];
} pg_data_t;

#define node_present_pages(nid)	(NODE_DATA(nid)->node_present_pages)
#define node_spanned_pages(nid)	(NODE_DATA(nid)->node_spanned_pages)
#ifdef CONFIG_FLAT_NODE_MEM_MAP
#define pgdat_page_nr(pgdat, pagenr)	((pgdat)->node_mem_map + (pagenr))
#else
#define pgdat_page_nr(pgdat, pagenr)	pfn_to_page((pgdat)->node_start_pfn + (pagenr))
#endif
#define nid_page_nr(nid, pagenr) 	pgdat_page_nr(NODE_DATA(nid),(pagenr))

#define node_start_pfn(nid)	(NODE_DATA(nid)->node_start_pfn)
#define node_end_pfn(nid) pgdat_end_pfn(NODE_DATA(nid))

static inline struct lruvec *node_lruvec(struct pglist_data *pgdat)
{
	return &pgdat->lruvec;
}

static inline unsigned long pgdat_end_pfn(pg_data_t *pgdat)
{
	return pgdat->node_start_pfn + pgdat->node_spanned_pages;
}

static inline bool pgdat_is_empty(pg_data_t *pgdat)
{
	return !pgdat->node_start_pfn && !pgdat->node_spanned_pages;
}

#include <linux/memory_hotplug.h>

void build_all_zonelists(pg_data_t *pgdat);
void wakeup_kswapd(struct zone *zone, gfp_t gfp_mask, int order,
		   enum zone_type classzone_idx);
bool __zone_watermark_ok(struct zone *z, unsigned int order, unsigned long mark,
			 int classzone_idx, unsigned int alloc_flags,
			 long free_pages);
bool zone_watermark_ok(struct zone *z, unsigned int order,
		unsigned long mark, int classzone_idx,
		unsigned int alloc_flags);
bool zone_watermark_ok_safe(struct zone *z, unsigned int order,
		unsigned long mark, int classzone_idx);
enum memmap_context {
	MEMMAP_EARLY,
	MEMMAP_HOTPLUG,
};
extern void init_currently_empty_zone(struct zone *zone, unsigned long start_pfn,
				     unsigned long size);

extern void lruvec_init(struct lruvec *lruvec);

static inline struct pglist_data *lruvec_pgdat(struct lruvec *lruvec)
{
#ifdef CONFIG_MEMCG
	return lruvec->pgdat;
#else
	return container_of(lruvec, struct pglist_data, lruvec);
#endif
}

extern unsigned long lruvec_lru_size(struct lruvec *lruvec, enum lru_list lru, int zone_idx);

#ifdef CONFIG_HAVE_MEMORY_PRESENT
void memory_present(int nid, unsigned long start, unsigned long end);
#else
static inline void memory_present(int nid, unsigned long start, unsigned long end) {}
#endif

#if defined(CONFIG_SPARSEMEM)
void memblocks_present(void);
#else
static inline void memblocks_present(void) {}
#endif

#ifdef CONFIG_HAVE_MEMORYLESS_NODES
int local_memory_node(int node_id);
#else
static inline int local_memory_node(int node_id) { return node_id; };
#endif

/*
 * zone_idx() returns 0 for the ZONE_DMA zone, 1 for the ZONE_NORMAL zone, etc.
 */
#define zone_idx(zone)		((zone) - (zone)->zone_pgdat->node_zones)

/*
 * Returns true if a zone has pages managed by the buddy allocator.
 * All the reclaim decisions have to use this function rather than
 * populated_zone(). If the whole zone is reserved then we can easily
 * end up with populated_zone() && !managed_zone().
 */
static inline bool managed_zone(struct zone *zone)
{
	return zone_managed_pages(zone);
}

/* Returns true if a zone has memory */
static inline bool populated_zone(struct zone *zone)
{
	return zone->present_pages;
}

#ifdef CONFIG_NUMA
static inline int zone_to_nid(struct zone *zone)
{
	return zone->node;
}

static inline void zone_set_nid(struct zone *zone, int nid)
{
	zone->node = nid;
}
#else
static inline int zone_to_nid(struct zone *zone)
{
	return 0;
}

static inline void zone_set_nid(struct zone *zone, int nid) {}
#endif

extern int movable_zone;

#ifdef CONFIG_HIGHMEM
static inline int zone_movable_is_highmem(void)
{
#ifdef CONFIG_HAVE_MEMBLOCK_NODE_MAP
	return movable_zone == ZONE_HIGHMEM;
#else
	return (ZONE_MOVABLE - 1) == ZONE_HIGHMEM;
#endif
}
#endif

static inline int is_highmem_idx(enum zone_type idx)
{
#ifdef CONFIG_HIGHMEM
	return (idx == ZONE_HIGHMEM ||
		(idx == ZONE_MOVABLE && zone_movable_is_highmem()));
#else
	return 0;
#endif
}

/**
 * is_highmem - helper function to quickly check if a struct zone is a
 *              highmem zone or not.  This is an attempt to keep references
 *              to ZONE_{DMA/NORMAL/HIGHMEM/etc} in general code to a minimum.
 * @zone - pointer to struct zone variable
 */
static inline int is_highmem(struct zone *zone)
{
#ifdef CONFIG_HIGHMEM
	return is_highmem_idx(zone_idx(zone));
#else
	return 0;
#endif
}

/* These two functions are used to setup the per zone pages min values */
struct ctl_table;
int min_free_kbytes_sysctl_handler(struct ctl_table *, int,
					void __user *, size_t *, loff_t *);
int watermark_boost_factor_sysctl_handler(struct ctl_table *, int,
					void __user *, size_t *, loff_t *);
int watermark_scale_factor_sysctl_handler(struct ctl_table *, int,
					void __user *, size_t *, loff_t *);
extern int sysctl_lowmem_reserve_ratio[MAX_NR_ZONES];
int lowmem_reserve_ratio_sysctl_handler(struct ctl_table *, int,
					void __user *, size_t *, loff_t *);
int percpu_pagelist_fraction_sysctl_handler(struct ctl_table *, int,
					void __user *, size_t *, loff_t *);
int sysctl_min_unmapped_ratio_sysctl_handler(struct ctl_table *, int,
			void __user *, size_t *, loff_t *);
int sysctl_min_slab_ratio_sysctl_handler(struct ctl_table *, int,
			void __user *, size_t *, loff_t *);

extern int numa_zonelist_order_handler(struct ctl_table *, int,
			void __user *, size_t *, loff_t *);
extern char numa_zonelist_order[];
#define NUMA_ZONELIST_ORDER_LEN	16

#ifndef CONFIG_NEED_MULTIPLE_NODES

extern struct pglist_data contig_page_data;
#define NODE_DATA(nid)		(&contig_page_data)
#define NODE_MEM_MAP(nid)	mem_map

#else /* CONFIG_NEED_MULTIPLE_NODES */

#include <asm/mmzone.h>

#endif /* !CONFIG_NEED_MULTIPLE_NODES */

extern struct pglist_data *first_online_pgdat(void);
extern struct pglist_data *next_online_pgdat(struct pglist_data *pgdat);
extern struct zone *next_zone(struct zone *zone);

/**
 * for_each_online_pgdat - helper macro to iterate over all online nodes
 * @pgdat - pointer to a pg_data_t variable
 */
#define for_each_online_pgdat(pgdat)			\
	for (pgdat = first_online_pgdat();		\
	     pgdat;					\
	     pgdat = next_online_pgdat(pgdat))
/**
 * for_each_zone - helper macro to iterate over all memory zones
 * @zone - pointer to struct zone variable
 *
 * The user only needs to declare the zone variable, for_each_zone
 * fills it in.
 */
#define for_each_zone(zone)			        \
	for (zone = (first_online_pgdat())->node_zones; \
	     zone;					\
	     zone = next_zone(zone))

#define for_each_populated_zone(zone)		        \
	for (zone = (first_online_pgdat())->node_zones; \
	     zone;					\
	     zone = next_zone(zone))			\
		if (!populated_zone(zone))		\
			; /* do nothing */		\
		else

static inline struct zone *zonelist_zone(struct zoneref *zoneref)
{
	return zoneref->zone;
}

static inline int zonelist_zone_idx(struct zoneref *zoneref)
{
	return zoneref->zone_idx;
}

static inline int zonelist_node_idx(struct zoneref *zoneref)
{
	return zone_to_nid(zoneref->zone);
}

struct zoneref *__next_zones_zonelist(struct zoneref *z,
					enum zone_type highest_zoneidx,
					nodemask_t *nodes);

/**
 * next_zones_zonelist - Returns the next zone at or below highest_zoneidx within the allowed nodemask using a cursor within a zonelist as a starting point
 * @z - The cursor used as a starting point for the search
 * @highest_zoneidx - The zone index of the highest zone to return
 * @nodes - An optional nodemask to filter the zonelist with
 *
 * This function returns the next zone at or below a given zone index that is
 * within the allowed nodemask using a cursor as the starting point for the
 * search. The zoneref returned is a cursor that represents the current zone
 * being examined. It should be advanced by one before calling
 * next_zones_zonelist again.
 */
static __always_inline struct zoneref *next_zones_zonelist(struct zoneref *z,
					enum zone_type highest_zoneidx,
					nodemask_t *nodes)
{
	if (likely(!nodes && zonelist_zone_idx(z) <= highest_zoneidx))
		return z;
	return __next_zones_zonelist(z, highest_zoneidx, nodes);
}

/**
 * first_zones_zonelist - Returns the first zone at or below highest_zoneidx within the allowed nodemask in a zonelist
 * @zonelist - The zonelist to search for a suitable zone
 * @highest_zoneidx - The zone index of the highest zone to return
 * @nodes - An optional nodemask to filter the zonelist with
 * @return - Zoneref pointer for the first suitable zone found (see below)
 *
 * This function returns the first zone at or below a given zone index that is
 * within the allowed nodemask. The zoneref returned is a cursor that can be
 * used to iterate the zonelist with next_zones_zonelist by advancing it by
 * one before calling.
 *
 * When no eligible zone is found, zoneref->zone is NULL (zoneref itself is
 * never NULL). This may happen either genuinely, or due to concurrent nodemask
 * update due to cpuset modification.
 */
static inline struct zoneref *first_zones_zonelist(struct zonelist *zonelist,
					enum zone_type highest_zoneidx,
					nodemask_t *nodes)
{
	return next_zones_zonelist(zonelist->_zonerefs,
							highest_zoneidx, nodes);
}

/**
 * for_each_zone_zonelist_nodemask - helper macro to iterate over valid zones in a zonelist at or below a given zone index and within a nodemask
 * @zone - The current zone in the iterator
 * @z - The current pointer within zonelist->zones being iterated
 * @zlist - The zonelist being iterated
 * @highidx - The zone index of the highest zone to return
 * @nodemask - Nodemask allowed by the allocator
 *
 * This iterator iterates though all zones at or below a given zone index and
 * within a given nodemask
 */
#define for_each_zone_zonelist_nodemask(zone, z, zlist, highidx, nodemask) \
	for (z = first_zones_zonelist(zlist, highidx, nodemask), zone = zonelist_zone(z);	\
		zone;							\
		z = next_zones_zonelist(++z, highidx, nodemask),	\
			zone = zonelist_zone(z))

#define for_next_zone_zonelist_nodemask(zone, z, zlist, highidx, nodemask) \
	for (zone = z->zone;	\
		zone;							\
		z = next_zones_zonelist(++z, highidx, nodemask),	\
			zone = zonelist_zone(z))


/**
 * for_each_zone_zonelist - helper macro to iterate over valid zones in a zonelist at or below a given zone index
 * @zone - The current zone in the iterator
 * @z - The current pointer within zonelist->zones being iterated
 * @zlist - The zonelist being iterated
 * @highidx - The zone index of the highest zone to return
 *
 * This iterator iterates though all zones at or below a given zone index.
 */
#define for_each_zone_zonelist(zone, z, zlist, highidx) \
	for_each_zone_zonelist_nodemask(zone, z, zlist, highidx, NULL)

#ifdef CONFIG_SPARSEMEM
#include <asm/sparsemem.h>
#endif

#if !defined(CONFIG_HAVE_ARCH_EARLY_PFN_TO_NID) && \
	!defined(CONFIG_HAVE_MEMBLOCK_NODE_MAP)
static inline unsigned long early_pfn_to_nid(unsigned long pfn)
{
	BUILD_BUG_ON(IS_ENABLED(CONFIG_NUMA));
	return 0;
}
#endif

#ifdef CONFIG_FLATMEM
#define pfn_to_nid(pfn)		(0)
#endif

#ifdef CONFIG_SPARSEMEM

/*
 * SECTION_SHIFT    		#bits space required to store a section #
 *
 * PA_SECTION_SHIFT		physical address to/from section number
 * PFN_SECTION_SHIFT		pfn to/from section number
 */
#define PA_SECTION_SHIFT	(SECTION_SIZE_BITS)
#define PFN_SECTION_SHIFT	(SECTION_SIZE_BITS - PAGE_SHIFT)

#define NR_MEM_SECTIONS		(1UL << SECTIONS_SHIFT)

#define PAGES_PER_SECTION       (1UL << PFN_SECTION_SHIFT)
#define PAGE_SECTION_MASK	(~(PAGES_PER_SECTION-1))

#define SECTION_BLOCKFLAGS_BITS \
	((1UL << (PFN_SECTION_SHIFT - pageblock_order)) * NR_PAGEBLOCK_BITS)

#if (MAX_ORDER - 1 + PAGE_SHIFT) > SECTION_SIZE_BITS
#error Allocator MAX_ORDER exceeds SECTION_SIZE
#endif

static inline unsigned long pfn_to_section_nr(unsigned long pfn)
{
	return pfn >> PFN_SECTION_SHIFT;
}
static inline unsigned long section_nr_to_pfn(unsigned long sec)
{
	return sec << PFN_SECTION_SHIFT;
}

#define SECTION_ALIGN_UP(pfn)	(((pfn) + PAGES_PER_SECTION - 1) & PAGE_SECTION_MASK)
#define SECTION_ALIGN_DOWN(pfn)	((pfn) & PAGE_SECTION_MASK)

#define SUBSECTION_SHIFT 21

#define PFN_SUBSECTION_SHIFT (SUBSECTION_SHIFT - PAGE_SHIFT)
#define PAGES_PER_SUBSECTION (1UL << PFN_SUBSECTION_SHIFT)
#define PAGE_SUBSECTION_MASK (~(PAGES_PER_SUBSECTION-1))

#if SUBSECTION_SHIFT > SECTION_SIZE_BITS
#error Subsection size exceeds section size
#else
#define SUBSECTIONS_PER_SECTION (1UL << (SECTION_SIZE_BITS - SUBSECTION_SHIFT))
#endif

#define SUBSECTION_ALIGN_UP(pfn) ALIGN((pfn), PAGES_PER_SUBSECTION)
#define SUBSECTION_ALIGN_DOWN(pfn) ((pfn) & PAGE_SUBSECTION_MASK)

struct mem_section_usage {
	DECLARE_BITMAP(subsection_map, SUBSECTIONS_PER_SECTION);
	/* See declaration of similar field in struct zone */
	unsigned long pageblock_flags[0];
};

void subsection_map_init(unsigned long pfn, unsigned long nr_pages);

struct page;
struct page_ext;
struct mem_section {
	/*
	 * This is, logically, a pointer to an array of struct
	 * pages.  However, it is stored with some other magic.
	 * (see sparse.c::sparse_init_one_section())
	 *
	 * Additionally during early boot we encode node id of
	 * the location of the section here to guide allocation.
	 * (see sparse.c::memory_present())
	 *
	 * Making it a UL at least makes someone do a cast
	 * before using it wrong.
	 */
	unsigned long section_mem_map;

	struct mem_section_usage *usage;
#ifdef CONFIG_PAGE_EXTENSION
	/*
	 * If SPARSEMEM, pgdat doesn't have page_ext pointer. We use
	 * section. (see page_ext.h about this.)
	 */
	struct page_ext *page_ext;
	unsigned long pad;
#endif
	/*
	 * WARNING: mem_section must be a power-of-2 in size for the
	 * calculation and use of SECTION_ROOT_MASK to make sense.
	 */
};

#ifdef CONFIG_SPARSEMEM_EXTREME
#define SECTIONS_PER_ROOT       (PAGE_SIZE / sizeof (struct mem_section))
#else
#define SECTIONS_PER_ROOT	1
#endif

#define SECTION_NR_TO_ROOT(sec)	((sec) / SECTIONS_PER_ROOT)
#define NR_SECTION_ROOTS	DIV_ROUND_UP(NR_MEM_SECTIONS, SECTIONS_PER_ROOT)
#define SECTION_ROOT_MASK	(SECTIONS_PER_ROOT - 1)

#ifdef CONFIG_SPARSEMEM_EXTREME
extern struct mem_section **mem_section;
#else
extern struct mem_section mem_section[NR_SECTION_ROOTS][SECTIONS_PER_ROOT];
#endif

static inline unsigned long *section_to_usemap(struct mem_section *ms)
{
	return ms->usage->pageblock_flags;
}

static inline struct mem_section *__nr_to_section(unsigned long nr)
{
#ifdef CONFIG_SPARSEMEM_EXTREME
	if (!mem_section)
		return NULL;
#endif
	if (!mem_section[SECTION_NR_TO_ROOT(nr)])
		return NULL;
	return &mem_section[SECTION_NR_TO_ROOT(nr)][nr & SECTION_ROOT_MASK];
}
extern unsigned long __section_nr(struct mem_section *ms);
extern size_t mem_section_usage_size(void);

/*
 * We use the lower bits of the mem_map pointer to store
 * a little bit of information.  The pointer is calculated
 * as mem_map - section_nr_to_pfn(pnum).  The result is
 * aligned to the minimum alignment of the two values:
 *   1. All mem_map arrays are page-aligned.
 *   2. section_nr_to_pfn() always clears PFN_SECTION_SHIFT
 *      lowest bits.  PFN_SECTION_SHIFT is arch-specific
 *      (equal SECTION_SIZE_BITS - PAGE_SHIFT), and the
 *      worst combination is powerpc with 256k pages,
 *      which results in PFN_SECTION_SHIFT equal 6.
 * To sum it up, at least 6 bits are available.
 */
#define	SECTION_MARKED_PRESENT	(1UL<<0)
#define SECTION_HAS_MEM_MAP	(1UL<<1)
#define SECTION_IS_ONLINE	(1UL<<2)
#define SECTION_IS_EARLY	(1UL<<3)
#define SECTION_MAP_LAST_BIT	(1UL<<4)
#define SECTION_MAP_MASK	(~(SECTION_MAP_LAST_BIT-1))
#define SECTION_NID_SHIFT	3

static inline struct page *__section_mem_map_addr(struct mem_section *section)
{
	unsigned long map = section->section_mem_map;
	map &= SECTION_MAP_MASK;
	return (struct page *)map;
}

static inline int present_section(struct mem_section *section)
{
	return (section && (section->section_mem_map & SECTION_MARKED_PRESENT));
}

static inline int present_section_nr(unsigned long nr)
{
	return present_section(__nr_to_section(nr));
}

static inline int valid_section(struct mem_section *section)
{
	return (section && (section->section_mem_map & SECTION_HAS_MEM_MAP));
}

static inline int early_section(struct mem_section *section)
{
	return (section && (section->section_mem_map & SECTION_IS_EARLY));
}

static inline int valid_section_nr(unsigned long nr)
{
	return valid_section(__nr_to_section(nr));
}

static inline int online_section(struct mem_section *section)
{
	return (section && (section->section_mem_map & SECTION_IS_ONLINE));
}

static inline int online_section_nr(unsigned long nr)
{
	return online_section(__nr_to_section(nr));
}

#ifdef CONFIG_MEMORY_HOTPLUG
void online_mem_sections(unsigned long start_pfn, unsigned long end_pfn);
#ifdef CONFIG_MEMORY_HOTREMOVE
void offline_mem_sections(unsigned long start_pfn, unsigned long end_pfn);
#endif
#endif

static inline struct mem_section *__pfn_to_section(unsigned long pfn)
{
	return __nr_to_section(pfn_to_section_nr(pfn));
}

extern unsigned long __highest_present_section_nr;

static inline int subsection_map_index(unsigned long pfn)
{
	return (pfn & ~(PAGE_SECTION_MASK)) / PAGES_PER_SUBSECTION;
}

#ifdef CONFIG_SPARSEMEM_VMEMMAP
static inline int pfn_section_valid(struct mem_section *ms, unsigned long pfn)
{
	int idx = subsection_map_index(pfn);

	return test_bit(idx, ms->usage->subsection_map);
}
#else
static inline int pfn_section_valid(struct mem_section *ms, unsigned long pfn)
{
	return 1;
}
#endif

#ifndef CONFIG_HAVE_ARCH_PFN_VALID
static inline int pfn_valid(unsigned long pfn)
{
	struct mem_section *ms;

	if (pfn_to_section_nr(pfn) >= NR_MEM_SECTIONS)
		return 0;
	ms = __nr_to_section(pfn_to_section_nr(pfn));
	if (!valid_section(ms))
		return 0;
	/*
	 * Traditionally early sections always returned pfn_valid() for
	 * the entire section-sized span.
	 */
	return early_section(ms) || pfn_section_valid(ms, pfn);
}
#endif

static inline int pfn_present(unsigned long pfn)
{
	if (pfn_to_section_nr(pfn) >= NR_MEM_SECTIONS)
		return 0;
	return present_section(__nr_to_section(pfn_to_section_nr(pfn)));
}

/*
 * These are _only_ used during initialisation, therefore they
 * can use __initdata ...  They could have names to indicate
 * this restriction.
 */
#ifdef CONFIG_NUMA
#define pfn_to_nid(pfn)							\
({									\
	unsigned long __pfn_to_nid_pfn = (pfn);				\
	page_to_nid(pfn_to_page(__pfn_to_nid_pfn));			\
})
#else
#define pfn_to_nid(pfn)		(0)
#endif

#define early_pfn_valid(pfn)	pfn_valid(pfn)
void sparse_init(void);
#else
#define sparse_init()	do {} while (0)
#define sparse_index_init(_sec, _nid)  do {} while (0)
#define pfn_present pfn_valid
#define subsection_map_init(_pfn, _nr_pages) do {} while (0)
#endif /* CONFIG_SPARSEMEM */

/*
 * During memory init memblocks map pfns to nids. The search is expensive and
 * this caches recent lookups. The implementation of __early_pfn_to_nid
 * may treat start/end as pfns or sections.
 */
struct mminit_pfnnid_cache {
	unsigned long last_start;
	unsigned long last_end;
	int last_nid;
};

#ifndef early_pfn_valid
#define early_pfn_valid(pfn)	(1)
#endif

void memory_present(int nid, unsigned long start, unsigned long end);

/*
 * If it is possible to have holes within a MAX_ORDER_NR_PAGES, then we
 * need to check pfn validity within that MAX_ORDER_NR_PAGES block.
 * pfn_valid_within() should be used in this case; we optimise this away
 * when we have no holes within a MAX_ORDER_NR_PAGES block.
 */
#ifdef CONFIG_HOLES_IN_ZONE
#define pfn_valid_within(pfn) pfn_valid(pfn)
#else
#define pfn_valid_within(pfn) (1)
#endif

#ifdef CONFIG_ARCH_HAS_HOLES_MEMORYMODEL
/*
 * pfn_valid() is meant to be able to tell if a given PFN has valid memmap
 * associated with it or not. This means that a struct page exists for this
 * pfn. The caller cannot assume the page is fully initialized in general.
 * Hotplugable pages might not have been onlined yet. pfn_to_online_page()
 * will ensure the struct page is fully online and initialized. Special pages
 * (e.g. ZONE_DEVICE) are never onlined and should be treated accordingly.
 *
 * In FLATMEM, it is expected that holes always have valid memmap as long as
 * there is valid PFNs either side of the hole. In SPARSEMEM, it is assumed
 * that a valid section has a memmap for the entire section.
 *
 * However, an ARM, and maybe other embedded architectures in the future
 * free memmap backing holes to save memory on the assumption the memmap is
 * never used. The page_zone linkages are then broken even though pfn_valid()
 * returns true. A walker of the full memmap must then do this additional
 * check to ensure the memmap they are looking at is sane by making sure
 * the zone and PFN linkages are still valid. This is expensive, but walkers
 * of the full memmap are extremely rare.
 */
bool memmap_valid_within(unsigned long pfn,
					struct page *page, struct zone *zone);
#else
static inline bool memmap_valid_within(unsigned long pfn,
					struct page *page, struct zone *zone)
{
	return true;
}
#endif /* CONFIG_ARCH_HAS_HOLES_MEMORYMODEL */

#endif /* !__GENERATING_BOUNDS.H */
#endif /* !__ASSEMBLY__ */
#endif /* _LINUX_MMZONE_H */<|MERGE_RESOLUTION|>--- conflicted
+++ resolved
@@ -43,12 +43,6 @@
 	MIGRATE_UNMOVABLE,
 	MIGRATE_MOVABLE,
 	MIGRATE_RECLAIMABLE,
-<<<<<<< HEAD
-#ifndef CONFIG_CMA_PCP_LISTS
-	MIGRATE_PCPTYPES,	/* the number of types on the pcp lists */
-	MIGRATE_HIGHATOMIC = MIGRATE_PCPTYPES,
-=======
->>>>>>> 724ffa00
 #ifdef CONFIG_CMA
 	/*
 	 * MIGRATE_CMA migration type is designed to mimic the way
@@ -65,16 +59,8 @@
 	 */
 	MIGRATE_CMA,
 #endif
-<<<<<<< HEAD
-#else
-	MIGRATE_CMA,
-	MIGRATE_PCPTYPES,	/* the number of types on the pcp lists */
-	MIGRATE_HIGHATOMIC = MIGRATE_PCPTYPES,
-#endif
-=======
 	MIGRATE_PCPTYPES, /* the number of types on the pcp lists */
 	MIGRATE_HIGHATOMIC = MIGRATE_PCPTYPES,
->>>>>>> 724ffa00
 #ifdef CONFIG_MEMORY_ISOLATION
 	MIGRATE_ISOLATE,	/* can't allocate from here */
 #endif
@@ -87,15 +73,7 @@
 #ifdef CONFIG_CMA
 #  define is_migrate_cma(migratetype) unlikely((migratetype) == MIGRATE_CMA)
 #  define is_migrate_cma_page(_page) (get_pageblock_migratetype(_page) == MIGRATE_CMA)
-<<<<<<< HEAD
-#ifdef CONFIG_CMA_PCP_LISTS
 #  define get_cma_migrate_type() MIGRATE_CMA
-#else
-#  define get_cma_migrate_type() MIGRATE_MOVABLE
-#endif
-=======
-#  define get_cma_migrate_type() MIGRATE_CMA
->>>>>>> 724ffa00
 #else
 #  define is_migrate_cma(migratetype) false
 #  define is_migrate_cma_page(_page) false
@@ -471,11 +449,7 @@
 	struct pglist_data	*zone_pgdat;
 	struct per_cpu_pageset __percpu *pageset;
 
-<<<<<<< HEAD
-#ifdef CONFIG_CMA_DIRECT_UTILIZATION
-=======
 #ifdef CONFIG_CMA
->>>>>>> 724ffa00
 	bool			cma_alloc;
 #endif
 
