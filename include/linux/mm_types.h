/* SPDX-License-Identifier: GPL-2.0 */
#ifndef _LINUX_MM_TYPES_H
#define _LINUX_MM_TYPES_H

#include <linux/mm_types_task.h>

#include <linux/auxvec.h>
#include <linux/list.h>
#include <linux/spinlock.h>
#include <linux/rbtree.h>
#include <linux/rwsem.h>
#include <linux/completion.h>
#include <linux/cpumask.h>
#include <linux/uprobes.h>
#include <linux/page-flags-layout.h>
#include <linux/workqueue.h>
#include <linux/android_kabi.h>
#include <linux/android_vendor.h>

#include <asm/mmu.h>

#ifndef AT_VECTOR_SIZE_ARCH
#define AT_VECTOR_SIZE_ARCH 0
#endif
#define AT_VECTOR_SIZE (2*(AT_VECTOR_SIZE_ARCH + AT_VECTOR_SIZE_BASE + 1))


struct address_space;
struct mem_cgroup;

/*
 * Each physical page in the system has a struct page associated with
 * it to keep track of whatever it is we are using the page for at the
 * moment. Note that we have no way to track which tasks are using
 * a page, though if it is a pagecache page, rmap structures can tell us
 * who is mapping it.
 *
 * If you allocate the page using alloc_pages(), you can use some of the
 * space in struct page for your own purposes.  The five words in the main
 * union are available, except for bit 0 of the first word which must be
 * kept clear.  Many users use this word to store a pointer to an object
 * which is guaranteed to be aligned.  If you use the same storage as
 * page->mapping, you must restore it to NULL before freeing the page.
 *
 * If your page will not be mapped to userspace, you can also use the four
 * bytes in the mapcount union, but you must call page_mapcount_reset()
 * before freeing it.
 *
 * If you want to use the refcount field, it must be used in such a way
 * that other CPUs temporarily incrementing and then decrementing the
 * refcount does not cause problems.  On receiving the page from
 * alloc_pages(), the refcount will be positive.
 *
 * If you allocate pages of order > 0, you can use some of the fields
 * in each subpage, but you may need to restore some of their values
 * afterwards.
 *
 * SLUB uses cmpxchg_double() to atomically update its freelist and
 * counters.  That requires that freelist & counters be adjacent and
 * double-word aligned.  We align all struct pages to double-word
 * boundaries, and ensure that 'freelist' is aligned within the
 * struct.
 */
#ifdef CONFIG_HAVE_ALIGNED_STRUCT_PAGE
#define _struct_page_alignment	__aligned(2 * sizeof(unsigned long))
#else
#define _struct_page_alignment
#endif

struct page {
	unsigned long flags;		/* Atomic flags, some possibly
					 * updated asynchronously */
	/*
	 * Five words (20/40 bytes) are available in this union.
	 * WARNING: bit 0 of the first word is used for PageTail(). That
	 * means the other users of this union MUST NOT use the bit to
	 * avoid collision and false-positive PageTail().
	 */
	union {
		struct {	/* Page cache and anonymous pages */
			/**
			 * @lru: Pageout list, eg. active_list protected by
			 * pgdat->lru_lock.  Sometimes used as a generic list
			 * by the page owner.
			 */
			struct list_head lru;
			/* See page-flags.h for PAGE_MAPPING_FLAGS */
			struct address_space *mapping;
			pgoff_t index;		/* Our offset within mapping. */
			/**
			 * @private: Mapping-private opaque data.
			 * Usually used for buffer_heads if PagePrivate.
			 * Used for swp_entry_t if PageSwapCache.
			 * Indicates order in the buddy system if PageBuddy.
			 */
			unsigned long private;
		};
		struct {	/* page_pool used by netstack */
			/**
			 * @dma_addr: might require a 64-bit value even on
			 * 32-bit architectures.
			 */
			dma_addr_t dma_addr;
		};
		struct {	/* slab, slob and slub */
			union {
				struct list_head slab_list;
				struct {	/* Partial pages */
					struct page *next;
#ifdef CONFIG_64BIT
					int pages;	/* Nr of pages left */
					int pobjects;	/* Approximate count */
#else
					short int pages;
					short int pobjects;
#endif
				};
			};
			struct kmem_cache *slab_cache; /* not slob */
			/* Double-word boundary */
			void *freelist;		/* first free object */
			union {
				void *s_mem;	/* slab: first object */
				unsigned long counters;		/* SLUB */
				struct {			/* SLUB */
					unsigned inuse:16;
					unsigned objects:15;
					unsigned frozen:1;
				};
			};
		};
		struct {	/* Tail pages of compound page */
			unsigned long compound_head;	/* Bit zero is set */

			/* First tail page only */
			unsigned char compound_dtor;
			unsigned char compound_order;
			atomic_t compound_mapcount;
		};
		struct {	/* Second tail page of compound page */
			unsigned long _compound_pad_1;	/* compound_head */
			unsigned long _compound_pad_2;
			/* For both global and memcg */
			struct list_head deferred_list;
		};
		struct {	/* Page table pages */
			unsigned long _pt_pad_1;	/* compound_head */
			pgtable_t pmd_huge_pte; /* protected by page->ptl */
			unsigned long _pt_pad_2;	/* mapping */
			union {
				struct mm_struct *pt_mm; /* x86 pgds only */
				atomic_t pt_frag_refcount; /* powerpc */
			};
#if ALLOC_SPLIT_PTLOCKS
			spinlock_t *ptl;
#else
			spinlock_t ptl;
#endif
		};
		struct {	/* ZONE_DEVICE pages */
			/** @pgmap: Points to the hosting device page map. */
			struct dev_pagemap *pgmap;
			void *zone_device_data;
			/*
			 * ZONE_DEVICE private pages are counted as being
			 * mapped so the next 3 words hold the mapping, index,
			 * and private fields from the source anonymous or
			 * page cache page while the page is migrated to device
			 * private memory.
			 * ZONE_DEVICE MEMORY_DEVICE_FS_DAX pages also
			 * use the mapping, index, and private fields when
			 * pmem backed DAX files are mapped.
			 */
		};

		/** @rcu_head: You can use this to free a page by RCU. */
		struct rcu_head rcu_head;
	};

	union {		/* This union is 4 bytes in size. */
		/*
		 * If the page can be mapped to userspace, encodes the number
		 * of times this page is referenced by a page table.
		 */
		atomic_t _mapcount;

		/*
		 * If the page is neither PageSlab nor mappable to userspace,
		 * the value stored here may help determine what this page
		 * is used for.  See page-flags.h for a list of page types
		 * which are currently stored here.
		 */
		unsigned int page_type;

		unsigned int active;		/* SLAB */
		int units;			/* SLOB */
	};

	/* Usage count. *DO NOT USE DIRECTLY*. See page_ref.h */
	atomic_t _refcount;

#ifdef CONFIG_MEMCG
	struct mem_cgroup *mem_cgroup;
#endif

	/*
	 * On machines where all RAM is mapped into kernel address space,
	 * we can simply calculate the virtual address. On machines with
	 * highmem some memory is mapped into kernel virtual memory
	 * dynamically, so we need a place to store that address.
	 * Note that this field could be 16 bits on x86 ... ;)
	 *
	 * Architectures with slow multiplication can define
	 * WANT_PAGE_VIRTUAL in asm/page.h
	 */
#if defined(WANT_PAGE_VIRTUAL)
	void *virtual;			/* Kernel virtual address (NULL if
					   not kmapped, ie. highmem) */
#endif /* WANT_PAGE_VIRTUAL */

#ifdef LAST_CPUPID_NOT_IN_PAGE_FLAGS
	int _last_cpupid;
#endif
} _struct_page_alignment;

static inline atomic_t *compound_mapcount_ptr(struct page *page)
{
	return &page[1].compound_mapcount;
}

/*
 * Used for sizing the vmemmap region on some architectures
 */
#define STRUCT_PAGE_MAX_SHIFT	(order_base_2(sizeof(struct page)))

#define PAGE_FRAG_CACHE_MAX_SIZE	__ALIGN_MASK(32768, ~PAGE_MASK)
#define PAGE_FRAG_CACHE_MAX_ORDER	get_order(PAGE_FRAG_CACHE_MAX_SIZE)

#define page_private(page)		((page)->private)
#define set_page_private(page, v)	((page)->private = (v))

struct page_frag_cache {
	void * va;
#if (PAGE_SIZE < PAGE_FRAG_CACHE_MAX_SIZE)
	__u16 offset;
	__u16 size;
#else
	__u32 offset;
#endif
	/* we maintain a pagecount bias, so that we dont dirty cache line
	 * containing page->_refcount every time we allocate a fragment.
	 */
	unsigned int		pagecnt_bias;
	bool pfmemalloc;
};

typedef unsigned long vm_flags_t;

/*
 * A region containing a mapping of a non-memory backed file under NOMMU
 * conditions.  These are held in a global tree and are pinned by the VMAs that
 * map parts of them.
 */
struct vm_region {
	struct rb_node	vm_rb;		/* link in global region tree */
	vm_flags_t	vm_flags;	/* VMA vm_flags */
	unsigned long	vm_start;	/* start address of region */
	unsigned long	vm_end;		/* region initialised to here */
	unsigned long	vm_top;		/* region allocated to here */
	unsigned long	vm_pgoff;	/* the offset in vm_file corresponding to vm_start */
	struct file	*vm_file;	/* the backing file or NULL */

	int		vm_usage;	/* region usage count (access under nommu_region_sem) */
	bool		vm_icache_flushed : 1; /* true if the icache has been flushed for
						* this region */
};

#ifdef CONFIG_USERFAULTFD
#define NULL_VM_UFFD_CTX ((struct vm_userfaultfd_ctx) { NULL, })
struct vm_userfaultfd_ctx {
	struct userfaultfd_ctx *ctx;
};
#else /* CONFIG_USERFAULTFD */
#define NULL_VM_UFFD_CTX ((struct vm_userfaultfd_ctx) {})
struct vm_userfaultfd_ctx {};
#endif /* CONFIG_USERFAULTFD */

/*
 * This struct describes a virtual memory area. There is one of these
 * per VM-area/task. A VM area is any part of the process virtual memory
 * space that has a special rule for the page-fault handlers (ie a shared
 * library, the executable area etc).
 */
struct vm_area_struct {
	/* The first cache line has the info for VMA tree walking. */

	unsigned long vm_start;		/* Our start address within vm_mm. */
	unsigned long vm_end;		/* The first byte after our end address
					   within vm_mm. */

	/* linked list of VM areas per task, sorted by address */
	struct vm_area_struct *vm_next, *vm_prev;

	struct rb_node vm_rb;

	/*
	 * Largest free memory gap in bytes to the left of this VMA.
	 * Either between this VMA and vma->vm_prev, or between one of the
	 * VMAs below us in the VMA rbtree and its ->vm_prev. This helps
	 * get_unmapped_area find a free area of the right size.
	 */
	unsigned long rb_subtree_gap;

	/* Second cache line starts here. */

	struct mm_struct *vm_mm;	/* The address space we belong to. */
	pgprot_t vm_page_prot;		/* Access permissions of this VMA. */
	unsigned long vm_flags;		/* Flags, see mm.h. */

	/*
	 * For areas with an address space and backing store,
	 * linkage into the address_space->i_mmap interval tree.
	 *
	 * For private anonymous mappings, a pointer to a null terminated string
	 * in the user process containing the name given to the vma, or NULL
	 * if unnamed.
	 */
	union {
		struct {
			struct rb_node rb;
			unsigned long rb_subtree_last;
		} shared;
		const char __user *anon_name;
	};

	/*
	 * A file's MAP_PRIVATE vma can be in both i_mmap tree and anon_vma
	 * list, after a COW of one of the file pages.	A MAP_SHARED vma
	 * can only be in the i_mmap tree.  An anonymous MAP_PRIVATE, stack
	 * or brk vma (with NULL file) can only be in an anon_vma list.
	 */
	struct list_head anon_vma_chain; /* Serialized by mmap_sem &
					  * page_table_lock */
	struct anon_vma *anon_vma;	/* Serialized by page_table_lock */

	/* Function pointers to deal with this struct. */
	const struct vm_operations_struct *vm_ops;

	/* Information about our backing store: */
	unsigned long vm_pgoff;		/* Offset (within vm_file) in PAGE_SIZE
					   units */
	struct file * vm_file;		/* File we map to (can be NULL). */
	void * vm_private_data;		/* was vm_pte (shared mem) */

#ifdef CONFIG_SWAP
	atomic_long_t swap_readahead_info;
#endif
#ifndef CONFIG_MMU
	struct vm_region *vm_region;	/* NOMMU mapping region */
#endif
#ifdef CONFIG_NUMA
	struct mempolicy *vm_policy;	/* NUMA policy for the VMA */
#endif
	struct vm_userfaultfd_ctx vm_userfaultfd_ctx;
<<<<<<< HEAD
#ifdef CONFIG_SPECULATIVE_PAGE_FAULT
	seqcount_t vm_sequence;
	atomic_t vm_ref_count;		/* see vma_get(), vma_put() */
#endif
=======

>>>>>>> 8ee3ff60
	ANDROID_KABI_RESERVE(1);
	ANDROID_KABI_RESERVE(2);
	ANDROID_KABI_RESERVE(3);
	ANDROID_KABI_RESERVE(4);
	ANDROID_VENDOR_DATA(1);
} __randomize_layout;

struct core_thread {
	struct task_struct *task;
	struct core_thread *next;
};

struct core_state {
	atomic_t nr_threads;
	struct core_thread dumper;
	struct completion startup;
};

struct kioctx_table;
struct mm_struct {
	struct {
		struct vm_area_struct *mmap;		/* list of VMAs */
		struct rb_root mm_rb;
		u64 vmacache_seqnum;                   /* per-thread vmacache */
#ifdef CONFIG_SPECULATIVE_PAGE_FAULT
		rwlock_t mm_rb_lock;
#endif
#ifdef CONFIG_MMU
		unsigned long (*get_unmapped_area) (struct file *filp,
				unsigned long addr, unsigned long len,
				unsigned long pgoff, unsigned long flags);
#endif
		unsigned long mmap_base;	/* base of mmap area */
		unsigned long mmap_legacy_base;	/* base of mmap area in bottom-up allocations */
#ifdef CONFIG_HAVE_ARCH_COMPAT_MMAP_BASES
		/* Base adresses for compatible mmap() */
		unsigned long mmap_compat_base;
		unsigned long mmap_compat_legacy_base;
#endif
		unsigned long task_size;	/* size of task vm space */
		unsigned long highest_vm_end;	/* highest vma end address */
		pgd_t * pgd;

#ifdef CONFIG_MEMBARRIER
		/**
		 * @membarrier_state: Flags controlling membarrier behavior.
		 *
		 * This field is close to @pgd to hopefully fit in the same
		 * cache-line, which needs to be touched by switch_mm().
		 */
		atomic_t membarrier_state;
#endif

		/**
		 * @mm_users: The number of users including userspace.
		 *
		 * Use mmget()/mmget_not_zero()/mmput() to modify. When this
		 * drops to 0 (i.e. when the task exits and there are no other
		 * temporary reference holders), we also release a reference on
		 * @mm_count (which may then free the &struct mm_struct if
		 * @mm_count also drops to 0).
		 */
		atomic_t mm_users;

		/**
		 * @mm_count: The number of references to &struct mm_struct
		 * (@mm_users count as 1).
		 *
		 * Use mmgrab()/mmdrop() to modify. When this drops to 0, the
		 * &struct mm_struct is freed.
		 */
		atomic_t mm_count;

#ifdef CONFIG_MMU
		atomic_long_t pgtables_bytes;	/* PTE page table pages */
#endif
		int map_count;			/* number of VMAs */

		spinlock_t page_table_lock; /* Protects page tables and some
					     * counters
					     */
		struct rw_semaphore mmap_sem;

		struct list_head mmlist; /* List of maybe swapped mm's.	These
					  * are globally strung together off
					  * init_mm.mmlist, and are protected
					  * by mmlist_lock
					  */


		unsigned long hiwater_rss; /* High-watermark of RSS usage */
		unsigned long hiwater_vm;  /* High-water virtual memory usage */

		unsigned long total_vm;	   /* Total pages mapped */
		unsigned long locked_vm;   /* Pages that have PG_mlocked set */
		atomic64_t    pinned_vm;   /* Refcount permanently increased */
		unsigned long data_vm;	   /* VM_WRITE & ~VM_SHARED & ~VM_STACK */
		unsigned long exec_vm;	   /* VM_EXEC & ~VM_WRITE & ~VM_STACK */
		unsigned long stack_vm;	   /* VM_STACK */
		unsigned long def_flags;

		spinlock_t arg_lock; /* protect the below fields */
		unsigned long start_code, end_code, start_data, end_data;
		unsigned long start_brk, brk, start_stack;
		unsigned long arg_start, arg_end, env_start, env_end;

		unsigned long saved_auxv[AT_VECTOR_SIZE]; /* for /proc/PID/auxv */

		/*
		 * Special counters, in some configurations protected by the
		 * page_table_lock, in other configurations by being atomic.
		 */
		struct mm_rss_stat rss_stat;

		struct linux_binfmt *binfmt;

		/* Architecture-specific MM context */
		mm_context_t context;

		unsigned long flags; /* Must use atomic bitops to access */

		struct core_state *core_state; /* coredumping support */

#ifdef CONFIG_AIO
		spinlock_t			ioctx_lock;
		struct kioctx_table __rcu	*ioctx_table;
#endif
#ifdef CONFIG_MEMCG
		/*
		 * "owner" points to a task that is regarded as the canonical
		 * user/owner of this mm. All of the following must be true in
		 * order for it to be changed:
		 *
		 * current == mm->owner
		 * current->mm != mm
		 * new_owner->mm == mm
		 * new_owner->alloc_lock is held
		 */
		struct task_struct __rcu *owner;
#endif
		struct user_namespace *user_ns;

		/* store ref to file /proc/<pid>/exe symlink points to */
		struct file __rcu *exe_file;
#ifdef CONFIG_MMU_NOTIFIER
		struct mmu_notifier_mm *mmu_notifier_mm;
#endif
#if (defined(CONFIG_TRANSPARENT_HUGEPAGE) || defined(CONFIG_GKI_OPT_FEATURES)) && \
    !USE_SPLIT_PMD_PTLOCKS
		pgtable_t pmd_huge_pte; /* protected by page_table_lock */
#endif
#ifdef CONFIG_NUMA_BALANCING
		/*
		 * numa_next_scan is the next time that the PTEs will be marked
		 * pte_numa. NUMA hinting faults will gather statistics and
		 * migrate pages to new nodes if necessary.
		 */
		unsigned long numa_next_scan;

		/* Restart point for scanning and setting pte_numa */
		unsigned long numa_scan_offset;

		/* numa_scan_seq prevents two threads setting pte_numa */
		int numa_scan_seq;
#endif
		/*
		 * An operation with batched TLB flushing is going on. Anything
		 * that can move process memory needs to flush the TLB when
		 * moving a PROT_NONE or PROT_NUMA mapped page.
		 */
		atomic_t tlb_flush_pending;
#ifdef CONFIG_ARCH_WANT_BATCHED_UNMAP_TLB_FLUSH
		/* See flush_tlb_batched_pending() */
		bool tlb_flush_batched;
#endif
		struct uprobes_state uprobes_state;
#ifdef CONFIG_HUGETLB_PAGE
		atomic_long_t hugetlb_usage;
#endif
		struct work_struct async_put_work;
<<<<<<< HEAD
#ifdef CONFIG_LRU_GEN
		struct {
			/* this mm_struct is on lru_gen_mm_list */
			struct list_head list;
			/*
			 * Set when switching to this mm_struct, as a hint of
			 * whether it has been used since the last time per-node
			 * page table walkers cleared the corresponding bits.
			 */
			unsigned long bitmap;
#ifdef CONFIG_MEMCG
			/* points to the memcg of "owner" above */
			struct mem_cgroup *memcg;
#endif
		} lru_gen;
#endif /* CONFIG_LRU_GEN */

		ANDROID_KABI_RESERVE(1);
=======
>>>>>>> 8ee3ff60
		ANDROID_VENDOR_DATA(1);
	} __randomize_layout;

	/*
	 * The mm_cpumask needs to be at the end of mm_struct, because it
	 * is dynamically sized based on nr_cpu_ids.
	 */
	unsigned long cpu_bitmap[];
};

extern struct mm_struct init_mm;

/* Pointer magic because the dynamic array size confuses some compilers. */
static inline void mm_init_cpumask(struct mm_struct *mm)
{
	unsigned long cpu_bitmap = (unsigned long)mm;

	cpu_bitmap += offsetof(struct mm_struct, cpu_bitmap);
	cpumask_clear((struct cpumask *)cpu_bitmap);
}

/* Future-safe accessor for struct mm_struct's cpu_vm_mask. */
static inline cpumask_t *mm_cpumask(struct mm_struct *mm)
{
	return (struct cpumask *)&mm->cpu_bitmap;
}

#ifdef CONFIG_LRU_GEN

struct lru_gen_mm_list {
	/* mm_struct list for page table walkers */
	struct list_head fifo;
	/* protects the list above */
	spinlock_t lock;
};

void lru_gen_add_mm(struct mm_struct *mm);
void lru_gen_del_mm(struct mm_struct *mm);
#ifdef CONFIG_MEMCG
void lru_gen_migrate_mm(struct mm_struct *mm);
#endif

static inline void lru_gen_init_mm(struct mm_struct *mm)
{
	INIT_LIST_HEAD(&mm->lru_gen.list);
	mm->lru_gen.bitmap = 0;
#ifdef CONFIG_MEMCG
	mm->lru_gen.memcg = NULL;
#endif
}

static inline void lru_gen_use_mm(struct mm_struct *mm)
{
	/*
	 * When the bitmap is set, page reclaim knows this mm_struct has been
	 * used since the last time it cleared the bitmap. So it might be worth
	 * walking the page tables of this mm_struct to clear the accessed bit.
	 */
	WRITE_ONCE(mm->lru_gen.bitmap, -1);
}

#else /* !CONFIG_LRU_GEN */

static inline void lru_gen_add_mm(struct mm_struct *mm)
{
}

static inline void lru_gen_del_mm(struct mm_struct *mm)
{
}

#ifdef CONFIG_MEMCG
static inline void lru_gen_migrate_mm(struct mm_struct *mm)
{
}
#endif

static inline void lru_gen_init_mm(struct mm_struct *mm)
{
}

static inline void lru_gen_use_mm(struct mm_struct *mm)
{
}

#endif /* CONFIG_LRU_GEN */

struct mmu_gather;
extern void tlb_gather_mmu(struct mmu_gather *tlb, struct mm_struct *mm,
				unsigned long start, unsigned long end);
extern void tlb_finish_mmu(struct mmu_gather *tlb,
				unsigned long start, unsigned long end);

static inline void init_tlb_flush_pending(struct mm_struct *mm)
{
	atomic_set(&mm->tlb_flush_pending, 0);
}

static inline void inc_tlb_flush_pending(struct mm_struct *mm)
{
	atomic_inc(&mm->tlb_flush_pending);
	/*
	 * The only time this value is relevant is when there are indeed pages
	 * to flush. And we'll only flush pages after changing them, which
	 * requires the PTL.
	 *
	 * So the ordering here is:
	 *
	 *	atomic_inc(&mm->tlb_flush_pending);
	 *	spin_lock(&ptl);
	 *	...
	 *	set_pte_at();
	 *	spin_unlock(&ptl);
	 *
	 *				spin_lock(&ptl)
	 *				mm_tlb_flush_pending();
	 *				....
	 *				spin_unlock(&ptl);
	 *
	 *	flush_tlb_range();
	 *	atomic_dec(&mm->tlb_flush_pending);
	 *
	 * Where the increment if constrained by the PTL unlock, it thus
	 * ensures that the increment is visible if the PTE modification is
	 * visible. After all, if there is no PTE modification, nobody cares
	 * about TLB flushes either.
	 *
	 * This very much relies on users (mm_tlb_flush_pending() and
	 * mm_tlb_flush_nested()) only caring about _specific_ PTEs (and
	 * therefore specific PTLs), because with SPLIT_PTE_PTLOCKS and RCpc
	 * locks (PPC) the unlock of one doesn't order against the lock of
	 * another PTL.
	 *
	 * The decrement is ordered by the flush_tlb_range(), such that
	 * mm_tlb_flush_pending() will not return false unless all flushes have
	 * completed.
	 */
}

static inline void dec_tlb_flush_pending(struct mm_struct *mm)
{
	/*
	 * See inc_tlb_flush_pending().
	 *
	 * This cannot be smp_mb__before_atomic() because smp_mb() simply does
	 * not order against TLB invalidate completion, which is what we need.
	 *
	 * Therefore we must rely on tlb_flush_*() to guarantee order.
	 */
	atomic_dec(&mm->tlb_flush_pending);
}

static inline bool mm_tlb_flush_pending(struct mm_struct *mm)
{
	/*
	 * Must be called after having acquired the PTL; orders against that
	 * PTLs release and therefore ensures that if we observe the modified
	 * PTE we must also observe the increment from inc_tlb_flush_pending().
	 *
	 * That is, it only guarantees to return true if there is a flush
	 * pending for _this_ PTL.
	 */
	return atomic_read(&mm->tlb_flush_pending);
}

static inline bool mm_tlb_flush_nested(struct mm_struct *mm)
{
	/*
	 * Similar to mm_tlb_flush_pending(), we must have acquired the PTL
	 * for which there is a TLB flush pending in order to guarantee
	 * we've seen both that PTE modification and the increment.
	 *
	 * (no requirement on actually still holding the PTL, that is irrelevant)
	 */
	return atomic_read(&mm->tlb_flush_pending) > 1;
}

struct vm_fault;

/**
 * typedef vm_fault_t - Return type for page fault handlers.
 *
 * Page fault handlers return a bitmask of %VM_FAULT values.
 */
typedef __bitwise unsigned int vm_fault_t;

/**
 * enum vm_fault_reason - Page fault handlers return a bitmask of
 * these values to tell the core VM what happened when handling the
 * fault. Used to decide whether a process gets delivered SIGBUS or
 * just gets major/minor fault counters bumped up.
 *
 * @VM_FAULT_OOM:		Out Of Memory
 * @VM_FAULT_SIGBUS:		Bad access
 * @VM_FAULT_MAJOR:		Page read from storage
 * @VM_FAULT_WRITE:		Special case for get_user_pages
 * @VM_FAULT_HWPOISON:		Hit poisoned small page
 * @VM_FAULT_HWPOISON_LARGE:	Hit poisoned large page. Index encoded
 *				in upper bits
 * @VM_FAULT_SIGSEGV:		segmentation fault
 * @VM_FAULT_NOPAGE:		->fault installed the pte, not return page
 * @VM_FAULT_LOCKED:		->fault locked the returned page
 * @VM_FAULT_RETRY:		->fault blocked, must retry
 * @VM_FAULT_FALLBACK:		huge page fault failed, fall back to small
 * @VM_FAULT_DONE_COW:		->fault has fully handled COW
 * @VM_FAULT_NEEDDSYNC:		->fault did not modify page tables and needs
 *				fsync() to complete (for synchronous page faults
 *				in DAX)
 * @VM_FAULT_HINDEX_MASK:	mask HINDEX value
 *
 */
enum vm_fault_reason {
	VM_FAULT_OOM            = (__force vm_fault_t)0x000001,
	VM_FAULT_SIGBUS         = (__force vm_fault_t)0x000002,
	VM_FAULT_MAJOR          = (__force vm_fault_t)0x000004,
	VM_FAULT_WRITE          = (__force vm_fault_t)0x000008,
	VM_FAULT_HWPOISON       = (__force vm_fault_t)0x000010,
	VM_FAULT_HWPOISON_LARGE = (__force vm_fault_t)0x000020,
	VM_FAULT_SIGSEGV        = (__force vm_fault_t)0x000040,
	VM_FAULT_NOPAGE         = (__force vm_fault_t)0x000100,
	VM_FAULT_LOCKED         = (__force vm_fault_t)0x000200,
	VM_FAULT_RETRY          = (__force vm_fault_t)0x000400,
	VM_FAULT_FALLBACK       = (__force vm_fault_t)0x000800,
	VM_FAULT_DONE_COW       = (__force vm_fault_t)0x001000,
	VM_FAULT_NEEDDSYNC      = (__force vm_fault_t)0x002000,
	VM_FAULT_PTNOTSAME      = (__force vm_fault_t)0x004000,
	VM_FAULT_HINDEX_MASK    = (__force vm_fault_t)0x0f0000,
};

/* Encode hstate index for a hwpoisoned large page */
#define VM_FAULT_SET_HINDEX(x) ((__force vm_fault_t)((x) << 16))
#define VM_FAULT_GET_HINDEX(x) (((__force unsigned int)(x) >> 16) & 0xf)

#define VM_FAULT_ERROR (VM_FAULT_OOM | VM_FAULT_SIGBUS |	\
			VM_FAULT_SIGSEGV | VM_FAULT_HWPOISON |	\
			VM_FAULT_HWPOISON_LARGE | VM_FAULT_FALLBACK)

#define VM_FAULT_RESULT_TRACE \
	{ VM_FAULT_OOM,                 "OOM" },	\
	{ VM_FAULT_SIGBUS,              "SIGBUS" },	\
	{ VM_FAULT_MAJOR,               "MAJOR" },	\
	{ VM_FAULT_WRITE,               "WRITE" },	\
	{ VM_FAULT_HWPOISON,            "HWPOISON" },	\
	{ VM_FAULT_HWPOISON_LARGE,      "HWPOISON_LARGE" },	\
	{ VM_FAULT_SIGSEGV,             "SIGSEGV" },	\
	{ VM_FAULT_NOPAGE,              "NOPAGE" },	\
	{ VM_FAULT_LOCKED,              "LOCKED" },	\
	{ VM_FAULT_RETRY,               "RETRY" },	\
	{ VM_FAULT_FALLBACK,            "FALLBACK" },	\
	{ VM_FAULT_DONE_COW,            "DONE_COW" },	\
	{ VM_FAULT_NEEDDSYNC,           "NEEDDSYNC" }

struct vm_special_mapping {
	const char *name;	/* The name, e.g. "[vdso]". */

	/*
	 * If .fault is not provided, this points to a
	 * NULL-terminated array of pages that back the special mapping.
	 *
	 * This must not be NULL unless .fault is provided.
	 */
	struct page **pages;

	/*
	 * If non-NULL, then this is called to resolve page faults
	 * on the special mapping.  If used, .pages is not checked.
	 */
	vm_fault_t (*fault)(const struct vm_special_mapping *sm,
				struct vm_area_struct *vma,
				struct vm_fault *vmf);

	int (*mremap)(const struct vm_special_mapping *sm,
		     struct vm_area_struct *new_vma);
};

enum tlb_flush_reason {
	TLB_FLUSH_ON_TASK_SWITCH,
	TLB_REMOTE_SHOOTDOWN,
	TLB_LOCAL_SHOOTDOWN,
	TLB_LOCAL_MM_SHOOTDOWN,
	TLB_REMOTE_SEND_IPI,
	NR_TLB_FLUSH_REASONS,
};

 /*
  * A swap entry has to fit into a "unsigned long", as the entry is hidden
  * in the "index" field of the swapper address space.
  */
typedef struct {
	unsigned long val;
} swp_entry_t;

/* Return the name for an anonymous mapping or NULL for a file-backed mapping */
static inline const char __user *vma_get_anon_name(struct vm_area_struct *vma)
{
	if (vma->vm_file)
		return NULL;

	return vma->anon_name;
}

#endif /* _LINUX_MM_TYPES_H */<|MERGE_RESOLUTION|>--- conflicted
+++ resolved
@@ -362,14 +362,10 @@
 	struct mempolicy *vm_policy;	/* NUMA policy for the VMA */
 #endif
 	struct vm_userfaultfd_ctx vm_userfaultfd_ctx;
-<<<<<<< HEAD
 #ifdef CONFIG_SPECULATIVE_PAGE_FAULT
 	seqcount_t vm_sequence;
 	atomic_t vm_ref_count;		/* see vma_get(), vma_put() */
 #endif
-=======
-
->>>>>>> 8ee3ff60
 	ANDROID_KABI_RESERVE(1);
 	ANDROID_KABI_RESERVE(2);
 	ANDROID_KABI_RESERVE(3);
@@ -550,7 +546,6 @@
 		atomic_long_t hugetlb_usage;
 #endif
 		struct work_struct async_put_work;
-<<<<<<< HEAD
 #ifdef CONFIG_LRU_GEN
 		struct {
 			/* this mm_struct is on lru_gen_mm_list */
@@ -569,8 +564,6 @@
 #endif /* CONFIG_LRU_GEN */
 
 		ANDROID_KABI_RESERVE(1);
-=======
->>>>>>> 8ee3ff60
 		ANDROID_VENDOR_DATA(1);
 	} __randomize_layout;
 
