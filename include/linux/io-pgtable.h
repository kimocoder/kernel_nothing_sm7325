--- conflicted
+++ resolved
@@ -95,19 +95,15 @@
 	 *	when the SoC is in "4GB mode" and they can only access the high
 	 *	remap of DRAM (0x1_00000000 to 0x1_ffffffff).
 	 *
-<<<<<<< HEAD
-
+	 * IO_PGTABLE_QUIRK_NON_STRICT: Skip issuing synchronous leaf TLBIs
+	 *	on unmap, for DMA domains using the flush queue mechanism for
+	 *	delayed invalidation.
+	 *
 	 * IO_PGTABLE_QUIRK_NO_DMA: Guarantees that the tables will only ever
 	 *	be accessed by a fully cache-coherent IOMMU or CPU (e.g. for a
 	 *	software-emulated IOMMU), such that pagetable updates need not
 	 *	be treated as explicit DMA data.
 	 *
-=======
->>>>>>> 1a9d9156
-	 * IO_PGTABLE_QUIRK_NON_STRICT: Skip issuing synchronous leaf TLBIs
-	 *	on unmap, for DMA domains using the flush queue mechanism for
-	 *	delayed invalidation.
-
 	 * IO_PGTABLE_QUIRK_QCOM_USE_UPSTREAM_HINT: Override the attributes
 	 *	set in TCR for the page table walker. Use attributes specified
 	 *	by the upstream hw instead.
@@ -121,14 +117,10 @@
 	#define IO_PGTABLE_QUIRK_NO_PERMS	BIT(1)
 	#define IO_PGTABLE_QUIRK_TLBI_ON_MAP	BIT(2)
 	#define IO_PGTABLE_QUIRK_ARM_MTK_4GB	BIT(3)
-<<<<<<< HEAD
-	#define IO_PGTABLE_QUIRK_NO_DMA		BIT(4)
-	#define IO_PGTABLE_QUIRK_NON_STRICT	BIT(5)
+	#define IO_PGTABLE_QUIRK_NON_STRICT	BIT(4)
+	#define IO_PGTABLE_QUIRK_NO_DMA		BIT(5)
 	#define IO_PGTABLE_QUIRK_QCOM_USE_UPSTREAM_HINT	BIT(6)
 	#define IO_PGTABLE_QUIRK_QCOM_USE_LLC_NWA	BIT(7)
-=======
-	#define IO_PGTABLE_QUIRK_NON_STRICT	BIT(4)
->>>>>>> 1a9d9156
 	unsigned long			quirks;
 	unsigned long			pgsize_bitmap;
 	unsigned int			ias;
