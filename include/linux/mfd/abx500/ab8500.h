--- conflicted
+++ resolved
@@ -7,12 +7,10 @@
 #ifndef MFD_AB8500_H
 #define MFD_AB8500_H
 
-<<<<<<< HEAD
 #include <linux/mutex.h>
 
 struct device;
-=======
-#include <linux/device.h>
+
 /*
  * AB IC versions
  *
@@ -35,7 +33,6 @@
 #define AB8500_CUT2P0	0x20
 #define AB8500_CUT3P0	0x30
 #define AB8500_CUT3P3	0x33
->>>>>>> b8589e2a
 
 /*
  * AB8500 bank addresses
