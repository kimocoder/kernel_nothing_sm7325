/*
 * Copyright (c) 2017-2021 The Linux Foundation. All rights reserved.
 * Copyright (c) 2021-2022 Qualcomm Innovation Center, Inc. All rights reserved.
 *
 * Permission to use, copy, modify, and/or distribute this software for
 * any purpose with or without fee is hereby granted, provided that the
 * above copyright notice and this permission notice appear in all
 * copies.
 *
 * THE SOFTWARE IS PROVIDED "AS IS" AND THE AUTHOR DISCLAIMS ALL
 * WARRANTIES WITH REGARD TO THIS SOFTWARE INCLUDING ALL IMPLIED
 * WARRANTIES OF MERCHANTABILITY AND FITNESS. IN NO EVENT SHALL THE
 * AUTHOR BE LIABLE FOR ANY SPECIAL, DIRECT, INDIRECT, OR CONSEQUENTIAL
 * DAMAGES OR ANY DAMAGES WHATSOEVER RESULTING FROM LOSS OF USE, DATA OR
 * PROFITS, WHETHER IN AN ACTION OF CONTRACT, NEGLIGENCE OR OTHER
 * TORTIOUS ACTION, ARISING OUT OF OR IN CONNECTION WITH THE USE OR
 * PERFORMANCE OF THIS SOFTWARE.
 */

/**
 * @file htt_stats.h
 *
 * @details the public header file of HTT STATS
 */
#ifndef __HTT_STATS_H__
#define __HTT_STATS_H__

#include <htt_deps.h> /* A_UINT32 */
#include <htt_common.h>
#include <htt.h> /* HTT stats TLV struct def and tag defs */

/**
 * htt_dbg_ext_stats_type -
 * The base structure for each of the stats_type is only for reference
 * Host should use this information to know the type of TLVs to expect
 * for a particular stats type.
 *
 *    Max supported stats :- 256.
 */
enum htt_dbg_ext_stats_type {
    /** HTT_DBG_EXT_STATS_RESET
     * PARAM:
     *   - config_param0 : start_offset (stats type)
     *   - config_param1 : stats bmask from start offset
     *   - config_param2 : stats bmask from start offset + 32
     *   - config_param3 : stats bmask from start offset + 64
     * RESP MSG:
     *   - No response sent.
     */
    HTT_DBG_EXT_STATS_RESET              = 0,

    /** HTT_DBG_EXT_STATS_PDEV_TX
     * PARAMS:
     *   - No Params
     * RESP MSG:
     *   - htt_tx_pdev_stats_t
     */
    HTT_DBG_EXT_STATS_PDEV_TX            = 1,

    /** HTT_DBG_EXT_STATS_PDEV_RX
     * PARAMS:
     *   - No Params
     * RESP MSG:
     *   - htt_rx_pdev_stats_t
     */
    HTT_DBG_EXT_STATS_PDEV_RX            = 2,

    /** HTT_DBG_EXT_STATS_PDEV_TX_HWQ
     * PARAMS:
     *   - config_param0: [Bit31: Bit0] HWQ mask
     * RESP MSG:
     *   - htt_tx_hwq_stats_t
     */
    HTT_DBG_EXT_STATS_PDEV_TX_HWQ        = 3,

    /** HTT_DBG_EXT_STATS_PDEV_TX_SCHED
     * PARAMS:
     *   - config_param0: [Bit31: Bit0] TXQ mask
     * RESP MSG:
     *   - htt_stats_tx_sched_t
     */
    HTT_DBG_EXT_STATS_PDEV_TX_SCHED      = 4,

    /** HTT_DBG_EXT_STATS_PDEV_ERROR
     * PARAMS:
     *   - No Params
     * RESP MSG:
     *   - htt_hw_err_stats_t
     */
    HTT_DBG_EXT_STATS_PDEV_ERROR         = 5,

    /** HTT_DBG_EXT_STATS_PDEV_TQM
     * PARAMS:
     *   - No Params
     * RESP MSG:
     *   - htt_tx_tqm_pdev_stats_t
     */
    HTT_DBG_EXT_STATS_PDEV_TQM           = 6,

    /** HTT_DBG_EXT_STATS_TQM_CMDQ
     * PARAMS:
     *   - config_param0:
     *      [Bit15: Bit0 ] cmdq id :if 0xFFFF print all cmdq's
     *      [Bit31: Bit16] reserved
     * RESP MSG:
     *   - htt_tx_tqm_cmdq_stats_t
     */
    HTT_DBG_EXT_STATS_TQM_CMDQ           = 7,

    /** HTT_DBG_EXT_STATS_TX_DE_INFO
     * PARAMS:
     *   - No Params
     * RESP MSG:
     *   - htt_tx_de_stats_t
     */
    HTT_DBG_EXT_STATS_TX_DE_INFO         = 8,

    /** HTT_DBG_EXT_STATS_PDEV_TX_RATE
     * PARAMS:
     *   - No Params
     * RESP MSG:
     *   - htt_tx_pdev_rate_stats_t
     */
    HTT_DBG_EXT_STATS_PDEV_TX_RATE       = 9,

    /** HTT_DBG_EXT_STATS_PDEV_RX_RATE
     * PARAMS:
     *   - No Params
     * RESP MSG:
     *   - htt_rx_pdev_rate_stats_t
     */
    HTT_DBG_EXT_STATS_PDEV_RX_RATE       = 10,

    /** HTT_DBG_EXT_STATS_PEER_INFO
     * PARAMS:
     *   - config_param0:
     *     [Bit0] - [0] for sw_peer_id, [1] for mac_addr based request
     *     [Bit15 : Bit 1] htt_peer_stats_req_mode_t
     *     [Bit31 : Bit16] sw_peer_id
     *     config_param1:
     *     peer_stats_req_type_mask:32 (enum htt_peer_stats_tlv_enum)
     *           0 bit htt_peer_stats_cmn_tlv
     *           1 bit htt_peer_details_tlv
     *           2 bit htt_tx_peer_rate_stats_tlv
     *           3 bit htt_rx_peer_rate_stats_tlv
     *           4 bit htt_tx_tid_stats_tlv/htt_tx_tid_stats_v1_tlv
     *           5 bit htt_rx_tid_stats_tlv
     *           6 bit htt_msdu_flow_stats_tlv
     *           7 bit htt_peer_sched_stats_tlv
     *   - config_param2: [Bit31 : Bit0] mac_addr31to0
     *   - config_param3: [Bit15 : Bit0] mac_addr47to32
     *                    [Bit 16] If this bit is set, reset per peer stats
     *                             of corresponding tlv indicated by config
     *                             param 1.
     *                             HTT_DBG_EXT_PEER_STATS_RESET_GET will be
     *                             used to get this bit position.
     *                             WMI_SERVICE_PER_PEER_HTT_STATS_RESET
     *                             indicates that FW supports per peer HTT
     *                             stats reset.
     *                    [Bit31 : Bit17] reserved
     * RESP MSG:
     *   - htt_peer_stats_t
     */
    HTT_DBG_EXT_STATS_PEER_INFO          = 11,

    /** HTT_DBG_EXT_STATS_TX_SELFGEN_INFO
     * PARAMS:
     *   - No Params
     * RESP MSG:
     *   - htt_tx_pdev_selfgen_stats_t
     */
    HTT_DBG_EXT_STATS_TX_SELFGEN_INFO    = 12,

    /** HTT_DBG_EXT_STATS_TX_MU_HWQ
     * PARAMS:
     *   - config_param0: [Bit31: Bit0] HWQ mask
     * RESP MSG:
     *   - htt_tx_hwq_mu_mimo_stats_t
     */
    HTT_DBG_EXT_STATS_TX_MU_HWQ          = 13,

    /** HTT_DBG_EXT_STATS_RING_IF_INFO
     * PARAMS:
     *   - config_param0:
     *      [Bit15: Bit0 ] ring id :if 0xFFFF print all rings
     *      [Bit31: Bit16] reserved
     * RESP MSG:
     *   - htt_ring_if_stats_t
     */
    HTT_DBG_EXT_STATS_RING_IF_INFO       = 14,

    /** HTT_DBG_EXT_STATS_SRNG_INFO
     * PARAMS:
     *   - config_param0:
     *      [Bit15: Bit0 ] ring id :if 0xFFFF print all rings
     *      [Bit31: Bit16] reserved
     *   - No Params
     * RESP MSG:
     *   - htt_sring_stats_t
     */
    HTT_DBG_EXT_STATS_SRNG_INFO          = 15,

    /** HTT_DBG_EXT_STATS_SFM_INFO
     * PARAMS:
     *   - No Params
     * RESP MSG:
     *   - htt_sfm_stats_t
     */
    HTT_DBG_EXT_STATS_SFM_INFO           = 16,

    /** HTT_DBG_EXT_STATS_PDEV_TX_MU
     * PARAMS:
     *   - No Params
     * RESP MSG:
     *   - htt_tx_pdev_mu_mimo_stats_t
     */
    HTT_DBG_EXT_STATS_PDEV_TX_MU         = 17,

    /** HTT_DBG_EXT_STATS_ACTIVE_PEERS_LIST
     * PARAMS:
     *   - config_param0:
     *      [Bit7 : Bit0]   vdev_id:8
     *                      note:0xFF to get all active peers based on pdev_mask.
     *      [Bit31 : Bit8]  rsvd:24
     * RESP MSG:
     *   - htt_active_peer_details_list_t
     */
    HTT_DBG_EXT_STATS_ACTIVE_PEERS_LIST  = 18,

    /** HTT_DBG_EXT_STATS_PDEV_CCA_STATS
     * PARAMS:
     *   - config_param0:
     *      [Bit0] - Clear bit0 to read 1sec,100ms & cumulative CCA stats.
     *               Set bit0 to 1 to read 1sec interval histogram.
     *      [Bit1] - 100ms interval histogram
     *      [Bit3] - Cumulative CCA stats
     * RESP MSG:
     *   - htt_pdev_cca_stats_t
     */
    HTT_DBG_EXT_STATS_PDEV_CCA_STATS     = 19,

    /** HTT_DBG_EXT_STATS_TWT_SESSIONS
     * PARAMS:
     *   - config_param0:
     *      No params
     * RESP MSG:
     *   - htt_pdev_twt_sessions_stats_t
     */
    HTT_DBG_EXT_STATS_TWT_SESSIONS       = 20,

    /** HTT_DBG_EXT_STATS_REO_CNTS
     * PARAMS:
     *   - config_param0:
     *      No params
     * RESP MSG:
     *   - htt_soc_reo_resource_stats_t
     */
    HTT_DBG_EXT_STATS_REO_RESOURCE_STATS = 21,

    /** HTT_DBG_EXT_STATS_TX_SOUNDING_INFO
     * PARAMS:
     *   - config_param0:
     *      [Bit0]          vdev_id_set:1
     *          set to 1 if vdev_id is set and vdev stats are requested.
     *          set to 0 if pdev_stats sounding stats are requested.
     *      [Bit8 : Bit1]   vdev_id:8
     *          note:0xFF to get all active vdevs based on pdev_mask.
     *      [Bit31 : Bit9]  rsvd:22
     *
     * RESP MSG:
     *   - htt_tx_sounding_stats_t
     */
    HTT_DBG_EXT_STATS_TX_SOUNDING_INFO   = 22,

    /** HTT_DBG_EXT_STATS_PDEV_OBSS_PD_STATS
     * PARAMS:
     *   - config_param0:
     *      No params
     * RESP MSG:
     *   - htt_pdev_obss_pd_stats_t
     */
    HTT_DBG_EXT_STATS_PDEV_OBSS_PD_STATS = 23,

    /** HTT_DBG_EXT_STATS_RING_BACKPRESSURE_STATS
     * PARAMS:
     *   - config_param0:
     *      No params
     * RESP MSG:
     *   - htt_stats_ring_backpressure_stats_t
     */
    HTT_DBG_EXT_STATS_RING_BACKPRESSURE_STATS = 24,

    /** HTT_DBG_EXT_STATS_LATENCY_PROF_STATS
     *  PARAMS:
     *
     *  RESP MSG:
     *    - htt_soc_latency_prof_t
     */
    HTT_DBG_EXT_STATS_LATENCY_PROF_STATS = 25,

    /** HTT_DBG_EXT_STATS_PDEV_UL_TRIGGER
     * PARAMS:
     *   - No Params
     * RESP MSG:
     *   - htt_rx_pdev_ul_trig_stats_t
     */
    HTT_DBG_EXT_STATS_PDEV_UL_TRIG_STATS = 26,

    /** HTT_DBG_EXT_STATS_PDEV_UL_MUMIMO_TRIG_STATS = 27
     * PARAMS:
     *   - No Params
     * RESP MSG:
     *   - htt_rx_pdev_ul_mumimo_trig_stats_t
     */
    HTT_DBG_EXT_STATS_PDEV_UL_MUMIMO_TRIG_STATS = 27,

    /** HTT_DBG_EXT_STATS_FSE_RX
     * PARAMS:
     *   - No Params
     * RESP MSG:
     *   - htt_rx_fse_stats_t
     */
    HTT_DBG_EXT_STATS_FSE_RX = 28,

    /** HTT_DBG_EXT_PEER_CTRL_PATH_TXRX_STATS
     * PARAMS:
     *   - config_param0: [Bit0] : [1] for mac_addr based request
     *   - config_param1: [Bit31 : Bit0] mac_addr31to0
     *   - config_param2: [Bit15 : Bit0] mac_addr47to32
     * RESP MSG:
     *   - htt_ctrl_path_txrx_stats_t
     */
    HTT_DBG_EXT_PEER_CTRL_PATH_TXRX_STATS = 29,

    /** HTT_DBG_EXT_STATS_PDEV_RX_RATE_EXT
     * PARAMS:
     *   - No Params
     * RESP MSG:
     *   - htt_rx_pdev_rate_ext_stats_t
     */
    HTT_DBG_EXT_STATS_PDEV_RX_RATE_EXT    = 30,

    /** HTT_DBG_EXT_STATS_PDEV_TX_RATE_TXBF
     * PARAMS:
     *   - No Params
     * RESP MSG:
     *   - htt_tx_pdev_txbf_rate_stats_t
     */
    HTT_DBG_EXT_STATS_PDEV_TX_RATE_TXBF   = 31,

    /* HTT_DBG_EXT_STATS_TXBF_OFDMA
     */
    HTT_DBG_EXT_STATS_TXBF_OFDMA          = 32,

    /** HTT_DBG_EXT_STA_11AX_UL_STATS
     * PARAMS:
     *   - No Params
     * RESP MSG:
     *   - htt_sta_11ax_ul_stats
     */
    HTT_DBG_EXT_STA_11AX_UL_STATS = 33,

    /** HTT_DBG_EXT_VDEV_RTT_RESP_STATS
     * PARAMS:
     *   - config_param0:
     *      [Bit7 : Bit0]   vdev_id:8
     *      [Bit31 : Bit8]  rsvd:24
     * RESP MSG:
     *   -
     */
    HTT_DBG_EXT_VDEV_RTT_RESP_STATS = 34,

    /** HTT_DBG_EXT_PKTLOG_AND_HTT_RING_STATS
     * PARAMS:
     *   - No Params
     * RESP MSG:
     *   - htt_pktlog_and_htt_ring_stats_t
     */
    HTT_DBG_EXT_PKTLOG_AND_HTT_RING_STATS = 35,

    /** HTT_DBG_EXT_STATS_DLPAGER_STATS
     * PARAMS:
     *
     * RESP MSG:
     *   - htt_dlpager_stats_t
     */
    HTT_DBG_EXT_STATS_DLPAGER_STATS = 36,

    /** HTT_DBG_EXT_PHY_COUNTERS_AND_PHY_STATS
     * PARAMS:
     *   - No Params
     * RESP MSG:
     *   - htt_phy_counters_and_phy_stats_t
     */
    HTT_DBG_EXT_PHY_COUNTERS_AND_PHY_STATS = 37,

    /** HTT_DBG_EXT_VDEVS_TXRX_STATS
     * PARAMS:
     *   - No Params
     * RESP MSG:
     *   - htt_vdevs_txrx_stats_t
     */
    HTT_DBG_EXT_VDEVS_TXRX_STATS = 38,

    HTT_DBG_EXT_VDEV_RTT_INITIATOR_STATS = 39,

    /** HTT_DBG_EXT_PDEV_PER_STATS
     * PARAMS:
     *   - No Params
     * RESP MSG:
     *   - htt_tx_pdev_per_stats_t
     */
    HTT_DBG_EXT_PDEV_PER_STATS = 40,

    HTT_DBG_EXT_AST_ENTRIES = 41,

<<<<<<< HEAD
    /* HTT_DBG_EXT_RX_RING_STATS
=======
    /** HTT_DBG_EXT_RX_RING_STATS
>>>>>>> e49bf29d
     * PARAMS:
     *    - No Params
     * RESP MSG:
     *    - htt_rx_fw_ring_stats_tlv_v
     */
    HTT_DBG_EXT_RX_RING_STATS = 42,

<<<<<<< HEAD
=======
    /* HTT_STRM_GEN_MPDUS_STATS, HTT_STRM_GEN_MPDUS_DETAILS_STATS
     * PARAMS:
     *   - No params
     * RESP MSG: HTT_T2H STREAMING_STATS_IND (not EXT_STATS_CONF)
     *   - HTT_STRM_GEN_MPDUS_STATS:
     *     htt_stats_strm_gen_mpdus_tlv_t
     *   - HTT_STRM_GEN_MPDUS_DETAILS_STATS:
     *     htt_stats_strm_gen_mpdus_details_tlv_t
     */
    HTT_STRM_GEN_MPDUS_STATS = 43,
    HTT_STRM_GEN_MPDUS_DETAILS_STATS = 44,

    /** HTT_DBG_SOC_ERROR_STATS
     * PARAMS:
     *    - No Params
     * RESP MSG:
     *    - htt_dmac_reset_stats_tlv
     */
    HTT_DBG_SOC_ERROR_STATS = 45,

    /** HTT_DBG_PDEV_PUNCTURE_STATS
     * PARAMS:
     *    - param 0: enum from htt_tx_pdev_puncture_stats_upload_t, indicating
     *      the stats to upload
     * RESP MSG:
     *    - one or more htt_pdev_puncture_stats_tlv, depending on param 0
     */
    HTT_DBG_PDEV_PUNCTURE_STATS = 46,

    /* HTT_DBG_EXT_STATS_ML_PEERS_INFO
     * PARAMS:
     *    - param 0:
     *      Bit 0 -> HTT_ML_PEER_DETAILS_TLV always enabled by default
     *      Bit 1 -> HTT_ML_PEER_EXT_DETAILS_TLV will be uploaded when
     *               this bit is set
     *      Bit 2 -> HTT_ML_LINK_INFO_TLV will be uploaded when this bit is set
     *  RESP MSG:
     *    - htt_ml_peer_stats_t
     */
    HTT_DBG_EXT_STATS_ML_PEERS_INFO = 47,

>>>>>>> e49bf29d

    /* keep this last */
    HTT_DBG_NUM_EXT_STATS = 256,
};

/*
 * Macros to get/set the bit field in config param[3] that indicates to
 * clear corresponding per peer stats specified by config param 1
 */
#define HTT_DBG_EXT_PEER_STATS_RESET_M 0x00010000
#define HTT_DBG_EXT_PEER_STATS_RESET_S 16

#define HTT_DBG_EXT_PEER_STATS_RESET_GET(_var) \
    (((_var) & HTT_DBG_EXT_PEER_STATS_RESET_M) >> \
     HTT_DBG_EXT_PEER_STATS_RESET_S)

#define HTT_DBG_EXT_PEER_STATS_RESET_SET(_var, _val) \
    do { \
        HTT_CHECK_SET_VAL(HTT_DBG_EXT_PEER_STATS_RESET, _val); \
        ((_var) |= ((_val) << HTT_DBG_EXT_PEER_STATS_RESET_S)); \
    } while (0)

#define HTT_STATS_SUBTYPE_MAX 16

/* htt_mu_stats_upload_t
 * Enumerations for specifying whether to upload all MU stats in response to
 * HTT_DBG_EXT_STATS_PDEV_TX_MU, or if not all, then which subset.
 */
typedef enum {
    /* HTT_UPLOAD_MU_STATS: upload all MU stats:
     * UL MU-MIMO + DL MU-MIMO + UL MU-OFDMA + DL MU-OFDMA
     * (note: included OFDMA stats are limited to 11ax)
     */
    HTT_UPLOAD_MU_STATS,

    /* HTT_UPLOAD_MU_MIMO_STATS: upload UL MU-MIMO + DL MU-MIMO stats */
    HTT_UPLOAD_MU_MIMO_STATS,

    /* HTT_UPLOAD_MU_OFDMA_STATS:
     * upload UL MU-OFDMA + DL MU-OFDMA stats (note: 11ax only stats)
     */
    HTT_UPLOAD_MU_OFDMA_STATS,

    HTT_UPLOAD_DL_MU_MIMO_STATS,
    HTT_UPLOAD_UL_MU_MIMO_STATS,
    /* HTT_UPLOAD_DL_MU_OFDMA_STATS:
     * upload DL MU-OFDMA stats (note: 11ax only stats)
     */
    HTT_UPLOAD_DL_MU_OFDMA_STATS,
    /* HTT_UPLOAD_UL_MU_OFDMA_STATS:
     * upload UL MU-OFDMA stats (note: 11ax only stats)
     */
    HTT_UPLOAD_UL_MU_OFDMA_STATS,

    /*
     * Upload BE UL MU-OFDMA + BE DL MU-OFDMA stats,
     * TLV: htt_tx_pdev_dl_be_mu_ofdma_sch_stats_tlv and
     * htt_tx_pdev_ul_be_mu_ofdma_sch_stats_tlv
     */
    HTT_UPLOAD_BE_MU_OFDMA_STATS,

    /*
     * Upload BE DL MU-OFDMA
     * TLV: htt_tx_pdev_dl_be_mu_ofdma_sch_stats_tlv
     */
    HTT_UPLOAD_BE_DL_MU_OFDMA_STATS,

    /*
     * Upload BE UL MU-OFDMA
     * TLV: htt_tx_pdev_ul_be_mu_ofdma_sch_stats_tlv
     */
    HTT_UPLOAD_BE_UL_MU_OFDMA_STATS,
} htt_mu_stats_upload_t;

/* htt_tx_rate_stats_upload_t
 * Enumerations for specifying which stats to upload in response to
 * HTT_DBG_EXT_STATS_PDEV_TX_RATE.
 */
typedef enum {
    /* 11abgn, 11ac, and 11ax TX stats, and a few 11be SU stats
     *
     * TLV: htt_tx_pdev_rate_stats_tlv
     */
    HTT_TX_RATE_STATS_DEFAULT,

    /*
     * Upload 11be OFDMA TX stats
     *
     * TLV: htt_tx_pdev_rate_stats_be_ofdma_tlv
     */
    HTT_TX_RATE_STATS_UPLOAD_11BE_OFDMA,
} htt_tx_rate_stats_upload_t;

/* htt_rx_ul_trigger_stats_upload_t
 * Enumerations for specifying which stats to upload in response to
 * HTT_DBG_EXT_STATS_PDEV_TX_RATE.
 */
typedef enum {
    /* Upload 11ax UL OFDMA RX Trigger stats
     *
     * TLV: htt_rx_pdev_ul_trigger_stats_tlv
     */
    HTT_RX_UL_TRIGGER_STATS_UPLOAD_11AX_OFDMA,

    /*
     * Upload 11be UL OFDMA RX Trigger stats
     *
     * TLV: htt_rx_pdev_be_ul_trigger_stats_tlv
     */
    HTT_RX_UL_TRIGGER_STATS_UPLOAD_11BE_OFDMA,
} htt_rx_ul_trigger_stats_upload_t;

<<<<<<< HEAD
=======
/*
 * The htt_rx_ul_mumimo_trigger_stats_upload_t enum values are
 * provided by the host as one of the config param elements in
 * the HTT_H2T EXT_STATS_REQ message, for stats type ==
 * HTT_DBG_EXT_STATS_PDEV_UL_MUMIMO_TRIG_STATS.
 */
typedef enum {
    /*
     * Upload 11ax UL MUMIMO RX Trigger stats
     * TLV: htt_rx_pdev_ul_mumimo_trig_stats_tlv
     */
    HTT_RX_UL_MUMIMO_TRIGGER_STATS_UPLOAD_11AX,

    /*
     * Upload 11be UL MUMIMO RX Trigger stats
     * TLV: htt_rx_pdev_ul_mumimo_trig_be_stats_tlv
     */
    HTT_RX_UL_MUMIMO_TRIGGER_STATS_UPLOAD_11BE,
} htt_rx_ul_mumimo_trigger_stats_upload_t;

/* htt_tx_pdev_txbf_ofdma_stats_upload_t
 * Enumerations for specifying which stats to upload in response to
 * HTT_DBG_EXT_STATS_TXBF_OFDMA.
 */
typedef enum {
    /* upload 11ax TXBF OFDMA stats
     *
     * TLV: htt_tx_pdev_ax_txbf_ofdma_stats_t
     */
    HTT_UPLOAD_AX_TXBF_OFDMA_STATS,

    /*
     * Upload 11be TXBF OFDMA stats
     *
     * TLV: htt_tx_pdev_be_txbf_ofdma_stats_t
     */
    HTT_UPLOAD_BE_TXBF_OFDMA_STATS,
} htt_tx_pdev_txbf_ofdma_stats_upload_t;

/* htt_tx_pdev_puncture_stats_upload_t
 * Enumerations for specifying which stats to upload in response to
 * HTT_DBG_PDEV_PUNCTURE_STATS.
 */
typedef enum {
    /* upload puncture stats for all supported modes, both TX and RX */
    HTT_UPLOAD_PUNCTURE_STATS_ALL,

    /* upload puncture stats for all supported TX modes */
    HTT_UPLOAD_PUNCTURE_STATS_TX,

    /* upload puncture stats for all supported RX modes */
    HTT_UPLOAD_PUNCTURE_STATS_RX,
} htt_tx_pdev_puncture_stats_upload_t;

>>>>>>> e49bf29d
#define HTT_STATS_MAX_STRING_SZ32 4
#define HTT_STATS_MACID_INVALID 0xff
#define HTT_TX_HWQ_MAX_DIFS_LATENCY_BINS 10
#define HTT_TX_HWQ_MAX_CMD_RESULT_STATS 13
#define HTT_TX_HWQ_MAX_CMD_STALL_STATS 5
#define HTT_TX_HWQ_MAX_FES_RESULT_STATS 10
#define HTT_PDEV_STATS_PPDU_DUR_HIST_BINS 16
#define HTT_PDEV_STATS_PPDU_DUR_HIST_INTERVAL_US 250

typedef enum {
    HTT_STATS_TX_PDEV_NO_DATA_UNDERRUN = 0,
    HTT_STATS_TX_PDEV_DATA_UNDERRUN_BETWEEN_MPDU = 1,
    HTT_STATS_TX_PDEV_DATA_UNDERRUN_WITHIN_MPDU = 2,
    HTT_TX_PDEV_MAX_URRN_STATS = 3,
} htt_tx_pdev_underrun_enum;

#define HTT_TX_PDEV_MAX_FLUSH_REASON_STATS 150
#define HTT_TX_PDEV_MAX_SIFS_BURST_STATS 9
#define HTT_TX_PDEV_MAX_SIFS_BURST_HIST_STATS 10
#define HTT_TX_PDEV_MAX_PHY_ERR_STATS 18
/* HTT_TX_PDEV_SCHED_TX_MODE_MAX:
 * DEPRECATED - num sched tx mode max is 8
 */
#define HTT_TX_PDEV_SCHED_TX_MODE_MAX 4
#define HTT_TX_PDEV_NUM_SCHED_ORDER_LOG 20

#define HTT_RX_STATS_REFILL_MAX_RING 4
#define HTT_RX_STATS_RXDMA_MAX_ERR 16
#define HTT_RX_STATS_FW_DROP_REASON_MAX 16

/* Bytes stored in little endian order */
/* Length should be multiple of DWORD */
typedef struct {
    htt_tlv_hdr_t tlv_hdr;
    A_UINT32      data[1]; /* Can be variable length */
} htt_stats_string_tlv;

#define HTT_TX_PDEV_STATS_CMN_MAC_ID_M 0x000000ff
#define HTT_TX_PDEV_STATS_CMN_MAC_ID_S 0

#define HTT_TX_PDEV_STATS_CMN_MAC_ID_GET(_var) \
    (((_var) & HTT_TX_PDEV_STATS_CMN_MAC_ID_M) >> \
     HTT_TX_PDEV_STATS_CMN_MAC_ID_S)

#define HTT_TX_PDEV_STATS_CMN_MAC_ID_SET(_var, _val) \
    do { \
        HTT_CHECK_SET_VAL(HTT_TX_PDEV_STATS_CMN_MAC_ID, _val); \
        ((_var) |= ((_val) << HTT_TX_PDEV_STATS_CMN_MAC_ID_S)); \
    } while (0)

/* == TX PDEV STATS == */
typedef struct {
    htt_tlv_hdr_t tlv_hdr;

    /**
     * BIT [ 7 :  0]   :- mac_id
     * BIT [31 :  8]   :- reserved
     */
    A_UINT32 mac_id__word;
    /** Num PPDUs queued to HW */
    A_UINT32 hw_queued;
    /** Num PPDUs reaped from HW */
    A_UINT32 hw_reaped;
    /** Num underruns */
    A_UINT32 underrun;
    /** Num HW Paused counter */
    A_UINT32 hw_paused;
    /** Num HW flush counter */
    A_UINT32 hw_flush;
    /** Num HW filtered counter */
    A_UINT32 hw_filt;
    /** Num PPDUs cleaned up in TX abort */
    A_UINT32 tx_abort;
    /** Num MPDUs requeued by SW */
    A_UINT32 mpdu_requed;
    /** excessive retries */
    A_UINT32 tx_xretry;
    /** Last used data hw rate code */
    A_UINT32 data_rc;
    /** frames dropped due to excessive SW retries */
    A_UINT32 mpdu_dropped_xretry;
    /** illegal rate phy errors */
    A_UINT32 illgl_rate_phy_err;
    /** wal pdev continuous xretry */
    A_UINT32 cont_xretry;
    /** wal pdev tx timeout */
    A_UINT32 tx_timeout;
    /** wal pdev resets  */
    A_UINT32 pdev_resets;
    /** PHY/BB underrun */
    A_UINT32 phy_underrun;
    /** MPDU is more than txop limit */
    A_UINT32 txop_ovf;
    /** Number of Sequences posted */
    A_UINT32 seq_posted;
    /** Number of Sequences failed queueing */
    A_UINT32 seq_failed_queueing;
    /** Number of Sequences completed */
    A_UINT32 seq_completed;
    /** Number of Sequences restarted */
    A_UINT32 seq_restarted;
    /** Number of MU Sequences posted */
    A_UINT32 mu_seq_posted;
    /** Number of time HW ring is paused between seq switch within ISR */
    A_UINT32 seq_switch_hw_paused;
    /** Number of times seq continuation in DSR */
    A_UINT32 next_seq_posted_dsr;
    /** Number of times seq continuation in ISR */
    A_UINT32 seq_posted_isr;
    /** Number of seq_ctrl cached. */
    A_UINT32 seq_ctrl_cached;
    /** Number of MPDUs successfully transmitted */
    A_UINT32 mpdu_count_tqm;
    /** Number of MSDUs successfully transmitted */
    A_UINT32 msdu_count_tqm;
    /** Number of MPDUs dropped */
    A_UINT32 mpdu_removed_tqm;
    /** Number of MSDUs dropped */
    A_UINT32 msdu_removed_tqm;
    /** Num MPDUs flushed by SW, HWPAUSED, SW TXABORT (Reset,channel change) */
    A_UINT32 mpdus_sw_flush;
    /** Num MPDUs filtered by HW, all filter condition (TTL expired) */
    A_UINT32 mpdus_hw_filter;
    /**
     * Num MPDUs truncated by PDG
     * (TXOP, TBTT, PPDU_duration based on rate, dyn_bw)
     */
    A_UINT32 mpdus_truncated;
    /** Num MPDUs that was tried but didn't receive ACK or BA */
    A_UINT32 mpdus_ack_failed;
    /** Num MPDUs that was dropped due to expiry (MSDU TTL) */
    A_UINT32 mpdus_expired;
    /** Num MPDUs that was retried within seq_ctrl (MGMT/LEGACY) */
    A_UINT32 mpdus_seq_hw_retry;
    /** Num of TQM acked cmds processed */
    A_UINT32 ack_tlv_proc;
    /** coex_abort_mpdu_cnt valid */
    A_UINT32 coex_abort_mpdu_cnt_valid;
    /** coex_abort_mpdu_cnt from TX FES stats */
    A_UINT32 coex_abort_mpdu_cnt;
    /**
     * Number of total PPDUs
     * (DATA, MGMT, excludes selfgen) tried over the air (OTA)
     */
    A_UINT32 num_total_ppdus_tried_ota;
    /** Number of data PPDUs tried over the air (OTA) */
    A_UINT32 num_data_ppdus_tried_ota;
    /** Num Local control/mgmt frames (MSDUs) queued */
    A_UINT32 local_ctrl_mgmt_enqued;
    /**
     * Num Local control/mgmt frames (MSDUs) done
     * It includes all local ctrl/mgmt completions
     * (acked, no ack, flush, TTL, etc)
     */
    A_UINT32 local_ctrl_mgmt_freed;
    /** Num Local data frames (MSDUs) queued */
    A_UINT32 local_data_enqued;
    /**
     * Num Local data frames (MSDUs) done
     * It includes all local data completions
     * (acked, no ack, flush, TTL, etc)
     */
    A_UINT32 local_data_freed;

    /** Num MPDUs tried by SW */
    A_UINT32 mpdu_tried;
    /** Num of waiting seq posted in ISR completion handler */
    A_UINT32 isr_wait_seq_posted;

    A_UINT32 tx_active_dur_us_low;
    A_UINT32 tx_active_dur_us_high;
    /** Number of MPDUs dropped after max retries */
    A_UINT32 remove_mpdus_max_retries;
    /** Num HTT cookies dispatched */
    A_UINT32 comp_delivered;
    /** successful ppdu transmissions */
    A_UINT32 ppdu_ok;
    /** Scheduler self triggers */
    A_UINT32 self_triggers;
    /** FES duration of last tx data PPDU in us (sch_eval_end - ppdu_start) */
    A_UINT32 tx_time_dur_data;
    /** Num of times sequence terminated due to ppdu duration < burst limit */
    A_UINT32 seq_qdepth_repost_stop;
    /** Num of times MU sequence terminated due to MSDUs reaching threshold */
    A_UINT32 mu_seq_min_msdu_repost_stop;
    /** Num of times SU sequence terminated due to MSDUs reaching threshold */
    A_UINT32 seq_min_msdu_repost_stop;
    /** Num of times sequence terminated due to no TXOP available */
    A_UINT32 seq_txop_repost_stop;
    /** Num of times the next sequence got cancelled */
    A_UINT32 next_seq_cancel;
    /** Num of times fes offset was misaligned */
    A_UINT32 fes_offsets_err_cnt;
    /** Num of times peer denylisted for MU-MIMO transmission */
    A_UINT32 num_mu_peer_blacklisted;
    /** Num of times mu_ofdma seq posted */
    A_UINT32 mu_ofdma_seq_posted;
    /** Num of times UL MU MIMO seq posted */
    A_UINT32 ul_mumimo_seq_posted;
    /** Num of times UL OFDMA seq posted */
    A_UINT32 ul_ofdma_seq_posted;
    /** Num of times Thermal module suspended scheduler */
    A_UINT32 thermal_suspend_cnt;
    /** Num of times DFS module suspended scheduler */
    A_UINT32 dfs_suspend_cnt;
    /** Num of times TX abort module suspended scheduler */
    A_UINT32 tx_abort_suspend_cnt;
    /**
     * This field is a target-specific bit mask of suspended PPDU tx queues.
     * Since the bit mask definition is different for different targets,
     * this field is not meant for general use, but rather for debugging use.
     */
    A_UINT32 tgt_specific_opaque_txq_suspend_info;
    /**
     * Last SCHEDULER suspend reason
     * 1 -> Thermal Module
     * 2 -> DFS Module
     * 3 -> Tx Abort Module
     */
    A_UINT32 last_suspend_reason;
    /** Num of dynamic mimo ps dlmumimo sequences posted */
    A_UINT32 num_dyn_mimo_ps_dlmumimo_sequences;
    /** Num of times su bf sequences are denylisted */
    A_UINT32 num_su_txbf_denylisted;
} htt_tx_pdev_stats_cmn_tlv;

#define HTT_TX_PDEV_STATS_URRN_TLV_SZ(_num_elems) (sizeof(A_UINT32) * (_num_elems))
/* NOTE: Variable length TLV, use length spec to infer array size */
typedef struct {
    htt_tlv_hdr_t tlv_hdr;
    A_UINT32      urrn_stats[1]; /* HTT_TX_PDEV_MAX_URRN_STATS */
} htt_tx_pdev_stats_urrn_tlv_v;

#define HTT_TX_PDEV_STATS_FLUSH_TLV_SZ(_num_elems) (sizeof(A_UINT32) * (_num_elems))
/* NOTE: Variable length TLV, use length spec to infer array size */
typedef struct {
    htt_tlv_hdr_t tlv_hdr;
    A_UINT32      flush_errs[1]; /* HTT_TX_PDEV_MAX_FLUSH_REASON_STATS */
} htt_tx_pdev_stats_flush_tlv_v;

#define HTT_TX_PDEV_STATS_SIFS_TLV_SZ(_num_elems) (sizeof(A_UINT32) * (_num_elems))
/* NOTE: Variable length TLV, use length spec to infer array size */
typedef struct {
    htt_tlv_hdr_t tlv_hdr;
    A_UINT32      sifs_status[1]; /* HTT_TX_PDEV_MAX_SIFS_BURST_STATS */
} htt_tx_pdev_stats_sifs_tlv_v;

#define HTT_TX_PDEV_STATS_PHY_ERR_TLV_SZ(_num_elems) (sizeof(A_UINT32) * (_num_elems))
/* NOTE: Variable length TLV, use length spec to infer array size */
typedef struct {
    htt_tlv_hdr_t tlv_hdr;
    A_UINT32      phy_errs[1]; /* HTT_TX_PDEV_MAX_PHY_ERR_STATS */
} htt_tx_pdev_stats_phy_err_tlv_v;

#define HTT_TX_PDEV_STATS_SIFS_HIST_TLV_SZ(_num_elems) (sizeof(A_UINT32) * (_num_elems))
/* NOTE: Variable length TLV, use length spec to infer array size */
typedef struct {
    htt_tlv_hdr_t tlv_hdr;
    A_UINT32      sifs_hist_status[1]; /* HTT_TX_PDEV_SIFS_BURST_HIST_STATS */
} htt_tx_pdev_stats_sifs_hist_tlv_v;

typedef struct {
    htt_tlv_hdr_t tlv_hdr;
    A_UINT32      num_data_ppdus_legacy_su;
    A_UINT32      num_data_ppdus_ac_su;
    A_UINT32      num_data_ppdus_ax_su;
    A_UINT32      num_data_ppdus_ac_su_txbf;
    A_UINT32      num_data_ppdus_ax_su_txbf;
} htt_tx_pdev_stats_tx_ppdu_stats_tlv_v;

typedef enum {
    HTT_TX_WAL_ISR_SCHED_SUCCESS,
    HTT_TX_WAL_ISR_SCHED_FILTER,
    HTT_TX_WAL_ISR_SCHED_RESP_TIMEOUT,
    HTT_TX_WAL_ISR_SCHED_RATES_EXHAUSTED,
    HTT_TX_WAL_ISR_SCHED_DATA_EXHAUSTED,
    HTT_TX_WAL_ISR_SCHED_SEQ_ABORT,
    HTT_TX_WAL_ISR_SCHED_NOTIFY_FRAME_ENCOUNTERED,
    HTT_TX_WAL_ISR_SCHED_COMPLETION,
    HTT_TX_WAL_ISR_SCHED_IN_PROGRESS,
} htt_tx_wal_tx_isr_sched_status;

/* [0]- nr4 , [1]- nr8 */
#define HTT_STATS_NUM_NR_BINS 2
/* Termination status stated in htt_tx_wal_tx_isr_sched_status */
#define HTT_STATS_MAX_NUM_SCHED_STATUS  9
#define HTT_STATS_MAX_NUM_MU_PPDU_PER_BURST 10
#define HTT_STATS_MAX_NUM_SCHED_STATUS_WORDS \
    (HTT_STATS_NUM_NR_BINS * HTT_STATS_MAX_NUM_SCHED_STATUS)
#define HTT_STATS_MAX_NUM_MU_PPDU_PER_BURST_WORDS \
    (HTT_STATS_NUM_NR_BINS * HTT_STATS_MAX_NUM_MU_PPDU_PER_BURST)

typedef enum {
    HTT_STATS_HWMODE_AC = 0,
    HTT_STATS_HWMODE_AX = 1,
    HTT_STATS_HWMODE_BE = 2,
} htt_stats_hw_mode;

typedef struct {
    htt_tlv_hdr_t tlv_hdr;

    A_UINT32 hw_mode; /* HTT_STATS_HWMODE_xx */

    A_UINT32 mu_mimo_num_seq_term_status[HTT_STATS_MAX_NUM_SCHED_STATUS_WORDS];

    A_UINT32 mu_mimo_num_ppdu_completed_per_burst[HTT_STATS_MAX_NUM_MU_PPDU_PER_BURST_WORDS];

    A_UINT32 mu_mimo_num_seq_posted[HTT_STATS_NUM_NR_BINS];

    A_UINT32 mu_mimo_num_ppdu_posted_per_burst[HTT_STATS_MAX_NUM_MU_PPDU_PER_BURST_WORDS];

} htt_pdev_mu_ppdu_dist_tlv_v;

#define HTT_TX_PDEV_STATS_TRIED_MPDU_CNT_HIST_TLV_SZ(_num_elems) (sizeof(A_UINT32) * (_num_elems))
/* NOTE: Variable length TLV, use length spec to infer array size .
 *
 *  Tried_mpdu_cnt_hist is the histogram of MPDUs tries per HWQ.
 *  The tries here is the count of the  MPDUS within a PPDU that the
 *  HW had attempted to transmit on  air, for the HWSCH Schedule
 *  command submitted by FW.It is not the retry attempts.
 *  The histogram bins are  0-29, 30-59, 60-89 and so on. The are
 *   10 bins in this histogram. They are defined in FW using the
 *  following macros
 *  #define WAL_MAX_TRIED_MPDU_CNT_HISTOGRAM 9
 *  #define WAL_TRIED_MPDU_CNT_HISTOGRAM_INTERVAL 30
 *
 */
typedef struct {
    htt_tlv_hdr_t tlv_hdr;
    A_UINT32      hist_bin_size;
    A_UINT32      tried_mpdu_cnt_hist[1]; /* HTT_TX_PDEV_TRIED_MPDU_CNT_HIST */
} htt_tx_pdev_stats_tried_mpdu_cnt_hist_tlv_v;

typedef struct {
    htt_tlv_hdr_t tlv_hdr;
    /* Num MGMT MPDU transmitted by the target */
    A_UINT32 fw_tx_mgmt_subtype[HTT_STATS_SUBTYPE_MAX];
} htt_pdev_ctrl_path_tx_stats_tlv_v;

/* STATS_TYPE: HTT_DBG_EXT_STATS_PDEV_TX
 * TLV_TAGS:
 *      - HTT_STATS_TX_PDEV_CMN_TAG
 *      - HTT_STATS_TX_PDEV_URRN_TAG
 *      - HTT_STATS_TX_PDEV_SIFS_TAG
 *      - HTT_STATS_TX_PDEV_FLUSH_TAG
 *      - HTT_STATS_TX_PDEV_PHY_ERR_TAG
 *      - HTT_STATS_TX_PDEV_SIFS_HIST_TAG
 *      - HTT_STATS_TX_PDEV_TX_PPDU_STATS_TAG
 *      - HTT_STATS_TX_PDEV_TRIED_MPDU_CNT_HIST_TAG
 *      - HTT_STATS_PDEV_CTRL_PATH_TX_STATS_TAG
 *      - HTT_STATS_MU_PPDU_DIST_TAG
 */
/* NOTE:
 * This structure is for documentation, and cannot be safely used directly.
 * Instead, use the constituent TLV structures to fill/parse.
 */
typedef struct _htt_tx_pdev_stats {
    htt_tx_pdev_stats_cmn_tlv                   cmn_tlv;
    htt_tx_pdev_stats_urrn_tlv_v                underrun_tlv;
    htt_tx_pdev_stats_sifs_tlv_v                sifs_tlv;
    htt_tx_pdev_stats_flush_tlv_v               flush_tlv;
    htt_tx_pdev_stats_phy_err_tlv_v             phy_err_tlv;
    htt_tx_pdev_stats_sifs_hist_tlv_v           sifs_hist_tlv;
    htt_tx_pdev_stats_tx_ppdu_stats_tlv_v       tx_su_tlv;
    htt_tx_pdev_stats_tried_mpdu_cnt_hist_tlv_v tried_mpdu_cnt_hist_tlv;
    htt_pdev_ctrl_path_tx_stats_tlv_v           ctrl_path_tx_tlv;
    htt_pdev_mu_ppdu_dist_tlv_v                 mu_ppdu_dist_tlv;
} htt_tx_pdev_stats_t;

/* == SOC ERROR STATS == */

/* =============== PDEV ERROR STATS ============== */
#define HTT_STATS_MAX_HW_INTR_NAME_LEN 8
typedef struct {
    htt_tlv_hdr_t tlv_hdr;
    /* Stored as little endian */
    A_UINT8  hw_intr_name[HTT_STATS_MAX_HW_INTR_NAME_LEN];
    A_UINT32 mask;
    A_UINT32 count;
} htt_hw_stats_intr_misc_tlv;

#define HTT_STATS_MAX_HW_MODULE_NAME_LEN 8
typedef struct {
    htt_tlv_hdr_t tlv_hdr;
    /* Stored as little endian */
    A_UINT8  hw_module_name[HTT_STATS_MAX_HW_MODULE_NAME_LEN];
    A_UINT32 count;
} htt_hw_stats_wd_timeout_tlv;

#define HTT_HW_STATS_PDEV_ERRS_MAC_ID_M 0x000000ff
#define HTT_HW_STATS_PDEV_ERRS_MAC_ID_S 0

#define HTT_HW_STATS_PDEV_ERRS_MAC_ID_GET(_var) \
    (((_var) & HTT_HW_STATS_PDEV_ERRS_MAC_ID_M) >> \
     HTT_HW_STATS_PDEV_ERRS_MAC_ID_S)

#define HTT_HW_STATS_PDEV_ERRS_MAC_ID_SET(_var, _val) \
    do { \
        HTT_CHECK_SET_VAL(HTT_HW_STATS_PDEV_ERRS_MAC_ID, _val); \
        ((_var) |= ((_val) << HTT_HW_STATS_PDEV_ERRS_MAC_ID_S)); \
    } while (0)

typedef struct {
    htt_tlv_hdr_t tlv_hdr;

    /* BIT [ 7 :  0]   :- mac_id
     * BIT [31 :  8]   :- reserved
     */
    A_UINT32 mac_id__word;
    A_UINT32 tx_abort;
    A_UINT32 tx_abort_fail_count;
    A_UINT32 rx_abort;
    A_UINT32 rx_abort_fail_count;
    A_UINT32 warm_reset;
    A_UINT32 cold_reset;
    A_UINT32 tx_flush;
    A_UINT32 tx_glb_reset;
    A_UINT32 tx_txq_reset;
    A_UINT32 rx_timeout_reset;
    A_UINT32 mac_cold_reset_restore_cal;
    A_UINT32 mac_cold_reset;
    A_UINT32 mac_warm_reset;
    A_UINT32 mac_only_reset;
    A_UINT32 phy_warm_reset;
    A_UINT32 phy_warm_reset_ucode_trig;
    A_UINT32 mac_warm_reset_restore_cal;
    A_UINT32 mac_sfm_reset;
    A_UINT32 phy_warm_reset_m3_ssr;
    A_UINT32 phy_warm_reset_reason_phy_m3;
    A_UINT32 phy_warm_reset_reason_tx_hw_stuck;
    A_UINT32 phy_warm_reset_reason_num_cca_rx_frame_stuck;
    A_UINT32 phy_warm_reset_reason_wal_rx_recovery_rst_rx_busy;
    A_UINT32 phy_warm_reset_reason_wal_rx_recovery_rst_mac_hang;
    A_UINT32 phy_warm_reset_reason_mac_reset_converted_phy_reset;

    A_UINT32 wal_rx_recovery_rst_mac_hang_count;
    A_UINT32 wal_rx_recovery_rst_known_sig_count;
    A_UINT32 wal_rx_recovery_rst_no_rx_count;
    A_UINT32 wal_rx_recovery_rst_no_rx_consecutive_count;
    A_UINT32 wal_rx_recovery_rst_rx_busy_count;
    A_UINT32 wal_rx_recovery_rst_phy_mac_hang_count;
    A_UINT32 rx_flush_cnt; /* Num rx flush issued */
    A_UINT32 phy_warm_reset_reason_tx_lifetime_expiry_cca_stuck;
    A_UINT32 phy_warm_reset_reason_tx_consecutive_flush9_war;
    A_UINT32 phy_warm_reset_reason_tx_hwsch_reset_war;
    A_UINT32 phy_warm_reset_reason_hwsch_wdog_or_cca_wdog_war;
    A_UINT32 fw_rx_rings_reset;
    /**
     * Num of iterations rx leak prevention successfully done.
     */
    A_UINT32 rx_dest_drain_rx_descs_leak_prevention_done;
    /**
     * Num of rx descs successfully saved by rx leak prevention.
     */
    A_UINT32 rx_dest_drain_rx_descs_saved_cnt;
    /*
     * Stats to debug reason Rx leak prevention
     * was not required to be kicked in.
     */
    A_UINT32 rx_dest_drain_rxdma2reo_leak_detected;
    A_UINT32 rx_dest_drain_rxdma2fw_leak_detected;
    A_UINT32 rx_dest_drain_rxdma2wbm_leak_detected;
    A_UINT32 rx_dest_drain_rxdma1_2sw_leak_detected;
    A_UINT32 rx_dest_drain_rx_drain_ok_mac_idle;
    A_UINT32 rx_dest_drain_ok_mac_not_idle;
    A_UINT32 rx_dest_drain_prerequisite_invld;
    A_UINT32 rx_dest_drain_skip_for_non_lmac_reset;
    A_UINT32 rx_dest_drain_hw_fifo_not_empty_post_drain_wait;
} htt_hw_stats_pdev_errs_tlv;

typedef struct {
    htt_tlv_hdr_t tlv_hdr;

    /* BIT [ 7 :  0]   :- mac_id
     * BIT [31 :  8]   :- reserved
     */
    A_UINT32 mac_id__word;
    A_UINT32 last_unpause_ppdu_id;
    A_UINT32 hwsch_unpause_wait_tqm_write;
    A_UINT32 hwsch_dummy_tlv_skipped;
    A_UINT32 hwsch_misaligned_offset_received;
    A_UINT32 hwsch_reset_count;
    A_UINT32 hwsch_dev_reset_war;
    A_UINT32 hwsch_delayed_pause;
    A_UINT32 hwsch_long_delayed_pause;
    A_UINT32 sch_rx_ppdu_no_response;
    A_UINT32 sch_selfgen_response;
    A_UINT32 sch_rx_sifs_resp_trigger;
} htt_hw_stats_whal_tx_tlv;

typedef struct {
    htt_tlv_hdr_t tlv_hdr;
    /**
     * BIT [ 7 :  0]   :- mac_id
     * BIT [31 :  8]   :- reserved
     */
    union {
        struct {
            A_UINT32 mac_id:    8,
                     reserved: 24;
        };
        A_UINT32 mac_id__word;
    };

    /**
     * hw_wars is a variable-length array, with each element counting
     * the number of occurrences of the corresponding type of HW WAR.
     * That is, hw_wars[0] indicates how many times HW WAR 0 occurred,
     * hw_wars[1] indicates how many times HW WAR 1 occurred, etc.
     * The target has an internal HW WAR mapping that it uses to keep
     * track of which HW WAR is WAR 0, which HW WAR is WAR 1, etc.
     */
    A_UINT32 hw_wars[1/*or more*/];
} htt_hw_war_stats_tlv;

/* STATS_TYPE: HTT_DBG_EXT_STATS_PDEV_ERROR
 * TLV_TAGS:
 *     - HTT_STATS_HW_PDEV_ERRS_TAG
 *     - HTT_STATS_HW_INTR_MISC_TAG (multiple)
 *     - HTT_STATS_HW_WD_TIMEOUT_TAG (multiple)
 *     - HTT_STATS_WHAL_TX_TAG
 *     - HTT_STATS_HW_WAR_TAG
 */
/* NOTE:
 * This structure is for documentation, and cannot be safely used directly.
 * Instead, use the constituent TLV structures to fill/parse.
 */
typedef struct _htt_pdev_err_stats {
    htt_hw_stats_pdev_errs_tlv  pdev_errs;
    htt_hw_stats_intr_misc_tlv  misc_stats[1];
    htt_hw_stats_wd_timeout_tlv wd_timeout[1];
    htt_hw_stats_whal_tx_tlv    whal_tx_stats;
    htt_hw_war_stats_tlv        hw_war;
} htt_hw_err_stats_t;

/* ============ PEER STATS ============ */

#define HTT_MSDU_FLOW_STATS_TX_FLOW_NUM_M 0x0000ffff
#define HTT_MSDU_FLOW_STATS_TX_FLOW_NUM_S 0
#define HTT_MSDU_FLOW_STATS_TID_NUM_M 0x000f0000
#define HTT_MSDU_FLOW_STATS_TID_NUM_S 16
#define HTT_MSDU_FLOW_STATS_DROP_M 0x00100000
#define HTT_MSDU_FLOW_STATS_DROP_S 20

#define HTT_MSDU_FLOW_STATS_TX_FLOW_NUM_GET(_var) \
    (((_var) & HTT_MSDU_FLOW_STATS_TX_FLOW_NUM_M) >> \
     HTT_MSDU_FLOW_STATS_TX_FLOW_NUM_S)

#define HTT_MSDU_FLOW_STATS_TX_FLOW_NUM_SET(_var, _val) \
    do { \
        HTT_CHECK_SET_VAL(HTT_MSDU_FLOW_STATS_TX_FLOW_NUM, _val); \
        ((_var) |= ((_val) << HTT_MSDU_FLOW_STATS_TX_FLOW_NUM_S)); \
    } while (0)

#define HTT_MSDU_FLOW_STATS_TID_NUM_GET(_var) \
    (((_var) & HTT_MSDU_FLOW_STATS_TID_NUM_M) >> \
     HTT_MSDU_FLOW_STATS_TID_NUM_S)

#define HTT_MSDU_FLOW_STATS_TID_NUM_SET(_var, _val) \
    do { \
        HTT_CHECK_SET_VAL(HTT_MSDU_FLOW_STATS_TID_NUM, _val); \
        ((_var) |= ((_val) << HTT_MSDU_FLOW_STATS_TID_NUM_S)); \
    } while (0)

#define HTT_MSDU_FLOW_STATS_DROP_GET(_var) \
    (((_var) & HTT_MSDU_FLOW_STATS_DROP_M) >> \
     HTT_MSDU_FLOW_STATS_DROP_S)

#define HTT_MSDU_FLOW_STATS_DROP_SET(_var, _val) \
    do { \
        HTT_CHECK_SET_VAL(HTT_MSDU_FLOW_STATS_DROP, _val); \
        ((_var) |= ((_val) << HTT_MSDU_FLOW_STATS_DROP_S)); \
    } while (0)

typedef struct _htt_msdu_flow_stats_tlv {
    htt_tlv_hdr_t tlv_hdr;

    A_UINT32 last_update_timestamp;
    A_UINT32 last_add_timestamp;
    A_UINT32 last_remove_timestamp;
    A_UINT32 total_processed_msdu_count;
    A_UINT32 cur_msdu_count_in_flowq;
    /** This will help to find which peer_id is stuck state */
    A_UINT32 sw_peer_id;
    /**
     * BIT [15 :  0]   :- tx_flow_number
     * BIT [19 : 16]   :- tid_num
     * BIT [20 : 20]   :- drop_rule
     * BIT [31 : 21]   :- reserved
     */
    A_UINT32 tx_flow_no__tid_num__drop_rule;
    A_UINT32 last_cycle_enqueue_count;
    A_UINT32 last_cycle_dequeue_count;
    A_UINT32 last_cycle_drop_count;
    /**
     * BIT [15 :  0]   :- current_drop_th
     * BIT [31 : 16]   :- reserved
     */
    A_UINT32 current_drop_th;
} htt_msdu_flow_stats_tlv;

#define MAX_HTT_TID_NAME 8

/* DWORD sw_peer_id__tid_num */
#define HTT_TX_TID_STATS_SW_PEER_ID_M 0x0000ffff
#define HTT_TX_TID_STATS_SW_PEER_ID_S 0
#define HTT_TX_TID_STATS_TID_NUM_M 0xffff0000
#define HTT_TX_TID_STATS_TID_NUM_S 16

#define HTT_TX_TID_STATS_SW_PEER_ID_GET(_var) \
    (((_var) & HTT_TX_TID_STATS_SW_PEER_ID_M) >> \
     HTT_TX_TID_STATS_SW_PEER_ID_S)

#define HTT_TX_TID_STATS_SW_PEER_ID_SET(_var, _val) \
    do { \
        HTT_CHECK_SET_VAL(HTT_TX_TID_STATS_SW_PEER_ID, _val); \
        ((_var) |= ((_val) << HTT_TX_TID_STATS_SW_PEER_ID_S)); \
    } while (0)

#define HTT_TX_TID_STATS_TID_NUM_GET(_var) \
    (((_var) & HTT_TX_TID_STATS_TID_NUM_M) >> \
     HTT_TX_TID_STATS_TID_NUM_S)

#define HTT_TX_TID_STATS_TID_NUM_SET(_var, _val) \
    do { \
        HTT_CHECK_SET_VAL(HTT_TX_TID_STATS_TID_NUM, _val); \
        ((_var) |= ((_val) << HTT_TX_TID_STATS_TID_NUM_S)); \
    } while (0)

/* DWORD num_sched_pending__num_ppdu_in_hwq */
#define HTT_TX_TID_STATS_NUM_SCHED_PENDING_M 0x000000ff
#define HTT_TX_TID_STATS_NUM_SCHED_PENDING_S 0
#define HTT_TX_TID_STATS_NUM_PPDU_IN_HWQ_M 0x0000ff00
#define HTT_TX_TID_STATS_NUM_PPDU_IN_HWQ_S 8

#define HTT_TX_TID_STATS_NUM_SCHED_PENDING_GET(_var) \
    (((_var) & HTT_TX_TID_STATS_NUM_SCHED_PENDING_M) >> \
     HTT_TX_TID_STATS_NUM_SCHED_PENDING_S)

#define HTT_TX_TID_STATS_NUM_SCHED_PENDING_SET(_var, _val) \
    do { \
        HTT_CHECK_SET_VAL(HTT_TX_TID_STATS_NUM_SCHED_PENDING, _val); \
        ((_var) |= ((_val) << HTT_TX_TID_STATS_NUM_SCHED_PENDING_S)); \
    } while (0)

#define HTT_TX_TID_STATS_NUM_PPDU_IN_HWQ_GET(_var) \
    (((_var) & HTT_TX_TID_STATS_NUM_PPDU_IN_HWQ_M) >> \
     HTT_TX_TID_STATS_NUM_PPDU_IN_HWQ_S)

#define HTT_TX_TID_STATS_NUM_PPDU_IN_HWQ_SET(_var, _val) \
    do { \
        HTT_CHECK_SET_VAL(HTT_TX_TID_STATS_NUM_PPDU_IN_HWQ, _val); \
        ((_var) |= ((_val) << HTT_TX_TID_STATS_NUM_PPDU_IN_HWQ_S)); \
    } while (0)

/* Tidq stats */
typedef struct _htt_tx_tid_stats_tlv {
    htt_tlv_hdr_t tlv_hdr;

    /** Stored as little endian */
    A_UINT8 tid_name[MAX_HTT_TID_NAME];
    /**
     * BIT [15 :  0]   :- sw_peer_id
     * BIT [31 : 16]   :- tid_num
     */
    A_UINT32 sw_peer_id__tid_num;
    /**
     * BIT [ 7 :  0]   :- num_sched_pending
     * BIT [15 :  8]   :- num_ppdu_in_hwq
     * BIT [31 : 16]   :- reserved
     */
    A_UINT32 num_sched_pending__num_ppdu_in_hwq;
    A_UINT32 tid_flags;
    /** per tid # of hw_queued ppdu */
    A_UINT32 hw_queued;
    /** number of per tid successful PPDU */
    A_UINT32 hw_reaped;
    /** per tid Num MPDUs filtered by HW */
    A_UINT32 mpdus_hw_filter;

    A_UINT32 qdepth_bytes;
    A_UINT32 qdepth_num_msdu;
    A_UINT32 qdepth_num_mpdu;
    A_UINT32 last_scheduled_tsmp;
    A_UINT32 pause_module_id;
    A_UINT32 block_module_id;
    /** tid tx airtime in sec */
    A_UINT32 tid_tx_airtime;
} htt_tx_tid_stats_tlv;

/* Tidq stats */
typedef struct _htt_tx_tid_stats_v1_tlv {
    htt_tlv_hdr_t tlv_hdr;
    /** Stored as little endian */
    A_UINT8 tid_name[MAX_HTT_TID_NAME];
    /**
     * BIT [15 :  0]   :- sw_peer_id
     * BIT [31 : 16]   :- tid_num
     */
    A_UINT32 sw_peer_id__tid_num;
    /**
     * BIT [ 7 :  0]   :- num_sched_pending
     * BIT [15 :  8]   :- num_ppdu_in_hwq
     * BIT [31 : 16]   :- reserved
     */
    A_UINT32 num_sched_pending__num_ppdu_in_hwq;
    A_UINT32 tid_flags;
    /** Max qdepth in bytes reached by this tid */
    A_UINT32 max_qdepth_bytes;
    /** number of msdus qdepth reached max */
    A_UINT32 max_qdepth_n_msdus;
    A_UINT32 rsvd;

    A_UINT32 qdepth_bytes;
    A_UINT32 qdepth_num_msdu;
    A_UINT32 qdepth_num_mpdu;
    A_UINT32 last_scheduled_tsmp;
    A_UINT32 pause_module_id;
    A_UINT32 block_module_id;
    /** tid tx airtime in sec */
    A_UINT32 tid_tx_airtime;
    A_UINT32 allow_n_flags;
    /**
     * BIT [15 :  0]   :- sendn_frms_allowed
     * BIT [31 : 16]   :- reserved
     */
    A_UINT32 sendn_frms_allowed;
    /*
     * tid_ext_flags, tid_ext2_flags, and tid_flush_reason are opaque fields
     * that cannot be interpreted by the host.
     * They are only for off-line debug.
     */
    A_UINT32 tid_ext_flags;
    A_UINT32 tid_ext2_flags;
    A_UINT32 tid_flush_reason;
    A_UINT32 mlo_flush_tqm_status_pending_low;
    A_UINT32 mlo_flush_tqm_status_pending_high;
    A_UINT32 mlo_flush_partner_info_low;
    A_UINT32 mlo_flush_partner_info_high;
    A_UINT32 mlo_flush_initator_info_low;
    A_UINT32 mlo_flush_initator_info_high;
} htt_tx_tid_stats_v1_tlv;

#define HTT_RX_TID_STATS_SW_PEER_ID_M 0x0000ffff
#define HTT_RX_TID_STATS_SW_PEER_ID_S 0
#define HTT_RX_TID_STATS_TID_NUM_M 0xffff0000
#define HTT_RX_TID_STATS_TID_NUM_S 16

#define HTT_RX_TID_STATS_SW_PEER_ID_GET(_var) \
    (((_var) & HTT_RX_TID_STATS_SW_PEER_ID_M) >> \
     HTT_RX_TID_STATS_SW_PEER_ID_S)

#define HTT_RX_TID_STATS_SW_PEER_ID_SET(_var, _val) \
    do { \
        HTT_CHECK_SET_VAL(HTT_RX_TID_STATS_SW_PEER_ID, _val); \
        ((_var) |= ((_val) << HTT_RX_TID_STATS_SW_PEER_ID_S)); \
    } while (0)

#define HTT_RX_TID_STATS_TID_NUM_GET(_var) \
    (((_var) & HTT_RX_TID_STATS_TID_NUM_M) >> \
     HTT_RX_TID_STATS_TID_NUM_S)

#define HTT_RX_TID_STATS_TID_NUM_SET(_var, _val) \
    do { \
        HTT_CHECK_SET_VAL(HTT_RX_TID_STATS_TID_NUM, _val); \
        ((_var) |= ((_val) << HTT_RX_TID_STATS_TID_NUM_S)); \
    } while (0)

typedef struct _htt_rx_tid_stats_tlv {
    htt_tlv_hdr_t tlv_hdr;

    /**
     * BIT [15 : 0] : sw_peer_id
     * BIT [31 : 16] : tid_num
     */
    A_UINT32 sw_peer_id__tid_num;
    /** Stored as little endian */
    A_UINT8 tid_name[MAX_HTT_TID_NAME];
    /**
     * dup_in_reorder not collected per tid for now,
     * as there is no wal_peer back ptr in data rx peer.
     */
    A_UINT32 dup_in_reorder;
    A_UINT32 dup_past_outside_window;
    A_UINT32 dup_past_within_window;
    /** Number of per tid MSDUs with flag of decrypt_err */
    A_UINT32 rxdesc_err_decrypt;
    /** tid rx airtime in sec */
    A_UINT32 tid_rx_airtime;
} htt_rx_tid_stats_tlv;

#define HTT_MAX_COUNTER_NAME 8
typedef struct {
    htt_tlv_hdr_t tlv_hdr;
    /** Stored as little endian */
    A_UINT8  counter_name[HTT_MAX_COUNTER_NAME];
    A_UINT32 count;
} htt_counter_tlv;

typedef struct {
    htt_tlv_hdr_t tlv_hdr;
    /** Number of rx PPDU */
    A_UINT32 ppdu_cnt;
    /** Number of rx MPDU */
    A_UINT32 mpdu_cnt;
    /** Number of rx MSDU */
    A_UINT32 msdu_cnt;
    /** pause bitmap */
    A_UINT32 pause_bitmap;
    /** block bitmap */
    A_UINT32 block_bitmap;
    /** current timestamp */
    A_UINT32 current_timestamp;
    /** Peer cumulative tx airtime in sec */
    A_UINT32 peer_tx_airtime;
    /** Peer cumulative rx airtime in sec */
    A_UINT32 peer_rx_airtime;
    /** Peer current rssi in dBm */
    A_INT32 rssi;
    /** Total enqueued, dequeued and dropped MSDU's for peer */
    A_UINT32 peer_enqueued_count_low;
    A_UINT32 peer_enqueued_count_high;
    A_UINT32 peer_dequeued_count_low;
    A_UINT32 peer_dequeued_count_high;
    A_UINT32 peer_dropped_count_low;
    A_UINT32 peer_dropped_count_high;
    /** Total ppdu transmitted bytes for peer: includes MAC header overhead */
    A_UINT32 ppdu_transmitted_bytes_low;
    A_UINT32 ppdu_transmitted_bytes_high;
    A_UINT32 peer_ttl_removed_count;
    /**
     * inactive_time
     * Running duration of the time since last tx/rx activity by this peer,
     * units = seconds.
     * If the peer is currently active, this inactive_time will be 0x0.
     */
    A_UINT32 inactive_time;
    /** Number of MPDUs dropped after max retries */
    A_UINT32 remove_mpdus_max_retries;
} htt_peer_stats_cmn_tlv;

#define HTT_PEER_DETAILS_ML_PEER_OFFSET_BYTES 32
#define HTT_PEER_DETAILS_ML_PEER_OFFSET_DWORD 8
#define HTT_PEER_DETAILS_ML_PEER_ID_VALID_M   0x00000001
#define HTT_PEER_DETAILS_ML_PEER_ID_VALID_S   0
#define HTT_PEER_DETAILS_ML_PEER_ID_M         0x00001ffe
#define HTT_PEER_DETAILS_ML_PEER_ID_S         1
#define HTT_PEER_DETAILS_LINK_IDX_M           0x001fe000
#define HTT_PEER_DETAILS_LINK_IDX_S           13

#define HTT_PEER_DETAILS_SET(word, httsym, val)  \
    do {                                         \
        HTT_CHECK_SET_VAL(HTT_PEER_DETAILS_ ## httsym, val);          \
            (word) |= ((val) << HTT_PEER_DETAILS_ ## httsym ## _S);         \
    } while(0)

#define HTT_PEER_DETAILS_GET(word, httsym) \
    (((word) & HTT_PEER_DETAILS_ ## httsym ## _M) >> HTT_PEER_DETAILS_ ## httsym ## _S)

typedef struct {
    htt_tlv_hdr_t tlv_hdr;
    /** This enum type of HTT_PEER_TYPE */
    A_UINT32 peer_type;
    A_UINT32 sw_peer_id;
    /**
     * BIT [7 : 0]   :- vdev_id
     * BIT [15 : 8]  :- pdev_id
     * BIT [31 : 16] :- ast_indx
     */
    A_UINT32     vdev_pdev_ast_idx;
    htt_mac_addr mac_addr;
    A_UINT32     peer_flags;
    A_UINT32     qpeer_flags;
    /* Dword 8 */
    A_UINT32     ml_peer_id_valid  : 1,   /* [0:0] */
                 ml_peer_id        : 12,  /* [12:1] */
                 link_idx          : 8,   /* [20:13] */
                 rsvd              : 11;  /* [31:21] */
} htt_peer_details_tlv;

typedef struct {
    htt_tlv_hdr_t tlv_hdr;
    A_UINT32     sw_peer_id;
    A_UINT32     ast_index;
    htt_mac_addr mac_addr;
    A_UINT32
        pdev_id        : 2,
        vdev_id        : 8,
        next_hop       : 1,
        mcast          : 1,
        monitor_direct : 1,
        mesh_sta       : 1,
        mec            : 1,
        intra_bss      : 1,
        reserved       : 16;
} htt_ast_entry_tlv;

typedef enum {
    HTT_STATS_DIRECTION_TX,
    HTT_STATS_DIRECTION_RX,
} HTT_STATS_DIRECTION;

typedef enum {
    HTT_STATS_PPDU_TYPE_MODE_SU,
    HTT_STATS_PPDU_TYPE_DL_MU_MIMO,
    HTT_STATS_PPDU_TYPE_UL_MU_MIMO,
    HTT_STATS_PPDU_TYPE_DL_MU_OFDMA,
    HTT_STATS_PPDU_TYPE_UL_MU_OFDMA,
} HTT_STATS_PPDU_TYPE;

typedef enum {
    HTT_STATS_PREAM_OFDM,
    HTT_STATS_PREAM_CCK,
    HTT_STATS_PREAM_HT,
    HTT_STATS_PREAM_VHT,
    HTT_STATS_PREAM_HE,
    HTT_STATS_PREAM_EHT,
    HTT_STATS_PREAM_RSVD1,

    HTT_STATS_PREAM_COUNT,
} HTT_STATS_PREAM_TYPE;

#define HTT_TX_PEER_STATS_NUM_MCS_COUNTERS 12 /* 0-11 */
#define HTT_TX_PEER_STATS_NUM_EXTRA_MCS_COUNTERS 2 /* 12, 13 */
/* HTT_TX_PEER_STATS_NUM_GI_COUNTERS:
 * GI Index 0:  WHAL_GI_800
 * GI Index 1:  WHAL_GI_400
 * GI Index 2:  WHAL_GI_1600
 * GI Index 3:  WHAL_GI_3200
 */
#define HTT_TX_PEER_STATS_NUM_GI_COUNTERS 4
#define HTT_TX_PEER_STATS_NUM_DCM_COUNTERS 5
 /* HTT_TX_PEER_STATS_NUM_BW_COUNTERS:
  * bw index 0: rssi_pri20_chain0
  * bw index 1: rssi_ext20_chain0
  * bw index 2: rssi_ext40_low20_chain0
  * bw index 3: rssi_ext40_high20_chain0
  */
#define HTT_TX_PEER_STATS_NUM_BW_COUNTERS 4
/* HTT_RX_PEER_STATS_NUM_BW_EXT_COUNTERS:
 * bw index 4 (bw ext index 0): rssi_ext80_low20_chain0
 * bw index 5 (bw ext index 1): rssi_ext80_low_high20_chain0
 * bw index 6 (bw ext index 2): rssi_ext80_high_low20_chain0
 * bw index 7 (bw ext index 3): rssi_ext80_high20_chain0
 */
#define HTT_RX_PEER_STATS_NUM_BW_EXT_COUNTERS 4
#define HTT_RX_PDEV_STATS_NUM_BW_EXT_COUNTERS 4
#define HTT_TX_PEER_STATS_NUM_SPATIAL_STREAMS 8
#define HTT_TX_PEER_STATS_NUM_PREAMBLE_TYPES HTT_STATS_PREAM_COUNT
#define HTT_TX_PEER_STATS_NUM_REDUCED_CHAN_TYPES 2 /* 0 - Half, 1 - Quarter */

typedef struct _htt_tx_peer_rate_stats_tlv {
    htt_tlv_hdr_t tlv_hdr;

    /** Number of tx LDPC packets */
    A_UINT32 tx_ldpc;
    /** Number of tx RTS packets */
    A_UINT32 rts_cnt;
    /** RSSI value of last ack packet (units = dB above noise floor) */
    A_UINT32 ack_rssi;

    A_UINT32 tx_mcs[HTT_TX_PEER_STATS_NUM_MCS_COUNTERS];
    A_UINT32 tx_su_mcs[HTT_TX_PEER_STATS_NUM_MCS_COUNTERS];
    A_UINT32 tx_mu_mcs[HTT_TX_PEER_STATS_NUM_MCS_COUNTERS];
    /**
     * element 0,1, ...7 -> NSS 1,2, ...8
     */
    A_UINT32 tx_nss[HTT_TX_PEER_STATS_NUM_SPATIAL_STREAMS];
    /**
     * element 0: 20 MHz, 1: 40 MHz, 2: 80 MHz, 3: 160 and 80+80 MHz
     */
    A_UINT32 tx_bw[HTT_TX_PEER_STATS_NUM_BW_COUNTERS];
    A_UINT32 tx_stbc[HTT_TX_PEER_STATS_NUM_MCS_COUNTERS];
    A_UINT32 tx_pream[HTT_TX_PEER_STATS_NUM_PREAMBLE_TYPES];

    /**
     * Counters to track number of tx packets in each GI
     * (400us, 800us, 1600us & 3200us) in each mcs (0-11)
     */
    A_UINT32 tx_gi[HTT_TX_PEER_STATS_NUM_GI_COUNTERS][HTT_TX_PEER_STATS_NUM_MCS_COUNTERS];

    /** Counters to track packets in dcm mcs (MCS 0, 1, 3, 4) */
    A_UINT32 tx_dcm[HTT_TX_PEER_STATS_NUM_DCM_COUNTERS];

    /** Stats for MCS 12/13 */
    A_UINT32 tx_mcs_ext[HTT_TX_PEER_STATS_NUM_EXTRA_MCS_COUNTERS];
    A_UINT32 tx_su_mcs_ext[HTT_TX_PEER_STATS_NUM_EXTRA_MCS_COUNTERS];
    A_UINT32 tx_mu_mcs_ext[HTT_TX_PEER_STATS_NUM_EXTRA_MCS_COUNTERS];
    A_UINT32 tx_stbc_ext[HTT_TX_PEER_STATS_NUM_EXTRA_MCS_COUNTERS];
    A_UINT32 tx_gi_ext[HTT_TX_PEER_STATS_NUM_GI_COUNTERS][HTT_TX_PEER_STATS_NUM_EXTRA_MCS_COUNTERS];
    A_UINT32 reduced_tx_bw[HTT_TX_PEER_STATS_NUM_REDUCED_CHAN_TYPES][HTT_TX_PEER_STATS_NUM_BW_COUNTERS];
} htt_tx_peer_rate_stats_tlv;

#define HTT_RX_PEER_STATS_NUM_MCS_COUNTERS 12 /* 0-11 */
#define HTT_RX_PEER_STATS_NUM_EXTRA_MCS_COUNTERS 2 /* 12, 13 */
#define HTT_RX_PEER_STATS_NUM_GI_COUNTERS 4
#define HTT_RX_PEER_STATS_NUM_DCM_COUNTERS 5
#define HTT_RX_PEER_STATS_NUM_BW_COUNTERS 4
#define HTT_RX_PEER_STATS_NUM_SPATIAL_STREAMS 8
#define HTT_RX_PEER_STATS_NUM_PREAMBLE_TYPES HTT_STATS_PREAM_COUNT
#define HTT_RX_PEER_STATS_NUM_REDUCED_CHAN_TYPES 2 /* 0 - Half, 1 - Quarter */

typedef struct _htt_rx_peer_rate_stats_tlv {
    htt_tlv_hdr_t tlv_hdr;
    A_UINT32      nsts;

    /** Number of rx LDPC packets */
    A_UINT32 rx_ldpc;
    /** Number of rx RTS packets */
    A_UINT32 rts_cnt;

    /** units = dB above noise floor */
    A_UINT32 rssi_mgmt;
    /** units = dB above noise floor */
    A_UINT32 rssi_data;
    /** units = dB above noise floor */
    A_UINT32 rssi_comb;
    A_UINT32 rx_mcs[HTT_RX_PEER_STATS_NUM_MCS_COUNTERS];
    /**
     * element 0,1, ...7 -> NSS 1,2, ...8
     */
    A_UINT32 rx_nss[HTT_RX_PEER_STATS_NUM_SPATIAL_STREAMS];
    A_UINT32 rx_dcm[HTT_RX_PEER_STATS_NUM_DCM_COUNTERS];
    A_UINT32 rx_stbc[HTT_RX_PEER_STATS_NUM_MCS_COUNTERS];
    /**
     * element 0: 20 MHz, 1: 40 MHz, 2: 80 MHz, 3: 160 and 80+80 MHz
     */
    A_UINT32 rx_bw[HTT_RX_PEER_STATS_NUM_BW_COUNTERS];
    A_UINT32 rx_pream[HTT_RX_PEER_STATS_NUM_PREAMBLE_TYPES];
    /** units = dB above noise floor */
    A_UINT8  rssi_chain[HTT_RX_PEER_STATS_NUM_SPATIAL_STREAMS][HTT_RX_PEER_STATS_NUM_BW_COUNTERS];

    /** Counters to track number of rx packets in each GI in each mcs (0-11) */
    A_UINT32 rx_gi[HTT_RX_PEER_STATS_NUM_GI_COUNTERS][HTT_RX_PEER_STATS_NUM_MCS_COUNTERS];

    A_UINT32 rx_ulofdma_non_data_ppdu; /** PPDU level */
    A_UINT32 rx_ulofdma_data_ppdu;     /** PPDU level */
    A_UINT32 rx_ulofdma_mpdu_ok;       /** MPDU level */
    A_UINT32 rx_ulofdma_mpdu_fail;     /** MPDU level */
    A_INT8   rx_ul_fd_rssi[HTT_RX_PEER_STATS_NUM_SPATIAL_STREAMS]; /* dBm unit */
    /* per_chain_rssi_pkt_type:
     * This field shows what type of rx frame the per-chain RSSI was computed
     * on, by recording the frame type and sub-type as bit-fields within this
     * field:
     * BIT [3 : 0]    :- IEEE80211_FC0_TYPE
     * BIT [7 : 4]    :- IEEE80211_FC0_SUBTYPE
     * BIT [31 : 8]   :- Reserved
     */
    A_UINT32 per_chain_rssi_pkt_type;
    A_INT8   rx_per_chain_rssi_in_dbm[HTT_RX_PEER_STATS_NUM_SPATIAL_STREAMS][HTT_RX_PEER_STATS_NUM_BW_COUNTERS];

    /** PPDU level */
    A_UINT32 rx_ulmumimo_non_data_ppdu;
    /** PPDU level */
    A_UINT32 rx_ulmumimo_data_ppdu;
    /** MPDU level */
    A_UINT32 rx_ulmumimo_mpdu_ok;
    /** mpdu level */
    A_UINT32 rx_ulmumimo_mpdu_fail;

    /** units = dB above noise floor */
    A_UINT8  rssi_chain_ext[HTT_RX_PEER_STATS_NUM_SPATIAL_STREAMS][HTT_RX_PEER_STATS_NUM_BW_EXT_COUNTERS];

    /** Stats for MCS 12/13 */
    A_UINT32 rx_mcs_ext[HTT_RX_PEER_STATS_NUM_EXTRA_MCS_COUNTERS];
    A_UINT32 rx_stbc_ext[HTT_RX_PEER_STATS_NUM_EXTRA_MCS_COUNTERS];
    A_UINT32 rx_gi_ext[HTT_RX_PEER_STATS_NUM_GI_COUNTERS][HTT_RX_PEER_STATS_NUM_EXTRA_MCS_COUNTERS];
    A_UINT32 reduced_rx_bw[HTT_RX_PEER_STATS_NUM_REDUCED_CHAN_TYPES][HTT_RX_PEER_STATS_NUM_BW_COUNTERS];
    A_INT8   rx_per_chain_rssi_in_dbm_ext[HTT_RX_PEER_STATS_NUM_SPATIAL_STREAMS][HTT_RX_PEER_STATS_NUM_BW_EXT_COUNTERS];
} htt_rx_peer_rate_stats_tlv;

typedef enum {
    HTT_PEER_STATS_REQ_MODE_NO_QUERY,
    HTT_PEER_STATS_REQ_MODE_QUERY_TQM,
    HTT_PEER_STATS_REQ_MODE_FLUSH_TQM,
} htt_peer_stats_req_mode_t;

typedef enum {
    HTT_PEER_STATS_CMN_TLV     = 0,
    HTT_PEER_DETAILS_TLV       = 1,
    HTT_TX_PEER_RATE_STATS_TLV = 2,
    HTT_RX_PEER_RATE_STATS_TLV = 3,
    HTT_TX_TID_STATS_TLV       = 4,
    HTT_RX_TID_STATS_TLV       = 5,
    HTT_MSDU_FLOW_STATS_TLV    = 6,
    HTT_PEER_SCHED_STATS_TLV   = 7,

    HTT_PEER_STATS_MAX_TLV     = 31,
} htt_peer_stats_tlv_enum;

typedef struct {
    htt_tlv_hdr_t tlv_hdr;
    A_UINT32 peer_id;
    /** Num of DL schedules for peer */
    A_UINT32 num_sched_dl;
    /** Num od UL schedules for peer */
    A_UINT32 num_sched_ul;
    /** Peer TX time */
    A_UINT32 peer_tx_active_dur_us_low;
    A_UINT32 peer_tx_active_dur_us_high;
    /** Peer RX time */
    A_UINT32 peer_rx_active_dur_us_low;
    A_UINT32 peer_rx_active_dur_us_high;
    A_UINT32 peer_curr_rate_kbps;
} htt_peer_sched_stats_tlv;

/* config_param0 */

#define HTT_DBG_EXT_PEER_CTRL_PATH_TXRX_STATS_IS_MAC_ADDR_M 0x00000001
#define HTT_DBG_EXT_PEER_CTRL_PATH_TXRX_STATS_IS_MAC_ADDR_S 0

#define HTT_DBG_EXT_PEER_CTRL_PATH_TXRX_STATS_IS_MAC_ADDR_GET(_var) \
    (((_var) & HTT_DBG_EXT_PEER_CTRL_PATH_TXRX_STATS_IS_MAC_ADDR_M) >> \
     HTT_DBG_EXT_PEER_CTRL_PATH_TXRX_STATS_IS_MAC_ADDR_S)

#define HTT_DBG_EXT_PEER_CTRL_PATH_TXRX_STATS_IS_MAC_ADDR_SET(_var, _val) \
    do { \
        HTT_CHECK_SET_VAL(HTT_DBG_EXT_PEER_CTRL_PATH_TXRX_STATS_IS_MAC_ADDR, _val); \
        ((_var) |= ((_val) << HTT_DBG_EXT_PEER_CTRL_PATH_TXRX_STATS_IS_MAC_ADDR_S)); \
    } while (0)
/* DEPRECATED
 * The old IS_peer_MAC_ADDR_SET macro name is being retained for now,
 * as an alias for the corrected macro name.
 * If/when all references to the old name are removed, the definition of
 * the old name will also be removed.
 */
#define HTT_DBG_EXT_PEER_CTRL_PATH_TXRX_STATS_IS_peer_MAC_ADDR_SET HTT_DBG_EXT_PEER_CTRL_PATH_TXRX_STATS_IS_MAC_ADDR_SET

#define HTT_DBG_EXT_STATS_PEER_INFO_IS_MAC_ADDR_M 0x00000001
#define HTT_DBG_EXT_STATS_PEER_INFO_IS_MAC_ADDR_S 0

#define HTT_DBG_EXT_STATS_PEER_REQ_MODE_M 0x0000FFFE
#define HTT_DBG_EXT_STATS_PEER_REQ_MODE_S 1

#define HTT_DBG_EXT_STATS_PEER_INFO_SW_PEER_ID_M 0xFFFF0000
#define HTT_DBG_EXT_STATS_PEER_INFO_SW_PEER_ID_S 16

#define HTT_DBG_EXT_STATS_PEER_INFO_IS_MAC_ADDR_SET(_var, _val) \
    do { \
        HTT_CHECK_SET_VAL(HTT_DBG_EXT_STATS_PEER_INFO_IS_MAC_ADDR, _val); \
        ((_var) |= ((_val) << HTT_DBG_EXT_STATS_PEER_INFO_IS_MAC_ADDR_S)); \
    } while (0)

#define HTT_DBG_EXT_STATS_PEER_INFO_IS_MAC_ADDR_GET(_var) \
    (((_var) & HTT_DBG_EXT_STATS_PEER_INFO_IS_MAC_ADDR_M) >> \
     HTT_DBG_EXT_STATS_PEER_INFO_IS_MAC_ADDR_S)

#define HTT_DBG_EXT_STATS_PEER_REQ_MODE_GET(_var) \
    (((_var) & HTT_DBG_EXT_STATS_PEER_REQ_MODE_M) >> \
     HTT_DBG_EXT_STATS_PEER_REQ_MODE_S)

#define HTT_DBG_EXT_STATS_PEER_REQ_MODE_SET(_var, _val) \
    do { \
        ((_var) |= ((_val) << HTT_DBG_EXT_STATS_PEER_REQ_MODE_S)); \
    } while (0)

#define HTT_DBG_EXT_STATS_PEER_INFO_SW_PEER_ID_GET(_var) \
    (((_var) & HTT_DBG_EXT_STATS_PEER_INFO_SW_PEER_ID_M) >> \
     HTT_DBG_EXT_STATS_PEER_INFO_SW_PEER_ID_S)

#define HTT_DBG_EXT_STATS_PEER_INFO_SW_PEER_ID_SET(_var, _val) \
    do { \
        ((_var) |= ((_val) << HTT_DBG_EXT_STATS_PEER_INFO_SW_PEER_ID_S)); \
    } while (0)

/* STATS_TYPE : HTT_DBG_EXT_STATS_PEER_INFO
 * TLV_TAGS:
 *   - HTT_STATS_PEER_STATS_CMN_TAG
 *   - HTT_STATS_PEER_DETAILS_TAG
 *   - HTT_STATS_PEER_TX_RATE_STATS_TAG
 *   - HTT_STATS_PEER_RX_RATE_STATS_TAG
 *   - HTT_STATS_TX_TID_DETAILS_TAG (multiple) (deprecated, so 0 elements in updated systems)
 *   - HTT_STATS_RX_TID_DETAILS_TAG (multiple)
 *   - HTT_STATS_PEER_MSDU_FLOWQ_TAG (multiple)
 *   - HTT_STATS_TX_TID_DETAILS_V1_TAG (multiple)
 *   - HTT_STATS_PEER_SCHED_STATS_TAG
 */
/* NOTE:
 * This structure is for documentation, and cannot be safely used directly.
 * Instead, use the constituent TLV structures to fill/parse.
 */
typedef struct _htt_peer_stats {
    htt_peer_stats_cmn_tlv cmn_tlv;

    htt_peer_details_tlv peer_details;
    /* from g_rate_info_stats */
    htt_tx_peer_rate_stats_tlv tx_rate;
    htt_rx_peer_rate_stats_tlv rx_rate;
    htt_tx_tid_stats_tlv       tx_tid_stats[1];
    htt_rx_tid_stats_tlv       rx_tid_stats[1];
    htt_msdu_flow_stats_tlv    msdu_flowq[1];
    htt_tx_tid_stats_v1_tlv    tx_tid_stats_v1[1];
    htt_peer_sched_stats_tlv   peer_sched_stats;
} htt_peer_stats_t;

/* =========== ACTIVE PEER LIST ========== */

/* STATS_TYPE: HTT_DBG_EXT_STATS_ACTIVE_PEERS_LIST
 * TLV_TAGS:
 *     - HTT_STATS_PEER_DETAILS_TAG
 */
/* NOTE:
 * This structure is for documentation, and cannot be safely used directly.
 * Instead, use the constituent TLV structures to fill/parse.
 */
typedef struct {
    htt_peer_details_tlv peer_details[1];
} htt_active_peer_details_list_t;

/* =========== MUMIMO HWQ stats =========== */

/* MU MIMO stats per hwQ */
typedef struct {
    htt_tlv_hdr_t tlv_hdr;
    /** number of MU MIMO schedules posted to HW */
    A_UINT32      mu_mimo_sch_posted;
    /** number of MU MIMO schedules failed to post */
    A_UINT32      mu_mimo_sch_failed;
    /** number of MU MIMO PPDUs posted to HW */
    A_UINT32      mu_mimo_ppdu_posted;
} htt_tx_hwq_mu_mimo_sch_stats_tlv;

typedef struct {
    htt_tlv_hdr_t tlv_hdr;
    /** 11AC DL MU MIMO number of mpdus queued to HW, per user */
    A_UINT32      mu_mimo_mpdus_queued_usr;
    /** 11AC DL MU MIMO number of mpdus tried over the air, per user */
    A_UINT32      mu_mimo_mpdus_tried_usr;
    /** 11AC DL MU MIMO number of mpdus failed acknowledgement, per user */
    A_UINT32      mu_mimo_mpdus_failed_usr;
    /** 11AC DL MU MIMO number of mpdus re-queued to HW, per user */
    A_UINT32      mu_mimo_mpdus_requeued_usr;
    /** 11AC DL MU MIMO BA not receieved, per user */
    A_UINT32      mu_mimo_err_no_ba_usr;
    /** 11AC DL MU MIMO mpdu underrun encountered, per user */
    A_UINT32      mu_mimo_mpdu_underrun_usr;
    /** 11AC DL MU MIMO ampdu underrun encountered, per user */
    A_UINT32      mu_mimo_ampdu_underrun_usr;
} htt_tx_hwq_mu_mimo_mpdu_stats_tlv;

#define HTT_TX_HWQ_MU_MIMO_CMN_STATS_MAC_ID_M 0x000000ff
#define HTT_TX_HWQ_MU_MIMO_CMN_STATS_MAC_ID_S 0

#define HTT_TX_HWQ_MU_MIMO_CMN_STATS_HWQ_ID_M 0x0000ff00
#define HTT_TX_HWQ_MU_MIMO_CMN_STATS_HWQ_ID_S 8

#define HTT_TX_HWQ_MU_MIMO_CMN_STATS_MAC_ID_GET(_var) \
    (((_var) & HTT_TX_HWQ_MU_MIMO_CMN_STATS_MAC_ID_M) >> \
     HTT_TX_HWQ_MU_MIMO_CMN_STATS_MAC_ID_S)

#define HTT_TX_HWQ_MU_MIMO_CMN_STATS_MAC_ID_SET(_var, _val) \
    do { \
        HTT_CHECK_SET_VAL(HTT_TX_HWQ_MU_MIMO_CMN_STATS_MAC_ID, _val); \
        ((_var) |= ((_val) << HTT_TX_HWQ_MU_MIMO_CMN_STATS_MAC_ID_S)); \
    } while (0)

#define HTT_TX_HWQ_MU_MIMO_CMN_STATS_HWQ_ID_GET(_var) \
    (((_var) & HTT_TX_HWQ_MU_MIMO_CMN_STATS_HWQ_ID_M) >> \
     HTT_TX_HWQ_MU_MIMO_CMN_STATS_HWQ_ID_S)

#define HTT_TX_HWQ_MU_MIMO_CMN_STATS_HWQ_ID_SET(_var, _val) \
    do { \
        HTT_CHECK_SET_VAL(HTT_TX_HWQ_MU_MIMO_CMN_STATS_HWQ_ID, _val); \
        ((_var) |= ((_val) << HTT_TX_HWQ_MU_MIMO_CMN_STATS_HWQ_ID_S)); \
    } while (0)

typedef struct {
    htt_tlv_hdr_t tlv_hdr;

    /**
     * BIT [ 7 :  0]   :- mac_id
     * BIT [15 :  8]   :- hwq_id
     * BIT [31 : 16]   :- reserved
     */
    A_UINT32 mac_id__hwq_id__word;
} htt_tx_hwq_mu_mimo_cmn_stats_tlv;

/* NOTE:
 * This structure is for documentation, and cannot be safely used directly.
 * Instead, use the constituent TLV structures to fill/parse.
 */
typedef struct {
    struct _hwq_mu_mimo_stats {
        htt_tx_hwq_mu_mimo_cmn_stats_tlv  cmn_tlv;
        /** WAL_TX_STATS_MAX_GROUP_SIZE */
        htt_tx_hwq_mu_mimo_sch_stats_tlv  mu_mimo_sch_stats_tlv[1];
        /** WAL_TX_STATS_TX_MAX_NUM_USERS */
        htt_tx_hwq_mu_mimo_mpdu_stats_tlv mu_mimo_mpdu_stats_tlv[1];
    } hwq[1];
} htt_tx_hwq_mu_mimo_stats_t;

/* == TX HWQ STATS == */
#define HTT_TX_HWQ_STATS_CMN_MAC_ID_M 0x000000ff
#define HTT_TX_HWQ_STATS_CMN_MAC_ID_S 0

#define HTT_TX_HWQ_STATS_CMN_HWQ_ID_M 0x0000ff00
#define HTT_TX_HWQ_STATS_CMN_HWQ_ID_S 8

#define HTT_TX_HWQ_STATS_CMN_MAC_ID_GET(_var) \
    (((_var) & HTT_TX_HWQ_STATS_CMN_MAC_ID_M) >> \
     HTT_TX_HWQ_STATS_CMN_MAC_ID_S)

#define HTT_TX_HWQ_STATS_CMN_MAC_ID_SET(_var, _val) \
    do { \
        HTT_CHECK_SET_VAL(HTT_TX_HWQ_STATS_CMN_MAC_ID, _val); \
        ((_var) |= ((_val) << HTT_TX_HWQ_STATS_CMN_MAC_ID_S)); \
    } while (0)

#define HTT_TX_HWQ_STATS_CMN_HWQ_ID_GET(_var) \
    (((_var) & HTT_TX_HWQ_STATS_CMN_HWQ_ID_M) >> \
     HTT_TX_HWQ_STATS_CMN_HWQ_ID_S)

#define HTT_TX_HWQ_STATS_CMN_HWQ_ID_SET(_var, _val) \
    do { \
        HTT_CHECK_SET_VAL(HTT_TX_HWQ_STATS_CMN_HWQ_ID, _val); \
        ((_var) |= ((_val) << HTT_TX_HWQ_STATS_CMN_HWQ_ID_S)); \
    } while (0)

typedef struct {
    htt_tlv_hdr_t tlv_hdr;

    /**
     * BIT [ 7 :  0]   :- mac_id
     * BIT [15 :  8]   :- hwq_id
     * BIT [31 : 16]   :- reserved
     */
    A_UINT32 mac_id__hwq_id__word;

    /*--- PPDU level stats */
    /** Number of times ack is failed for the PPDU scheduled on this txQ */
    A_UINT32 xretry;
    /** Number of times sched cmd status reported mpdu underrun */
    A_UINT32 underrun_cnt;
    /** Number of times sched cmd is flushed */
    A_UINT32 flush_cnt;
    /** Number of times sched cmd is filtered */
    A_UINT32 filt_cnt;
    /** Number of times HWSCH uploaded null mpdu bitmap */
    A_UINT32 null_mpdu_bmap;
    /**
     * Number of times user ack or BA TLV is not seen on FES ring
     * where it is expected to be
     */
    A_UINT32 user_ack_failure;
    /** Number of times TQM processed ack TLV received from HWSCH */
    A_UINT32 ack_tlv_proc;
    /** Cache latest processed scheduler ID received from ack BA TLV */
    A_UINT32 sched_id_proc;
    /** Number of times TxPCU reported MPDUs transmitted for a user is zero */
    A_UINT32 null_mpdu_tx_count;
    /**
     * Number of times SW did not see any MPDU info bitmap TLV
     * on FES status ring
     */
    A_UINT32 mpdu_bmap_not_recvd;

    /*--- Selfgen stats per hwQ */
    /** Number of SU/MU BAR frames posted to hwQ */
    A_UINT32 num_bar;
    /** Number of RTS frames posted to hwQ */
    A_UINT32 rts;
    /** Number of cts2self frames posted to hwQ */
    A_UINT32 cts2self;
    /** Number of qos null frames posted to hwQ */
    A_UINT32 qos_null;

    /*--- MPDU level stats */
    /** mpdus tried Tx by HWSCH/TQM */
    A_UINT32 mpdu_tried_cnt;
    /** mpdus queued to HWSCH */
    A_UINT32 mpdu_queued_cnt;
    /** mpdus tried but ack was not received */
    A_UINT32 mpdu_ack_fail_cnt;
    /** This will include sched cmd flush and time based discard */
    A_UINT32 mpdu_filt_cnt;
    /** Number of MPDUs for which ACK was sucessful but no Tx happened */
    A_UINT32 false_mpdu_ack_count;

    /** Number of times txq timeout happened */
    A_UINT32 txq_timeout;
} htt_tx_hwq_stats_cmn_tlv;

#define HTT_TX_HWQ_DIFS_LATENCY_STATS_TLV_SZ(_num_elems) (sizeof(A_UINT32) + /* hist_intvl */ \
                                                          (sizeof(A_UINT32) * (_num_elems)))
/* NOTE: Variable length TLV, use length spec to infer array size */
typedef struct {
    htt_tlv_hdr_t tlv_hdr;
    A_UINT32      hist_intvl;
    /** histogram of ppdu post to hwsch - > cmd status received */
    A_UINT32 difs_latency_hist[1]; /* HTT_TX_HWQ_MAX_DIFS_LATENCY_BINS */
} htt_tx_hwq_difs_latency_stats_tlv_v;

#define HTT_TX_HWQ_CMD_RESULT_STATS_TLV_SZ(_num_elems) (sizeof(A_UINT32) * (_num_elems))

/* NOTE: Variable length TLV, use length spec to infer array size */
typedef struct {
    htt_tlv_hdr_t tlv_hdr;
    /** Histogram of sched cmd result */
    A_UINT32 cmd_result[1]; /* HTT_TX_HWQ_MAX_CMD_RESULT_STATS */
} htt_tx_hwq_cmd_result_stats_tlv_v;

#define HTT_TX_HWQ_CMD_STALL_STATS_TLV_SZ(_num_elems) (sizeof(A_UINT32) * (_num_elems))

/* NOTE: Variable length TLV, use length spec to infer array size */
typedef struct {
    htt_tlv_hdr_t tlv_hdr;
    /** Histogram of various pause conitions */
    A_UINT32 cmd_stall_status[1]; /* HTT_TX_HWQ_MAX_CMD_STALL_STATS */
} htt_tx_hwq_cmd_stall_stats_tlv_v;

#define HTT_TX_HWQ_FES_RESULT_STATS_TLV_SZ(_num_elems) (sizeof(A_UINT32) * (_num_elems))

/* NOTE: Variable length TLV, use length spec to infer array size */
typedef struct {
    htt_tlv_hdr_t tlv_hdr;
    /** Histogram of number of user fes result */
    A_UINT32 fes_result[1]; /* HTT_TX_HWQ_MAX_FES_RESULT_STATS */
} htt_tx_hwq_fes_result_stats_tlv_v;

#define HTT_TX_HWQ_TRIED_MPDU_CNT_HIST_TLV_SZ(_num_elems) (sizeof(A_UINT32) * (_num_elems))
/* NOTE: Variable length TLV, use length spec to infer array size
 *
 *  The hwq_tried_mpdu_cnt_hist is a  histogram of MPDUs tries per HWQ.
 *  The tries here is the count of the  MPDUS within a PPDU that the HW
 *  had attempted to transmit on  air, for the HWSCH Schedule command
 *  submitted by FW in this HWQ .It is not the retry attempts. The
 *  histogram bins are  0-29, 30-59, 60-89 and so on. The are 10 bins
 *  in this histogram.
 *  they are defined in FW using the following macros
 *  #define WAL_MAX_TRIED_MPDU_CNT_HISTOGRAM 9
 *  #define WAL_TRIED_MPDU_CNT_HISTOGRAM_INTERVAL 30
 *
 * */
typedef struct {
    htt_tlv_hdr_t tlv_hdr;
    A_UINT32      hist_bin_size;
    /** Histogram of number of mpdus on tried mpdu */
    A_UINT32 tried_mpdu_cnt_hist[1]; /* HTT_TX_HWQ_TRIED_MPDU_CNT_HIST */
} htt_tx_hwq_tried_mpdu_cnt_hist_tlv_v;

#define HTT_TX_HWQ_TXOP_USED_CNT_HIST_TLV_SZ(_num_elems) (sizeof(A_UINT32) * (_num_elems))
/* NOTE: Variable length TLV, use length spec to infer array size
 *
 * The txop_used_cnt_hist is the histogram of txop per burst. After
 * completing the burst, we identify the txop used in the burst and
 * incr the corresponding bin.
 * Each bin represents 1ms & we have 10 bins in this histogram.
 * they are deined in FW using the following macros
 * #define WAL_MAX_TXOP_USED_CNT_HISTOGRAM 10
 * #define WAL_TXOP_USED_HISTOGRAM_INTERVAL 1000 ( 1 ms )
 *
 * */
typedef struct {
    htt_tlv_hdr_t tlv_hdr;
    /** Histogram of txop used cnt */
    A_UINT32 txop_used_cnt_hist[1]; /* HTT_TX_HWQ_TXOP_USED_CNT_HIST */
} htt_tx_hwq_txop_used_cnt_hist_tlv_v;

/* STATS_TYPE : HTT_DBG_EXT_STATS_PDEV_TX_HWQ
 * TLV_TAGS:
 *    - HTT_STATS_STRING_TAG
 *    - HTT_STATS_TX_HWQ_CMN_TAG
 *    - HTT_STATS_TX_HWQ_DIFS_LATENCY_TAG
 *    - HTT_STATS_TX_HWQ_CMD_RESULT_TAG
 *    - HTT_STATS_TX_HWQ_CMD_STALL_TAG
 *    - HTT_STATS_TX_HWQ_FES_STATUS_TAG
 *    - HTT_STATS_TX_HWQ_TRIED_MPDU_CNT_HIST_TAG
 *    - HTT_STATS_TX_HWQ_TXOP_USED_CNT_HIST_TAG
 */
/* NOTE:
 * This structure is for documentation, and cannot be safely used directly.
 * Instead, use the constituent TLV structures to fill/parse.
 * General  HWQ stats Mechanism:
 * Once the host request for the stats, FW fill all the HWQ TAGS in a buffer
 * for all the HWQ requested. & the FW send the  buffer to  host. In the
 * buffer the HWQ ID  is filled in mac_id__hwq_id, thus identifying each
 * HWQ distinctly.
 */
typedef struct _htt_tx_hwq_stats {
    htt_stats_string_tlv                 hwq_str_tlv;
    htt_tx_hwq_stats_cmn_tlv             cmn_tlv;
    htt_tx_hwq_difs_latency_stats_tlv_v  difs_tlv;
    htt_tx_hwq_cmd_result_stats_tlv_v    cmd_result_tlv;
    htt_tx_hwq_cmd_stall_stats_tlv_v     cmd_stall_tlv;
    htt_tx_hwq_fes_result_stats_tlv_v    fes_stats_tlv;
    htt_tx_hwq_tried_mpdu_cnt_hist_tlv_v tried_mpdu_tlv;
    htt_tx_hwq_txop_used_cnt_hist_tlv_v  txop_used_tlv;
} htt_tx_hwq_stats_t;

/* == TX SELFGEN STATS == */

#define HTT_TX_SELFGEN_CMN_STATS_MAC_ID_M 0x000000ff
#define HTT_TX_SELFGEN_CMN_STATS_MAC_ID_S 0

#define HTT_TX_SELFGEN_CMN_STATS_MAC_ID_GET(_var) \
    (((_var) & HTT_TX_SELFGEN_CMN_STATS_MAC_ID_M) >> \
     HTT_TX_SELFGEN_CMN_STATS_MAC_ID_S)

#define HTT_TX_SELFGEN_CMN_STATS_MAC_ID_SET(_var, _val) \
    do { \
        HTT_CHECK_SET_VAL(HTT_TX_SELFGEN_CMN_STATS_MAC_ID, _val); \
        ((_var) |= ((_val) << HTT_TX_SELFGEN_CMN_STATS_MAC_ID_S)); \
    } while (0)

typedef enum {
    HTT_TXERR_NONE,
    HTT_TXERR_RESP,    /* response timeout, mismatch,
                        * BW mismatch, mimo ctrl mismatch,
                        * CRC error.. */
    HTT_TXERR_FILT,    /* blocked by tx filtering */
    HTT_TXERR_FIFO,    /* fifo, misc errors in HW */
    HTT_TXERR_SWABORT, /* software initialted abort (TX_ABORT) */

    HTT_TXERR_RESERVED1,
    HTT_TXERR_RESERVED2,
    HTT_TX_PDEV_STATS_NUM_TX_ERR_STATUS = 7,

    HTT_TXERR_INVALID = 0xff,
} htt_tx_err_status_t;


/* Matching enum for htt_tx_selfgen_sch_tsflag_error_stats */
typedef enum {
    HTT_TX_SELFGEN_SCH_TSFLAG_FLUSH_RCVD_ERR,
    HTT_TX_SELFGEN_SCH_TSFLAG_FILT_SCHED_CMD_ERR,
    HTT_TX_SELFGEN_SCH_TSFLAG_RESP_MISMATCH_ERR,
    HTT_TX_SELFGEN_SCH_TSFLAG_RESP_CBF_MIMO_CTRL_MISMATCH_ERR,
    HTT_TX_SELFGEN_SCH_TSFLAG_RESP_CBF_BW_MISMATCH_ERR,
    HTT_TX_SELFGEN_SCH_TSFLAG_RETRY_COUNT_FAIL_ERR,
    HTT_TX_SELFGEN_SCH_TSFLAG_RESP_TOO_LATE_RECEIVED_ERR,
    HTT_TX_SELFGEN_SCH_TSFLAG_SIFS_STALL_NO_NEXT_CMD_ERR,

    HTT_TX_SELFGEN_NUM_SCH_TSFLAG_ERROR_STATS = 8,
    HTT_TX_SELFGEN_SCH_TSFLAG_ERROR_STATS_VALID = 8
} htt_tx_selfgen_sch_tsflag_error_stats;

typedef enum {
    HTT_TX_MUMIMO_GRP_VALID,
    HTT_TX_MUMIMO_GRP_INVALID_NUM_MU_USERS_EXCEEDED_MU_MAX_USERS,
    HTT_TX_MUMIMO_GRP_INVALID_SCHED_ALGO_NOT_MU_COMPATIBLE_GID,
    HTT_TX_MUMIMO_GRP_INVALID_NON_PRIMARY_GRP,
    HTT_TX_MUMIMO_GRP_INVALID_ZERO_CANDIDATES,
    HTT_TX_MUMIMO_GRP_INVALID_MORE_CANDIDATES,
    HTT_TX_MUMIMO_GRP_INVALID_GROUP_SIZE_EXCEED_NSS,
    HTT_TX_MUMIMO_GRP_INVALID_GROUP_INELIGIBLE,
    HTT_TX_MUMIMO_GRP_INVALID,
    HTT_TX_MUMIMO_GRP_INVALID_GROUP_EFF_MU_TPUT_OMBPS,
    HTT_TX_MUMIMO_GRP_INVALID_MAX_REASON_CODE,
} htt_tx_mumimo_grp_invalid_reason_code_stats;

#define HTT_TX_PDEV_STATS_NUM_AC_MUMIMO_USER_STATS 4
#define HTT_TX_PDEV_STATS_NUM_AX_MUMIMO_USER_STATS 8
#define HTT_TX_PDEV_STATS_NUM_BE_MUMIMO_USER_STATS 8
#define HTT_TX_PDEV_STATS_NUM_OFDMA_USER_STATS 74
#define HTT_TX_PDEV_STATS_NUM_UL_MUMIMO_USER_STATS 8
#define HTT_STATS_MAX_MUMIMO_GRP_SZ 8
/*
 * Each bin represents a 300 mbps throughput
 *  [0] - 0-300mbps;     [1] - 300-600mbps    [2] - 600-900mbps;    [3] - 900-1200mbps;  [4] - 1200-1500mbps
 *  [5] - 1500-1800mbps; [6] - 1800-2100mbps; [7] - 2100-2400mbps;  [8] - 2400-2700mbps; [9] - >=2700mbps
 */
#define HTT_STATS_MUMIMO_TPUT_NUM_BINS 10
#define HTT_STATS_MAX_INVALID_REASON_CODE \
    HTT_TX_MUMIMO_GRP_INVALID_MAX_REASON_CODE
/* Reasons stated in htt_tx_mumimo_grp_invalid_reason_code_stats */
#define HTT_TX_NUM_MUMIMO_GRP_INVALID_WORDS \
    (HTT_STATS_MAX_MUMIMO_GRP_SZ * HTT_STATS_MAX_INVALID_REASON_CODE)

typedef struct {
    htt_tlv_hdr_t tlv_hdr;

    /*
     * BIT [ 7 :  0]   :- mac_id
     * BIT [31 :  8]   :- reserved
     */
    A_UINT32 mac_id__word;
    /** BAR sent out for SU transmission */
    A_UINT32 su_bar;
    /** SW generated RTS frame sent */
    A_UINT32 rts;
    /** SW generated CTS-to-self frame sent */
    A_UINT32 cts2self;
    /** SW generated QOS NULL frame sent */
    A_UINT32 qos_null;
    /** BAR sent for MU user 1 */
    A_UINT32 delayed_bar_1;
    /** BAR sent for MU user 2 */
    A_UINT32 delayed_bar_2;
    /** BAR sent for MU user 3 */
    A_UINT32 delayed_bar_3;
    /** BAR sent for MU user 4 */
    A_UINT32 delayed_bar_4;
    /** BAR sent for MU user 5 */
    A_UINT32 delayed_bar_5;
    /** BAR sent for MU user 6 */
    A_UINT32 delayed_bar_6;
    /** BAR sent for MU user 7 */
    A_UINT32 delayed_bar_7;
    A_UINT32 bar_with_tqm_head_seq_num;
    A_UINT32 bar_with_tid_seq_num;
    /** SW generated RTS frame queued to the HW */
    A_UINT32 su_sw_rts_queued;
    /** SW generated RTS frame sent over the air */
    A_UINT32 su_sw_rts_tried;
    /** SW generated RTS frame completed with error */
    A_UINT32 su_sw_rts_err;
    /** SW generated RTS frame flushed */
    A_UINT32 su_sw_rts_flushed;
    /** CTS (RTS response) received in different BW */
    A_UINT32 su_sw_rts_rcvd_cts_diff_bw;
    /** 11AX HE MU Combined Freq. BSRP Trigger frame sent over the air */
    A_UINT32 combined_ax_bsr_trigger_tried[HTT_NUM_AC_WMM];
    /** 11AX HE MU Combined Freq. BSRP Trigger completed with error(s) */
    A_UINT32 combined_ax_bsr_trigger_err[HTT_NUM_AC_WMM];
    /** 11AX HE MU Standalone Freq. BSRP Trigger frame sent over the air */
    A_UINT32 standalone_ax_bsr_trigger_tried[HTT_NUM_AC_WMM];
    /** 11AX HE MU Standalone Freq. BSRP Trigger completed with error(s) */
    A_UINT32 standalone_ax_bsr_trigger_err[HTT_NUM_AC_WMM];
} htt_tx_selfgen_cmn_stats_tlv;

typedef struct {
    htt_tlv_hdr_t tlv_hdr;
    /** 11AC VHT SU NDPA frame sent over the air */
    A_UINT32 ac_su_ndpa;
    /** 11AC VHT SU NDP frame sent over the air */
    A_UINT32 ac_su_ndp;
    /** 11AC VHT MU MIMO NDPA frame sent over the air */
    A_UINT32 ac_mu_mimo_ndpa;
    /** 11AC VHT MU MIMO NDP frame sent over the air */
    A_UINT32 ac_mu_mimo_ndp;
    /** 11AC VHT MU MIMO BR-POLL for user 1 sent over the air */
    A_UINT32 ac_mu_mimo_brpoll_1;
    /** 11AC VHT MU MIMO BR-POLL for user 2 sent over the air */
    A_UINT32 ac_mu_mimo_brpoll_2;
    /** 11AC VHT MU MIMO BR-POLL for user 3 sent over the air */
    A_UINT32 ac_mu_mimo_brpoll_3;
    /** 11AC VHT SU NDPA frame queued to the HW */
    A_UINT32 ac_su_ndpa_queued;
    /** 11AC VHT SU NDP frame queued to the HW */
    A_UINT32 ac_su_ndp_queued;
    /** 11AC VHT MU MIMO NDPA frame queued to the HW */
    A_UINT32 ac_mu_mimo_ndpa_queued;
    /** 11AC VHT MU MIMO NDP frame queued to the HW */
    A_UINT32 ac_mu_mimo_ndp_queued;
    /** 11AC VHT MU MIMO BR-POLL for user 1 frame queued to the HW */
    A_UINT32 ac_mu_mimo_brpoll_1_queued;
    /** 11AC VHT MU MIMO BR-POLL for user 2 frame queued to the HW */
    A_UINT32 ac_mu_mimo_brpoll_2_queued;
    /** 11AC VHT MU MIMO BR-POLL for user 3 frame queued to the HW */
    A_UINT32 ac_mu_mimo_brpoll_3_queued;
} htt_tx_selfgen_ac_stats_tlv;

typedef struct {
    htt_tlv_hdr_t tlv_hdr;
    /** 11AX HE SU NDPA frame sent over the air */
    A_UINT32 ax_su_ndpa;
    /** 11AX HE NDP frame sent over the air */
    A_UINT32 ax_su_ndp;
    /** 11AX HE MU MIMO NDPA frame sent over the air */
    A_UINT32 ax_mu_mimo_ndpa;
    /** 11AX HE MU MIMO NDP frame sent over the air */
    A_UINT32 ax_mu_mimo_ndp;
    union {
        struct {
            /* deprecated old names */
            A_UINT32 ax_mu_mimo_brpoll_1;
            A_UINT32 ax_mu_mimo_brpoll_2;
            A_UINT32 ax_mu_mimo_brpoll_3;
            A_UINT32 ax_mu_mimo_brpoll_4;
            A_UINT32 ax_mu_mimo_brpoll_5;
            A_UINT32 ax_mu_mimo_brpoll_6;
            A_UINT32 ax_mu_mimo_brpoll_7;
        };
        /** 11AX HE MU BR-POLL frame for users 1 - 7 sent over the air */
        A_UINT32 ax_mu_mimo_brpoll[HTT_TX_PDEV_STATS_NUM_AX_MUMIMO_USER_STATS - 1];
    };
    /** 11AX HE MU Basic Trigger frame sent over the air */
    A_UINT32 ax_basic_trigger;
    /** 11AX HE MU BSRP Trigger frame sent over the air */
    A_UINT32 ax_bsr_trigger;
    /** 11AX HE MU BAR Trigger frame sent over the air */
    A_UINT32 ax_mu_bar_trigger;
    /** 11AX HE MU RTS Trigger frame sent over the air */
    A_UINT32 ax_mu_rts_trigger;
    /** 11AX HE MU UL-MUMIMO Trigger frame sent over the air */
    A_UINT32 ax_ulmumimo_trigger;
    /** 11AX HE SU NDPA frame queued to the HW */
    A_UINT32 ax_su_ndpa_queued;
    /** 11AX HE SU NDP frame queued to the HW */
    A_UINT32 ax_su_ndp_queued;
    /** 11AX HE MU MIMO NDPA frame queued to the HW */
    A_UINT32 ax_mu_mimo_ndpa_queued;
    /** 11AX HE MU MIMO NDP frame queued to the HW */
    A_UINT32 ax_mu_mimo_ndp_queued;
    /** 11AX HE MU BR-POLL frame for users 1 - 7 queued to the HW */
    A_UINT32 ax_mu_mimo_brpoll_queued[HTT_TX_PDEV_STATS_NUM_AX_MUMIMO_USER_STATS - 1];
    /**
     * 11AX HE UL-MUMIMO Trigger frame for users 0 - 7
     * successfully sent over the air
     */
    A_UINT32 ax_ul_mumimo_trigger[HTT_TX_PDEV_STATS_NUM_AX_MUMIMO_USER_STATS];
} htt_tx_selfgen_ax_stats_tlv;

typedef struct {
    htt_tlv_hdr_t tlv_hdr;
    /** 11be EHT SU NDPA frame sent over the air */
    A_UINT32 be_su_ndpa;
    /** 11be EHT NDP frame sent over the air */
    A_UINT32 be_su_ndp;
    /** 11be EHT MU MIMO NDPA frame sent over the air */
    A_UINT32 be_mu_mimo_ndpa;
    /** 11be EHT MU MIMO NDP frame sent over theT air */
    A_UINT32 be_mu_mimo_ndp;
    /** 11be EHT MU BR-POLL frame for users 1 - 7 sent over the air */
    A_UINT32 be_mu_mimo_brpoll[HTT_TX_PDEV_STATS_NUM_BE_MUMIMO_USER_STATS - 1];
    /** 11be EHT MU Basic Trigger frame sent over the air */
    A_UINT32 be_basic_trigger;
    /** 11be EHT MU BSRP Trigger frame sent over the air */
    A_UINT32 be_bsr_trigger;
    /** 11be EHT MU BAR Trigger frame sent over the air */
    A_UINT32 be_mu_bar_trigger;
    /** 11be EHT MU RTS Trigger frame sent over the air */
    A_UINT32 be_mu_rts_trigger;
    /** 11be EHT MU UL-MUMIMO Trigger frame sent over the air */
    A_UINT32 be_ulmumimo_trigger;
    /** 11be EHT SU NDPA frame queued to the HW */
    A_UINT32 be_su_ndpa_queued;
    /** 11be EHT SU NDP frame queued to the HW */
    A_UINT32 be_su_ndp_queued;
    /** 11be EHT MU MIMO NDPA frame queued to the HW */
    A_UINT32 be_mu_mimo_ndpa_queued;
    /** 11be EHT MU MIMO NDP frame queued to the HW */
    A_UINT32 be_mu_mimo_ndp_queued;
    /** 11be EHT MU BR-POLL frame for users 1 - 7 queued to the HW */
    A_UINT32 be_mu_mimo_brpoll_queued[HTT_TX_PDEV_STATS_NUM_BE_MUMIMO_USER_STATS - 1];
    /**
     * 11be EHT UL-MUMIMO Trigger frame for users 0 - 7
     * successfully sent over the air
     */
    A_UINT32 be_ul_mumimo_trigger[HTT_TX_PDEV_STATS_NUM_BE_MUMIMO_USER_STATS];
} htt_tx_selfgen_be_stats_tlv;

typedef struct { /* DEPRECATED */
    htt_tlv_hdr_t tlv_hdr;
    /** 11AX HE OFDMA NDPA frame queued to the HW */
    A_UINT32 ax_ofdma_ndpa_queued[HTT_TX_PDEV_STATS_NUM_OFDMA_USER_STATS];
    /** 11AX HE OFDMA NDPA frame sent over the air */
    A_UINT32 ax_ofdma_ndpa_tried[HTT_TX_PDEV_STATS_NUM_OFDMA_USER_STATS];
    /** 11AX HE OFDMA NDPA frame flushed by HW */
    A_UINT32 ax_ofdma_ndpa_flushed[HTT_TX_PDEV_STATS_NUM_OFDMA_USER_STATS];
    /** 11AX HE OFDMA NDPA frame completed with error(s) */
    A_UINT32 ax_ofdma_ndpa_err[HTT_TX_PDEV_STATS_NUM_OFDMA_USER_STATS];
} htt_txbf_ofdma_ndpa_stats_tlv;

typedef struct { /* DEPRECATED */
    htt_tlv_hdr_t tlv_hdr;
    /** 11AX HE OFDMA NDP frame queued to the HW */
    A_UINT32 ax_ofdma_ndp_queued[HTT_TX_PDEV_STATS_NUM_OFDMA_USER_STATS];
    /** 11AX HE OFDMA NDPA frame sent over the air */
    A_UINT32 ax_ofdma_ndp_tried[HTT_TX_PDEV_STATS_NUM_OFDMA_USER_STATS];
    /** 11AX HE OFDMA NDPA frame flushed by HW */
    A_UINT32 ax_ofdma_ndp_flushed[HTT_TX_PDEV_STATS_NUM_OFDMA_USER_STATS];
    /** 11AX HE OFDMA NDPA frame completed with error(s) */
    A_UINT32 ax_ofdma_ndp_err[HTT_TX_PDEV_STATS_NUM_OFDMA_USER_STATS];
} htt_txbf_ofdma_ndp_stats_tlv;

typedef struct { /* DEPRECATED */
    htt_tlv_hdr_t tlv_hdr;
    /** 11AX HE OFDMA MU BRPOLL frame queued to the HW */
    A_UINT32 ax_ofdma_brpoll_queued[HTT_TX_PDEV_STATS_NUM_OFDMA_USER_STATS];
    /** 11AX HE OFDMA MU BRPOLL frame sent over the air */
    A_UINT32 ax_ofdma_brpoll_tried[HTT_TX_PDEV_STATS_NUM_OFDMA_USER_STATS];
    /** 11AX HE OFDMA MU BRPOLL frame flushed by HW */
    A_UINT32 ax_ofdma_brpoll_flushed[HTT_TX_PDEV_STATS_NUM_OFDMA_USER_STATS];
    /** 11AX HE OFDMA MU BRPOLL frame completed with error(s) */
    A_UINT32 ax_ofdma_brp_err[HTT_TX_PDEV_STATS_NUM_OFDMA_USER_STATS];
    /**
     * Number of CBF(s) received when 11AX HE OFDMA MU BRPOLL frame
     * completed with error(s)
     */
    A_UINT32 ax_ofdma_brp_err_num_cbf_rcvd[HTT_TX_PDEV_STATS_NUM_OFDMA_USER_STATS+1];
} htt_txbf_ofdma_brp_stats_tlv;

typedef struct { /* DEPRECATED */
    htt_tlv_hdr_t tlv_hdr;
    /**
     * 11AX HE OFDMA PPDUs that were sent over the air with steering
     * (TXBF + OFDMA)
     */
    A_UINT32 ax_ofdma_num_ppdu_steer[HTT_TX_PDEV_STATS_NUM_OFDMA_USER_STATS];
    /** 11AX HE OFDMA PPDUs that were sent over the air in open loop */
    A_UINT32 ax_ofdma_num_ppdu_ol[HTT_TX_PDEV_STATS_NUM_OFDMA_USER_STATS];
    /**
     * 11AX HE OFDMA number of users for which CBF prefetch was initiated
     * to PHY HW during TX
     */
    A_UINT32 ax_ofdma_num_usrs_prefetch[HTT_TX_PDEV_STATS_NUM_OFDMA_USER_STATS];
    /**
     * 11AX HE OFDMA number of users for which sounding was initiated
     * during TX
     */
    A_UINT32 ax_ofdma_num_usrs_sound[HTT_TX_PDEV_STATS_NUM_OFDMA_USER_STATS];
    /** 11AX HE OFDMA number of users for which sounding was forced during TX */
    A_UINT32 ax_ofdma_num_usrs_force_sound[HTT_TX_PDEV_STATS_NUM_OFDMA_USER_STATS];
} htt_txbf_ofdma_steer_stats_tlv;

/* Note:
 * This struct htt_tx_pdev_txbf_ofdma_stats_t and all its constituent
 * struct TLVs are deprecated, due to the need for restructuring these
 * stats into a variable length array
 */
typedef struct { /* DEPRECATED */
    htt_txbf_ofdma_ndpa_stats_tlv ofdma_ndpa_tlv;
    htt_txbf_ofdma_ndp_stats_tlv ofdma_ndp_tlv;
    htt_txbf_ofdma_brp_stats_tlv ofdma_brp_tlv;
    htt_txbf_ofdma_steer_stats_tlv ofdma_steer_tlv;
} htt_tx_pdev_txbf_ofdma_stats_t;

typedef struct {
    /** 11AX HE OFDMA NDPA frame queued to the HW */
    A_UINT32 ax_ofdma_ndpa_queued;
    /** 11AX HE OFDMA NDPA frame sent over the air */
    A_UINT32 ax_ofdma_ndpa_tried;
    /** 11AX HE OFDMA NDPA frame flushed by HW */
    A_UINT32 ax_ofdma_ndpa_flushed;
    /** 11AX HE OFDMA NDPA frame completed with error(s) */
    A_UINT32 ax_ofdma_ndpa_err;
} htt_txbf_ofdma_ax_ndpa_stats_elem_t;

typedef struct {
    htt_tlv_hdr_t tlv_hdr;
    /**
     * This field is populated with the num of elems in the ax_ndpa[]
     * variable length array.
     */
    A_UINT32 num_elems_ax_ndpa_arr;
    /**
     * This field will be filled by target with value of
     * sizeof(htt_txbf_ofdma_ax_ndpa_stats_elem_t).
     * This is for allowing host to infer how much data target has provided,
     * even if it using different version of the struct def than what target
     * had used.
     */
    A_UINT32 arr_elem_size_ax_ndpa;
    htt_txbf_ofdma_ax_ndpa_stats_elem_t ax_ndpa[1]; /* variable length */
} htt_txbf_ofdma_ax_ndpa_stats_tlv;

typedef struct {
    /** 11AX HE OFDMA NDP frame queued to the HW */
    A_UINT32 ax_ofdma_ndp_queued;
    /** 11AX HE OFDMA NDPA frame sent over the air */
    A_UINT32 ax_ofdma_ndp_tried;
    /** 11AX HE OFDMA NDPA frame flushed by HW */
    A_UINT32 ax_ofdma_ndp_flushed;
    /** 11AX HE OFDMA NDPA frame completed with error(s) */
    A_UINT32 ax_ofdma_ndp_err;
} htt_txbf_ofdma_ax_ndp_stats_elem_t;

typedef struct {
    htt_tlv_hdr_t tlv_hdr;
    /**
     * This field is populated with the num of elems in the the ax_ndp[]
     * variable length array.
     */
    A_UINT32 num_elems_ax_ndp_arr;
    /**
     * This field will be filled by target with value of
     * sizeof(htt_txbf_ofdma_ax_ndp_stats_elem_t).
     * This is for allowing host to infer how much data target has provided,
     * even if it using different version of the struct def than what target
     * had used.
     */
    A_UINT32 arr_elem_size_ax_ndp;
    htt_txbf_ofdma_ax_ndp_stats_elem_t ax_ndp[1]; /* variable length */
} htt_txbf_ofdma_ax_ndp_stats_tlv;

typedef struct {
    /** 11AX HE OFDMA MU BRPOLL frame queued to the HW */
    A_UINT32 ax_ofdma_brpoll_queued;
    /** 11AX HE OFDMA MU BRPOLL frame sent over the air */
    A_UINT32 ax_ofdma_brpoll_tried;
    /** 11AX HE OFDMA MU BRPOLL frame flushed by HW */
    A_UINT32 ax_ofdma_brpoll_flushed;
    /** 11AX HE OFDMA MU BRPOLL frame completed with error(s) */
    A_UINT32 ax_ofdma_brp_err;
    /**
     * Number of CBF(s) received when 11AX HE OFDMA MU BRPOLL frame
     * completed with error(s)
     */
    A_UINT32 ax_ofdma_brp_err_num_cbf_rcvd;
} htt_txbf_ofdma_ax_brp_stats_elem_t;

typedef struct {
    htt_tlv_hdr_t tlv_hdr;
    /**
     * This field is populated with the num of elems in the the ax_brp[]
     * variable length array.
     */
    A_UINT32 num_elems_ax_brp_arr;
    /**
     * This field will be filled by target with value of
     * sizeof(htt_txbf_ofdma_ax_brp_stats_elem_t).
     * This is for allowing host to infer how much data target has provided,
     * even if it using different version of the struct than what target
     * had used.
     */
    A_UINT32 arr_elem_size_ax_brp;
    htt_txbf_ofdma_ax_brp_stats_elem_t ax_brp[1]; /* variable length */
} htt_txbf_ofdma_ax_brp_stats_tlv;

typedef struct {
    /**
     * 11AX HE OFDMA PPDUs that were sent over the air with steering
     * (TXBF + OFDMA)
     */
    A_UINT32 ax_ofdma_num_ppdu_steer;
    /** 11AX HE OFDMA PPDUs that were sent over the air in open loop */
    A_UINT32 ax_ofdma_num_ppdu_ol;
    /**
     * 11AX HE OFDMA number of users for which CBF prefetch was initiated
     * to PHY HW during TX
     */
    A_UINT32 ax_ofdma_num_usrs_prefetch;
    /**
     * 11AX HE OFDMA number of users for which sounding was initiated
     * during TX
     */
    A_UINT32 ax_ofdma_num_usrs_sound;
    /** 11AX HE OFDMA number of users for which sounding was forced during TX */
    A_UINT32 ax_ofdma_num_usrs_force_sound;
} htt_txbf_ofdma_ax_steer_stats_elem_t;

typedef struct {
    htt_tlv_hdr_t tlv_hdr;
    /**
     * This field is populated with the num of elems in the ax_steer[]
     * variable length array.
     */
    A_UINT32 num_elems_ax_steer_arr;
    /**
     * This field will be filled by target with value of
     * sizeof(htt_txbf_ofdma_ax_steer_stats_elem_t).
     * This is for allowing host to infer how much data target has provided,
     * even if it using different version of the struct than what target
     * had used.
     */
    A_UINT32 arr_elem_size_ax_steer;
    htt_txbf_ofdma_ax_steer_stats_elem_t ax_steer[1]; /* variable length */
} htt_txbf_ofdma_ax_steer_stats_tlv;

typedef struct {
    /** 11BE EHT OFDMA NDPA frame queued to the HW */
    A_UINT32 be_ofdma_ndpa_queued;
    /** 11BE EHT OFDMA NDPA frame sent over the air */
    A_UINT32 be_ofdma_ndpa_tried;
    /** 11BE EHT OFDMA NDPA frame flushed by HW */
    A_UINT32 be_ofdma_ndpa_flushed;
    /** 11BE EHT OFDMA NDPA frame completed with error(s) */
    A_UINT32 be_ofdma_ndpa_err;
} htt_txbf_ofdma_be_ndpa_stats_elem_t;

typedef struct {
    htt_tlv_hdr_t tlv_hdr;
    /**
     * This field is populated with the num of elems in the be_ndpa[]
     * variable length array.
     */
    A_UINT32 num_elems_be_ndpa_arr;
    /**
     * This field will be filled by target with value of
     * sizeof(htt_txbf_ofdma_be_ndpa_stats_elem_t).
     * This is for allowing host to infer how much data target has provided,
     * even if it using different version of the struct than what target
     * had used.
     */
    A_UINT32 arr_elem_size_be_ndpa;
    htt_txbf_ofdma_be_ndpa_stats_elem_t be_ndpa[1]; /* variable length */
} htt_txbf_ofdma_be_ndpa_stats_tlv;

typedef struct {
    /** 11BE EHT OFDMA NDP frame queued to the HW */
    A_UINT32 be_ofdma_ndp_queued;
    /** 11BE EHT OFDMA NDPA frame sent over the air */
    A_UINT32 be_ofdma_ndp_tried;
    /** 11BE EHT OFDMA NDPA frame flushed by HW */
    A_UINT32 be_ofdma_ndp_flushed;
    /** 11BE EHT OFDMA NDPA frame completed with error(s) */
    A_UINT32 be_ofdma_ndp_err;
} htt_txbf_ofdma_be_ndp_stats_elem_t;

typedef struct {
    htt_tlv_hdr_t tlv_hdr;
    /**
     * This field is populated with the num of elems in the be_ndp[]
     * variable length array.
     */
    A_UINT32 num_elems_be_ndp_arr;
    /**
     * This field will be filled by target with value of
     * sizeof(htt_txbf_ofdma_be_ndp_stats_elem_t).
     * This is for allowing host to infer how much data target has provided,
     * even if it using different version of the struct than what target
     * had used.
     */
    A_UINT32 arr_elem_size_be_ndp;
    htt_txbf_ofdma_be_ndp_stats_elem_t be_ndp[1]; /* variable length */
} htt_txbf_ofdma_be_ndp_stats_tlv;

typedef struct {
    /** 11BE EHT OFDMA MU BRPOLL frame queued to the HW */
    A_UINT32 be_ofdma_brpoll_queued;
    /** 11BE EHT OFDMA MU BRPOLL frame sent over the air */
    A_UINT32 be_ofdma_brpoll_tried;
    /** 11BE EHT OFDMA MU BRPOLL frame flushed by HW */
    A_UINT32 be_ofdma_brpoll_flushed;
    /** 11BE EHT OFDMA MU BRPOLL frame completed with error(s) */
    A_UINT32 be_ofdma_brp_err;
    /**
     * Number of CBF(s) received when 11BE EHT OFDMA MU BRPOLL frame
     * completed with error(s)
     */
    A_UINT32 be_ofdma_brp_err_num_cbf_rcvd;
} htt_txbf_ofdma_be_brp_stats_elem_t;

typedef struct {
    htt_tlv_hdr_t tlv_hdr;
    /**
     * This field is populated with the num of elems in the be_brp[]
     * variable length array.
     */
    A_UINT32 num_elems_be_brp_arr;
    /**
     * This field will be filled by target with value of
     * sizeof(htt_txbf_ofdma_be_brp_stats_elem_t).
     * This is for allowing host to infer how much data target has provided,
     * even if it using different version of the struct than what target
     * had used
     */
    A_UINT32 arr_elem_size_be_brp;
    htt_txbf_ofdma_be_brp_stats_elem_t be_brp[1]; /* variable length */
} htt_txbf_ofdma_be_brp_stats_tlv;

typedef struct {
    /**
     * 11BE EHT OFDMA PPDUs that were sent over the air with steering
     * (TXBF + OFDMA)
     */
    A_UINT32 be_ofdma_num_ppdu_steer;
    /** 11BE EHT OFDMA PPDUs that were sent over the air in open loop */
    A_UINT32 be_ofdma_num_ppdu_ol;
    /**
     * 11BE EHT OFDMA number of users for which CBF prefetch was initiated
     * to PHY HW during TX
     */
    A_UINT32 be_ofdma_num_usrs_prefetch;
    /**
     * 11BE EHT OFDMA number of users for which sounding was initiated
     * during TX
     */
    A_UINT32 be_ofdma_num_usrs_sound;
    /**
     * 11BE EHT OFDMA number of users for which sounding was forced during TX
     */
    A_UINT32 be_ofdma_num_usrs_force_sound;
} htt_txbf_ofdma_be_steer_stats_elem_t;

typedef struct {
    htt_tlv_hdr_t tlv_hdr;
    /**
     * This field is populated with the num of elems in the be_steer[]
     * variable length array.
     */
    A_UINT32 num_elems_be_steer_arr;
    /**
     * This field will be filled by target with value of
     * sizeof(htt_txbf_ofdma_be_steer_stats_elem_t).
     * This is for allowing host to infer how much data target has provided,
     * even if it using different version of the struct than what target
     * had used.
     */
    A_UINT32 arr_elem_size_be_steer;
    htt_txbf_ofdma_be_steer_stats_elem_t be_steer[1]; /* variable length */
} htt_txbf_ofdma_be_steer_stats_tlv;

/* STATS_TYPE : HTT_DBG_EXT_STATS_TXBF_OFDMA
 * TLV_TAGS:
 *      - HTT_STATS_TXBF_OFDMA_NDPA_STATS_TAG
 *      - HTT_STATS_TXBF_OFDMA_NDP_STATS_TAG
 *      - HTT_STATS_TXBF_OFDMA_BRP_STATS_TAG
 *      - HTT_STATS_TXBF_OFDMA_STEER_STATS_TAG
 *      - HTT_STATS_TXBF_OFDMA_BE_NDPA_STATS_TAG
 *      - HTT_STATS_TXBF_OFDMA_BE_NDP_STATS_TAG
 *      - HTT_STATS_TXBF_OFDMA_BE_BRP_STATS_TAG
 *      - HTT_STATS_TXBF_OFDMA_BE_STEER_STATS_TAG
 */

typedef struct {
    htt_tlv_hdr_t tlv_hdr;
    /** 11AC VHT SU NDP frame completed with error(s) */
    A_UINT32 ac_su_ndp_err;
    /** 11AC VHT SU NDPA frame completed with error(s) */
    A_UINT32 ac_su_ndpa_err;
    /** 11AC VHT MU MIMO NDPA frame completed with error(s) */
    A_UINT32 ac_mu_mimo_ndpa_err;
    /** 11AC VHT MU MIMO NDP frame completed with error(s) */
    A_UINT32 ac_mu_mimo_ndp_err;
    /** 11AC VHT MU MIMO BRPOLL for user 1 frame completed with error(s) */
    A_UINT32 ac_mu_mimo_brp1_err;
    /** 11AC VHT MU MIMO BRPOLL for user 2 frame completed with error(s) */
    A_UINT32 ac_mu_mimo_brp2_err;
    /** 11AC VHT MU MIMO BRPOLL for user 3 frame completed with error(s) */
    A_UINT32 ac_mu_mimo_brp3_err;
    /** 11AC VHT SU NDPA frame flushed by HW */
    A_UINT32 ac_su_ndpa_flushed;
    /** 11AC VHT SU NDP frame flushed by HW */
    A_UINT32 ac_su_ndp_flushed;
    /** 11AC VHT MU MIMO NDPA frame flushed by HW */
    A_UINT32 ac_mu_mimo_ndpa_flushed;
    /** 11AC VHT MU MIMO NDP frame flushed by HW */
    A_UINT32 ac_mu_mimo_ndp_flushed;
    /** 11AC VHT MU MIMO BRPOLL for user 1 frame flushed by HW */
    A_UINT32 ac_mu_mimo_brpoll1_flushed;
    /** 11AC VHT MU MIMO BRPOLL for user 2 frame flushed by HW */
    A_UINT32 ac_mu_mimo_brpoll2_flushed;
    /** 11AC VHT MU MIMO BRPOLL for user 3 frame flushed by HW */
    A_UINT32 ac_mu_mimo_brpoll3_flushed;
} htt_tx_selfgen_ac_err_stats_tlv;

typedef struct {
    htt_tlv_hdr_t tlv_hdr;
    /** 11AX HE SU NDP frame completed with error(s) */
    A_UINT32 ax_su_ndp_err;
    /** 11AX HE SU NDPA frame completed with error(s) */
    A_UINT32 ax_su_ndpa_err;
    /** 11AX HE MU MIMO NDPA frame completed with error(s) */
    A_UINT32 ax_mu_mimo_ndpa_err;
    /** 11AX HE MU MIMO NDP frame completed with error(s) */
    A_UINT32 ax_mu_mimo_ndp_err;
    union {
        struct {
            /* deprecated old names */
            A_UINT32 ax_mu_mimo_brp1_err;
            A_UINT32 ax_mu_mimo_brp2_err;
            A_UINT32 ax_mu_mimo_brp3_err;
            A_UINT32 ax_mu_mimo_brp4_err;
            A_UINT32 ax_mu_mimo_brp5_err;
            A_UINT32 ax_mu_mimo_brp6_err;
            A_UINT32 ax_mu_mimo_brp7_err;
        };
        /** 11AX HE MU BR-POLL frame for 1 - 7 users completed with error(s) */
        A_UINT32 ax_mu_mimo_brp_err[HTT_TX_PDEV_STATS_NUM_AX_MUMIMO_USER_STATS - 1];
    };
    /** 11AX HE MU Basic Trigger frame completed with error(s) */
    A_UINT32 ax_basic_trigger_err;
    /** 11AX HE MU BSRP Trigger frame completed with error(s) */
    A_UINT32 ax_bsr_trigger_err;
    /** 11AX HE MU BAR Trigger frame completed with error(s) */
    A_UINT32 ax_mu_bar_trigger_err;
    /** 11AX HE MU RTS Trigger frame completed with error(s) */
    A_UINT32 ax_mu_rts_trigger_err;
    /** 11AX HE MU ULMUMIMO Trigger frame completed with error(s) */
    A_UINT32 ax_ulmumimo_trigger_err;
    /**
     * Number of CBF(s) received when 11AX HE MU MIMO BRPOLL
     * frame completed with error(s)
     */
    A_UINT32 ax_mu_mimo_brp_err_num_cbf_received[HTT_TX_PDEV_STATS_NUM_AX_MUMIMO_USER_STATS];
    /** 11AX HE SU NDPA frame flushed by HW */
    A_UINT32 ax_su_ndpa_flushed;
    /** 11AX HE SU NDP frame flushed by HW */
    A_UINT32 ax_su_ndp_flushed;
    /** 11AX HE MU MIMO NDPA frame flushed by HW */
    A_UINT32 ax_mu_mimo_ndpa_flushed;
    /** 11AX HE MU MIMO NDP frame flushed by HW */
    A_UINT32 ax_mu_mimo_ndp_flushed;
    /** 11AX HE MU BR-POLL frame for users 1 - 7 flushed by HW */
    A_UINT32 ax_mu_mimo_brpoll_flushed[HTT_TX_PDEV_STATS_NUM_AX_MUMIMO_USER_STATS - 1];
    /**
     * 11AX HE UL-MUMIMO Trigger frame for users 0 - 7 completed with error(s)
     */
    A_UINT32 ax_ul_mumimo_trigger_err[HTT_TX_PDEV_STATS_NUM_AX_MUMIMO_USER_STATS];

    /** 11AX HE MU OFDMA Basic Trigger frame completed with partial user response */
    A_UINT32 ax_basic_trigger_partial_resp;
    /** 11AX HE MU BSRP Trigger frame completed with partial user response */
    A_UINT32 ax_bsr_trigger_partial_resp;
    /** 11AX HE MU BAR Trigger frame completed with partial user response */
    A_UINT32 ax_mu_bar_trigger_partial_resp;
} htt_tx_selfgen_ax_err_stats_tlv;

typedef struct {
    htt_tlv_hdr_t tlv_hdr;
    /** 11BE EHT SU NDP frame completed with error(s) */
    A_UINT32 be_su_ndp_err;
    /** 11BE EHT SU NDPA frame completed with error(s) */
    A_UINT32 be_su_ndpa_err;
    /** 11BE EHT MU MIMO NDPA frame completed with error(s) */
    A_UINT32 be_mu_mimo_ndpa_err;
    /** 11BE EHT MU MIMO NDP frame completed with error(s) */
    A_UINT32 be_mu_mimo_ndp_err;
    /** 11BE EHT MU BR-POLL frame for 1 - 7 users completed with error(s) */
    A_UINT32 be_mu_mimo_brp_err[HTT_TX_PDEV_STATS_NUM_BE_MUMIMO_USER_STATS - 1];
    /** 11BE EHT MU Basic Trigger frame completed with error(s) */
    A_UINT32 be_basic_trigger_err;
    /** 11BE EHT MU BSRP Trigger frame completed with error(s) */
    A_UINT32 be_bsr_trigger_err;
    /** 11BE EHT MU BAR Trigger frame completed with error(s) */
    A_UINT32 be_mu_bar_trigger_err;
    /** 11BE EHT MU RTS Trigger frame completed with error(s) */
    A_UINT32 be_mu_rts_trigger_err;
    /** 11BE EHT MU ULMUMIMO Trigger frame completed with error(s) */
    A_UINT32 be_ulmumimo_trigger_err;
    /**
     * Number of CBF(s) received when 11BE EHT MU MIMO BRPOLL frame
     * completed with error(s)
     */
    A_UINT32 be_mu_mimo_brp_err_num_cbf_received[HTT_TX_PDEV_STATS_NUM_BE_MUMIMO_USER_STATS];
    /** 11BE EHT SU NDPA frame flushed by HW */
    A_UINT32 be_su_ndpa_flushed;
    /** 11BE EHT SU NDP frame flushed by HW */
    A_UINT32 be_su_ndp_flushed;
    /** 11BE EHT MU MIMO NDPA frame flushed by HW */
    A_UINT32 be_mu_mimo_ndpa_flushed;
    /** 11BE HT MU MIMO NDP frame flushed by HW */
    A_UINT32 be_mu_mimo_ndp_flushed;
    /** 11BE EHT MU BR-POLL frame for users 1 - 7 flushed by HW */
    A_UINT32 be_mu_mimo_brpoll_flushed[HTT_TX_PDEV_STATS_NUM_BE_MUMIMO_USER_STATS - 1];
    /**
     * 11BE EHT UL-MUMIMO Trigger frame for users 0 - 7 completed with error(s)
     */
    A_UINT32 be_ul_mumimo_trigger_err[HTT_TX_PDEV_STATS_NUM_BE_MUMIMO_USER_STATS];

    /** 11BE EHT MU OFDMA Basic Trigger frame completed with partial user response */
    A_UINT32 be_basic_trigger_partial_resp;
    /** 11BE EHT MU BSRP Trigger frame completed with partial user response */
    A_UINT32 be_bsr_trigger_partial_resp;
    /** 11BE EHT MU BAR Trigger frame completed with partial user response */
    A_UINT32 be_mu_bar_trigger_partial_resp;
} htt_tx_selfgen_be_err_stats_tlv;

/*
 * Scheduler completion status reason code.
 * (0) HTT_TXERR_NONE - No error (Success).
 * (1) HTT_TXERR_RESP - Response timeout, response mismatch, BW mismatch,
 *     MIMO control mismatch, CRC error etc.
 * (2) HTT_TXERR_FILT - Blocked by HW tx filtering.
 * (3) HTT_TXERR_FIFO - FIFO, misc. errors in HW.
 * (4) HTT_TXERR_SWABORT - Software initialted abort (TX_ABORT).
 * (5) HTT_TXERR_RESERVED1 - Currently reserved.
 * (6) HTT_TXERR_RESERVED2 - Currently reserved.
 */

/* Scheduler error code.
 * (0) HTT_TX_SELFGEN_SCH_TSFLAG_FLUSH_RCVD_ERR - Flush received from HW.
 * (1) HTT_TX_SELFGEN_SCH_TSFLAG_FILT_SCHED_CMD_ERR - Scheduler command was
 *     filtered by HW.
 * (2) HTT_TX_SELFGEN_SCH_TSFLAG_RESP_MISMATCH_ERR - Response frame mismatch
 *     error.
 * (3) HTT_TX_SELFGEN_SCH_TSFLAG_RESP_CBF_MIMO_CTRL_MISMATCH_ERR - CBF
 *     received with MIMO control mismatch.
 * (4) HTT_TX_SELFGEN_SCH_TSFLAG_RESP_CBF_BW_MISMATCH_ERR - CBF received with
 *     BW mismatch.
 * (5) HTT_TX_SELFGEN_SCH_TSFLAG_RETRY_COUNT_FAIL_ERR - Error in transmitting
 *     frame even after maximum retries.
 * (6) HTT_TX_SELFGEN_SCH_TSFLAG_RESP_TOO_LATE_RECEIVED_ERR - Response frame
 *     received outside RX window.
 * (7) HTT_TX_SELFGEN_SCH_TSFLAG_SIFS_STALL_NO_NEXT_CMD_ERR - No frame
 *     received by HW for queuing within SIFS interval.
 */

typedef struct {
    htt_tlv_hdr_t tlv_hdr;
    /** 11AC VHT SU NDPA scheduler completion status reason code */
    A_UINT32 ac_su_ndpa_sch_status[HTT_TX_PDEV_STATS_NUM_TX_ERR_STATUS];
    /** 11AC VHT SU NDP scheduler completion status reason code */
    A_UINT32 ac_su_ndp_sch_status[HTT_TX_PDEV_STATS_NUM_TX_ERR_STATUS];
    /** 11AC VHT SU NDP scheduler error code */
    A_UINT32 ac_su_ndp_sch_flag_err[HTT_TX_SELFGEN_NUM_SCH_TSFLAG_ERROR_STATS];
    /** 11AC VHT MU MIMO NDPA scheduler completion status reason code */
    A_UINT32 ac_mu_mimo_ndpa_sch_status[HTT_TX_PDEV_STATS_NUM_TX_ERR_STATUS];
    /** 11AC VHT MU MIMO NDP scheduler completion status reason code */
    A_UINT32 ac_mu_mimo_ndp_sch_status[HTT_TX_PDEV_STATS_NUM_TX_ERR_STATUS];
    /** 11AC VHT MU MIMO NDP scheduler error code */
    A_UINT32 ac_mu_mimo_ndp_sch_flag_err[HTT_TX_SELFGEN_NUM_SCH_TSFLAG_ERROR_STATS];
    /** 11AC VHT MU MIMO BRPOLL scheduler completion status reason code */
    A_UINT32 ac_mu_mimo_brp_sch_status[HTT_TX_PDEV_STATS_NUM_TX_ERR_STATUS];
    /** 11AC VHT MU MIMO BRPOLL scheduler error code */
    A_UINT32 ac_mu_mimo_brp_sch_flag_err[HTT_TX_SELFGEN_NUM_SCH_TSFLAG_ERROR_STATS];
} htt_tx_selfgen_ac_sched_status_stats_tlv;

typedef struct {
    htt_tlv_hdr_t tlv_hdr;
    /** 11AX HE SU NDPA scheduler completion status reason code */
    A_UINT32 ax_su_ndpa_sch_status[HTT_TX_PDEV_STATS_NUM_TX_ERR_STATUS];
    /** 11AX SU NDP scheduler completion status reason code */
    A_UINT32 ax_su_ndp_sch_status[HTT_TX_PDEV_STATS_NUM_TX_ERR_STATUS];
    /** 11AX HE SU NDP scheduler error code */
    A_UINT32 ax_su_ndp_sch_flag_err[HTT_TX_SELFGEN_NUM_SCH_TSFLAG_ERROR_STATS];
    /** 11AX HE MU MIMO NDPA scheduler completion status reason code */
    A_UINT32 ax_mu_mimo_ndpa_sch_status[HTT_TX_PDEV_STATS_NUM_TX_ERR_STATUS];
    /** 11AX HE MU MIMO NDP scheduler completion status reason code */
    A_UINT32 ax_mu_mimo_ndp_sch_status[HTT_TX_PDEV_STATS_NUM_TX_ERR_STATUS];
    /** 11AX HE MU MIMO NDP scheduler error code */
    A_UINT32 ax_mu_mimo_ndp_sch_flag_err[HTT_TX_SELFGEN_NUM_SCH_TSFLAG_ERROR_STATS];
    /** 11AX HE MU MIMO MU BRPOLL scheduler completion status reason code */
    A_UINT32 ax_mu_brp_sch_status[HTT_TX_PDEV_STATS_NUM_TX_ERR_STATUS];
    /** 11AX HE MU MIMO MU BRPOLL scheduler error code */
    A_UINT32 ax_mu_brp_sch_flag_err[HTT_TX_SELFGEN_NUM_SCH_TSFLAG_ERROR_STATS];
    /** 11AX HE MU BAR scheduler completion status reason code */
    A_UINT32 ax_mu_bar_sch_status[HTT_TX_PDEV_STATS_NUM_TX_ERR_STATUS];
    /** 11AX HE MU BAR scheduler error code */
    A_UINT32 ax_mu_bar_sch_flag_err[HTT_TX_SELFGEN_NUM_SCH_TSFLAG_ERROR_STATS];
    /**
     * 11AX HE UL OFDMA Basic Trigger scheduler completion status reason code
     */
    A_UINT32 ax_basic_trig_sch_status[HTT_TX_PDEV_STATS_NUM_TX_ERR_STATUS];
    /** 11AX HE UL OFDMA Basic Trigger scheduler error code */
    A_UINT32 ax_basic_trig_sch_flag_err[HTT_TX_SELFGEN_NUM_SCH_TSFLAG_ERROR_STATS];
    /**
     * 11AX HE UL MUMIMO Basic Trigger scheduler completion status reason code
     */
    A_UINT32 ax_ulmumimo_trig_sch_status[HTT_TX_PDEV_STATS_NUM_TX_ERR_STATUS];
    /** 11AX HE UL MUMIMO Basic Trigger scheduler error code */
    A_UINT32 ax_ulmumimo_trig_sch_flag_err[HTT_TX_SELFGEN_NUM_SCH_TSFLAG_ERROR_STATS];
} htt_tx_selfgen_ax_sched_status_stats_tlv;

typedef struct {
    htt_tlv_hdr_t tlv_hdr;
    /** 11BE EHT SU NDPA scheduler completion status reason code */
    A_UINT32 be_su_ndpa_sch_status[HTT_TX_PDEV_STATS_NUM_TX_ERR_STATUS];
    /** 11BE SU NDP scheduler completion status reason code */
    A_UINT32 be_su_ndp_sch_status[HTT_TX_PDEV_STATS_NUM_TX_ERR_STATUS];
    /** 11BE EHT SU NDP scheduler error code */
    A_UINT32 be_su_ndp_sch_flag_err[HTT_TX_SELFGEN_NUM_SCH_TSFLAG_ERROR_STATS];
    /** 11BE EHT MU MIMO NDPA scheduler completion status reason code */
    A_UINT32 be_mu_mimo_ndpa_sch_status[HTT_TX_PDEV_STATS_NUM_TX_ERR_STATUS];
    /** 11BE EHT MU MIMO NDP scheduler completion status reason code */
    A_UINT32 be_mu_mimo_ndp_sch_status[HTT_TX_PDEV_STATS_NUM_TX_ERR_STATUS];
    /** 11BE EHT MU MIMO NDP scheduler error code */
    A_UINT32 be_mu_mimo_ndp_sch_flag_err[HTT_TX_SELFGEN_NUM_SCH_TSFLAG_ERROR_STATS];
    /** 11BE EHT MU MIMO MU BRPOLL scheduler completion status reason code */
    A_UINT32 be_mu_brp_sch_status[HTT_TX_PDEV_STATS_NUM_TX_ERR_STATUS];
    /** 11BE EHT MU MIMO MU BRPOLL scheduler error code */
    A_UINT32 be_mu_brp_sch_flag_err[HTT_TX_SELFGEN_NUM_SCH_TSFLAG_ERROR_STATS];
    /** 11BE EHT MU BAR scheduler completion status reason code */
    A_UINT32 be_mu_bar_sch_status[HTT_TX_PDEV_STATS_NUM_TX_ERR_STATUS];
    /** 11BE EHT MU BAR scheduler error code */
    A_UINT32 be_mu_bar_sch_flag_err[HTT_TX_SELFGEN_NUM_SCH_TSFLAG_ERROR_STATS];
    /**
     * 11BE EHT UL OFDMA Basic Trigger scheduler completion status reason code
     */
    A_UINT32 be_basic_trig_sch_status[HTT_TX_PDEV_STATS_NUM_TX_ERR_STATUS];
    /** 11BE EHT UL OFDMA Basic Trigger scheduler error code */
    A_UINT32 be_basic_trig_sch_flag_err[HTT_TX_SELFGEN_NUM_SCH_TSFLAG_ERROR_STATS];
    /**
     * 11BE EHT UL MUMIMO Basic Trigger scheduler completion status reason code
     */
    A_UINT32 be_ulmumimo_trig_sch_status[HTT_TX_PDEV_STATS_NUM_TX_ERR_STATUS];
    /** 11BE EHT UL MUMIMO Basic Trigger scheduler error code */
    A_UINT32 be_ulmumimo_trig_sch_flag_err[HTT_TX_SELFGEN_NUM_SCH_TSFLAG_ERROR_STATS];
} htt_tx_selfgen_be_sched_status_stats_tlv;

/* STATS_TYPE : HTT_DBG_EXT_STATS_TX_SELFGEN_INFO
 * TLV_TAGS:
 *      - HTT_STATS_TX_SELFGEN_CMN_STATS_TAG
 *      - HTT_STATS_TX_SELFGEN_AC_STATS_TAG
 *      - HTT_STATS_TX_SELFGEN_AX_STATS_TAG
 *      - HTT_STATS_TX_SELFGEN_AC_ERR_STATS_TAG
 *      - HTT_STATS_TX_SELFGEN_AX_ERR_STATS_TAG
 *      - HTT_STATS_TX_SELFGEN_AC_SCHED_STATUS_STATS_TAG
 *      - HTT_STATS_TX_SELFGEN_AX_SCHED_STATUS_STATS_TAG
 *      - HTT_STATS_TX_SELFGEN_BE_STATS_TAG
 *      - HTT_STATS_TX_SELFGEN_BE_ERR_STATS_TAG
 *      - HTT_STATS_TX_SELFGEN_BE_SCHED_STATUS_STATS_TAG
 */
/* NOTE:
 * This structure is for documentation, and cannot be safely used directly.
 * Instead, use the constituent TLV structures to fill/parse.
 */
typedef struct {
    htt_tx_selfgen_cmn_stats_tlv cmn_tlv;
    htt_tx_selfgen_ac_stats_tlv ac_tlv;
    htt_tx_selfgen_ax_stats_tlv ax_tlv;
    htt_tx_selfgen_ac_err_stats_tlv ac_err_tlv;
    htt_tx_selfgen_ax_err_stats_tlv ax_err_tlv;
    htt_tx_selfgen_ac_sched_status_stats_tlv ac_sched_status_tlv;
    htt_tx_selfgen_ax_sched_status_stats_tlv ax_sched_status_tlv;
    htt_tx_selfgen_be_stats_tlv be_tlv;
    htt_tx_selfgen_be_err_stats_tlv be_err_tlv;
    htt_tx_selfgen_be_sched_status_stats_tlv be_sched_status_tlv;
} htt_tx_pdev_selfgen_stats_t;

/* == TX MU STATS == */

typedef struct {
    htt_tlv_hdr_t tlv_hdr;
    /** Number of MU MIMO schedules posted to HW */
    A_UINT32 mu_mimo_sch_posted;
    /** Number of MU MIMO schedules failed to post */
    A_UINT32 mu_mimo_sch_failed;
    /** Number of MU MIMO PPDUs posted to HW */
    A_UINT32 mu_mimo_ppdu_posted;
    /*
     * This is the common description for the below sch stats.
     * Counts the number of transmissions of each number of MU users
     * in each TX mode.
     * The array index is the "number of users - 1".
     * For example, ac_mu_mimo_sch_nusers[1] counts the number of 11AC MU2
     * TX PPDUs, ac_mu_mimo_sch_nusers[2] counts the number of 11AC MU3
     * TX PPDUs and so on.
     * The same is applicable for the other TX mode stats.
     */
    /** Represents the count for 11AC DL MU MIMO sequences */
    A_UINT32 ac_mu_mimo_sch_nusers[HTT_TX_PDEV_STATS_NUM_AC_MUMIMO_USER_STATS];
    /** Represents the count for 11AX DL MU MIMO sequences */
    A_UINT32 ax_mu_mimo_sch_nusers[HTT_TX_PDEV_STATS_NUM_AX_MUMIMO_USER_STATS];
    /** Represents the count for 11AX DL MU OFDMA sequences */
    A_UINT32 ax_ofdma_sch_nusers[HTT_TX_PDEV_STATS_NUM_OFDMA_USER_STATS];
    /**
     * Represents the count for 11AX UL MU OFDMA sequences with Basic Triggers
     */
    A_UINT32 ax_ul_ofdma_basic_sch_nusers[HTT_TX_PDEV_STATS_NUM_OFDMA_USER_STATS];
    /** Represents the count for 11AX UL MU OFDMA sequences with BSRP Triggers */
    A_UINT32 ax_ul_ofdma_bsr_sch_nusers[HTT_TX_PDEV_STATS_NUM_OFDMA_USER_STATS];
    /** Represents the count for 11AX UL MU OFDMA sequences with BAR Triggers */
    A_UINT32 ax_ul_ofdma_bar_sch_nusers[HTT_TX_PDEV_STATS_NUM_OFDMA_USER_STATS];
    /** Represents the count for 11AX UL MU OFDMA sequences with BRP Triggers */
    A_UINT32 ax_ul_ofdma_brp_sch_nusers[HTT_TX_PDEV_STATS_NUM_OFDMA_USER_STATS];
    /**
     * Represents the count for 11AX UL MU MIMO sequences with Basic Triggers
     */
    A_UINT32 ax_ul_mumimo_basic_sch_nusers[HTT_TX_PDEV_STATS_NUM_UL_MUMIMO_USER_STATS];
    /** Represents the count for 11AX UL MU MIMO sequences with BRP Triggers */
    A_UINT32 ax_ul_mumimo_brp_sch_nusers[HTT_TX_PDEV_STATS_NUM_UL_MUMIMO_USER_STATS];
    /** Number of 11AC DL MU MIMO schedules posted per group size (0-3) */
    A_UINT32 ac_mu_mimo_sch_posted_per_grp_sz[HTT_TX_PDEV_STATS_NUM_AC_MUMIMO_USER_STATS];
    /** Number of 11AX DL MU MIMO schedules posted per group size */
    A_UINT32 ax_mu_mimo_sch_posted_per_grp_sz[HTT_TX_PDEV_STATS_NUM_AX_MUMIMO_USER_STATS];
    /** Represents the count for 11BE DL MU MIMO sequences */
    A_UINT32 be_mu_mimo_sch_nusers[HTT_TX_PDEV_STATS_NUM_BE_MUMIMO_USER_STATS];
    /** Number of 11BE DL MU MIMO schedules posted per group size */
    A_UINT32 be_mu_mimo_sch_posted_per_grp_sz[HTT_TX_PDEV_STATS_NUM_BE_MUMIMO_USER_STATS];
    /** Number of 11AC DL MU MIMO schedules posted per group size (4-7) */
    A_UINT32 ac_mu_mimo_sch_posted_per_grp_sz_ext[HTT_TX_PDEV_STATS_NUM_AC_MUMIMO_USER_STATS];
} htt_tx_pdev_mu_mimo_sch_stats_tlv;

typedef struct {
    htt_tlv_hdr_t tlv_hdr;
    A_UINT32 dl_mumimo_grp_best_grp_size[HTT_STATS_MAX_MUMIMO_GRP_SZ];

    A_UINT32 dl_mumimo_grp_best_num_usrs[HTT_TX_PDEV_STATS_NUM_AX_MUMIMO_USER_STATS];

    A_UINT32 dl_mumimo_grp_eligible[HTT_STATS_MAX_MUMIMO_GRP_SZ];

    A_UINT32 dl_mumimo_grp_ineligible[HTT_STATS_MAX_MUMIMO_GRP_SZ];

    A_UINT32 dl_mumimo_grp_invalid[HTT_TX_NUM_MUMIMO_GRP_INVALID_WORDS];

    A_UINT32 dl_mumimo_grp_tputs[HTT_STATS_MUMIMO_TPUT_NUM_BINS];

    A_UINT32 ul_mumimo_grp_best_grp_size[HTT_STATS_MAX_MUMIMO_GRP_SZ];

    A_UINT32 ul_mumimo_grp_best_num_usrs[HTT_TX_PDEV_STATS_NUM_AX_MUMIMO_USER_STATS];

    A_UINT32 ul_mumimo_grp_tputs[HTT_STATS_MUMIMO_TPUT_NUM_BINS];

} htt_tx_pdev_mumimo_grp_stats_tlv;

typedef struct {
    htt_tlv_hdr_t tlv_hdr;
    /** Number of MU MIMO schedules posted to HW */
    A_UINT32 mu_mimo_sch_posted;
    /** Number of MU MIMO schedules failed to post */
    A_UINT32 mu_mimo_sch_failed;
    /** Number of MU MIMO PPDUs posted to HW */
    A_UINT32 mu_mimo_ppdu_posted;
    /*
     * This is the common description for the below sch stats.
     * Counts the number of transmissions of each number of MU users
     * in each TX mode.
     * The array index is the "number of users - 1".
     * For example, ac_mu_mimo_sch_nusers[1] counts the number of 11AC MU2
     * TX PPDUs, ac_mu_mimo_sch_nusers[2] counts the number of 11AC MU3
     * TX PPDUs and so on.
     * The same is applicable for the other TX mode stats.
     */
    /** Represents the count for 11AC DL MU MIMO sequences */
    A_UINT32 ac_mu_mimo_sch_nusers[HTT_TX_PDEV_STATS_NUM_AC_MUMIMO_USER_STATS];
    /** Represents the count for 11AX DL MU MIMO sequences */
    A_UINT32 ax_mu_mimo_sch_nusers[HTT_TX_PDEV_STATS_NUM_AX_MUMIMO_USER_STATS];
    /** Number of 11AC DL MU MIMO schedules posted per group size (0-3) */
    A_UINT32 ac_mu_mimo_sch_posted_per_grp_sz[HTT_TX_PDEV_STATS_NUM_AC_MUMIMO_USER_STATS];
    /** Number of 11AX DL MU MIMO schedules posted per group size */
    A_UINT32 ax_mu_mimo_sch_posted_per_grp_sz[HTT_TX_PDEV_STATS_NUM_AX_MUMIMO_USER_STATS];
    /** Represents the count for 11BE DL MU MIMO sequences */
    A_UINT32 be_mu_mimo_sch_nusers[HTT_TX_PDEV_STATS_NUM_BE_MUMIMO_USER_STATS];
    /** Number of 11BE DL MU MIMO schedules posted per group size */
    A_UINT32 be_mu_mimo_sch_posted_per_grp_sz[HTT_TX_PDEV_STATS_NUM_BE_MUMIMO_USER_STATS];
    /** Number of 11AC DL MU MIMO schedules posted per group size (4 - 7)*/
    A_UINT32 ac_mu_mimo_sch_posted_per_grp_sz_ext[HTT_TX_PDEV_STATS_NUM_AC_MUMIMO_USER_STATS];
} htt_tx_pdev_dl_mu_mimo_sch_stats_tlv;

typedef struct {
    htt_tlv_hdr_t tlv_hdr;
    /** Represents the count for 11AX DL MU OFDMA sequences */
    A_UINT32 ax_mu_ofdma_sch_nusers[HTT_TX_PDEV_STATS_NUM_OFDMA_USER_STATS];
} htt_tx_pdev_dl_mu_ofdma_sch_stats_tlv;

typedef struct {
    htt_tlv_hdr_t tlv_hdr;
    /** Represents the count for 11BE DL MU OFDMA sequences */
    A_UINT32 be_mu_ofdma_sch_nusers[HTT_TX_PDEV_STATS_NUM_OFDMA_USER_STATS];
} htt_tx_pdev_be_dl_mu_ofdma_sch_stats_tlv;

typedef struct {
    htt_tlv_hdr_t tlv_hdr;
    /**
     * Represents the count for 11AX UL MU OFDMA sequences with Basic Triggers
     */
    A_UINT32 ax_ul_mu_ofdma_basic_sch_nusers[HTT_TX_PDEV_STATS_NUM_OFDMA_USER_STATS];
    /**
     * Represents the count for 11AX UL MU OFDMA sequences with BSRP Triggers
     */
    A_UINT32 ax_ul_mu_ofdma_bsr_sch_nusers[HTT_TX_PDEV_STATS_NUM_OFDMA_USER_STATS];
    /**
     * Represents the count for 11AX UL MU OFDMA sequences with BAR Triggers
     */
    A_UINT32 ax_ul_mu_ofdma_bar_sch_nusers[HTT_TX_PDEV_STATS_NUM_OFDMA_USER_STATS];
    /**
     * Represents the count for 11AX UL MU OFDMA sequences with BRP Triggers
     */
    A_UINT32 ax_ul_mu_ofdma_brp_sch_nusers[HTT_TX_PDEV_STATS_NUM_OFDMA_USER_STATS];
} htt_tx_pdev_ul_mu_ofdma_sch_stats_tlv;

typedef struct {
    htt_tlv_hdr_t tlv_hdr;
    /**
     * Represents the count for 11BE UL MU OFDMA sequences with Basic Triggers
     */
    A_UINT32 be_ul_mu_ofdma_basic_sch_nusers[HTT_TX_PDEV_STATS_NUM_OFDMA_USER_STATS];
    /**
     * Represents the count for 11BE UL MU OFDMA sequences with BSRP Triggers
     */
    A_UINT32 be_ul_mu_ofdma_bsr_sch_nusers[HTT_TX_PDEV_STATS_NUM_OFDMA_USER_STATS];
    /**
     * Represents the count for 11BE UL MU OFDMA sequences with BAR Triggers
     */
    A_UINT32 be_ul_mu_ofdma_bar_sch_nusers[HTT_TX_PDEV_STATS_NUM_OFDMA_USER_STATS];
    /**
     * Represents the count for 11BE UL MU OFDMA sequences with BRP Triggers
     */
    A_UINT32 be_ul_mu_ofdma_brp_sch_nusers[HTT_TX_PDEV_STATS_NUM_OFDMA_USER_STATS];
} htt_tx_pdev_be_ul_mu_ofdma_sch_stats_tlv;

typedef struct {
    htt_tlv_hdr_t tlv_hdr;
    /**
     * Represents the count for 11AX UL MU MIMO sequences with Basic Triggers
     */
    A_UINT32 ax_ul_mu_mimo_basic_sch_nusers[HTT_TX_PDEV_STATS_NUM_UL_MUMIMO_USER_STATS];
    /**
     * Represents the count for 11AX UL MU MIMO sequences with BRP Triggers
     */
    A_UINT32 ax_ul_mu_mimo_brp_sch_nusers[HTT_TX_PDEV_STATS_NUM_UL_MUMIMO_USER_STATS];
} htt_tx_pdev_ul_mu_mimo_sch_stats_tlv;

typedef struct {
    htt_tlv_hdr_t tlv_hdr;
<<<<<<< HEAD
    /* Represents the count for 11BE UL MU MIMO sequences with Basic Triggers */
    A_UINT32 be_ul_mu_mimo_basic_sch_nusers[HTT_TX_PDEV_STATS_NUM_UL_MUMIMO_USER_STATS];
    /* Represents the count for 11BE UL MU MIMO sequences with BRP Triggers */
=======
    /**
     * Represents the count for 11BE UL MU MIMO sequences with Basic Triggers
     */
    A_UINT32 be_ul_mu_mimo_basic_sch_nusers[HTT_TX_PDEV_STATS_NUM_UL_MUMIMO_USER_STATS];
    /**
     * Represents the count for 11BE UL MU MIMO sequences with BRP Triggers
     */
>>>>>>> e49bf29d
    A_UINT32 be_ul_mu_mimo_brp_sch_nusers[HTT_TX_PDEV_STATS_NUM_UL_MUMIMO_USER_STATS];
} htt_tx_pdev_be_ul_mu_mimo_sch_stats_tlv;

typedef struct {
    htt_tlv_hdr_t tlv_hdr;
<<<<<<< HEAD
    A_UINT32 mu_mimo_mpdus_queued_usr;      /* 11AC DL MU MIMO number of mpdus queued to HW, per user */
    A_UINT32 mu_mimo_mpdus_tried_usr;       /* 11AC DL MU MIMO number of mpdus tried over the air, per user */
    A_UINT32 mu_mimo_mpdus_failed_usr;      /* 11AC DL MU MIMO number of mpdus failed acknowledgement, per user */
    A_UINT32 mu_mimo_mpdus_requeued_usr;    /* 11AC DL MU MIMO number of mpdus re-queued to HW, per user */
    A_UINT32 mu_mimo_err_no_ba_usr;         /* 11AC DL MU MIMO BA not receieved, per user */
    A_UINT32 mu_mimo_mpdu_underrun_usr;     /* 11AC DL MU MIMO mpdu underrun encountered, per user */
    A_UINT32 mu_mimo_ampdu_underrun_usr;    /* 11AC DL MU MIMO ampdu underrun encountered, per user */

    A_UINT32 ax_mu_mimo_mpdus_queued_usr;   /* 11AX MU MIMO number of mpdus queued to HW, per user */
    A_UINT32 ax_mu_mimo_mpdus_tried_usr;    /* 11AX MU MIMO number of mpdus tried over the air, per user */
    A_UINT32 ax_mu_mimo_mpdus_failed_usr;   /* 11AX DL MU MIMO number of mpdus failed acknowledgement, per user */
    A_UINT32 ax_mu_mimo_mpdus_requeued_usr; /* 11AX DL MU MIMO number of mpdus re-queued to HW, per user */
    A_UINT32 ax_mu_mimo_err_no_ba_usr;      /* 11AX DL MU MIMO BA not receieved, per user */
    A_UINT32 ax_mu_mimo_mpdu_underrun_usr;  /* 11AX DL MU MIMO mpdu underrun encountered, per user */
    A_UINT32 ax_mu_mimo_ampdu_underrun_usr; /* 11AX DL MU MIMO ampdu underrun encountered, per user */

    A_UINT32 ax_ofdma_mpdus_queued_usr;     /* 11AX MU OFDMA number of mpdus queued to HW, per user */
    A_UINT32 ax_ofdma_mpdus_tried_usr;      /* 11AX MU OFDMA number of mpdus tried over the air, per user */
    A_UINT32 ax_ofdma_mpdus_failed_usr;     /* 11AX MU OFDMA number of mpdus failed acknowledgement, per user */
    A_UINT32 ax_ofdma_mpdus_requeued_usr;   /* 11AX MU OFDMA number of mpdus re-queued to HW, per user */
    A_UINT32 ax_ofdma_err_no_ba_usr;        /* 11AX MU OFDMA BA not receieved, per user */
    A_UINT32 ax_ofdma_mpdu_underrun_usr;    /* 11AX MU OFDMA mpdu underrun encountered, per user */
    A_UINT32 ax_ofdma_ampdu_underrun_usr;   /* 11AX MU OFDMA ampdu underrun encountered, per user */
=======
    /** 11AC DL MU MIMO number of mpdus queued to HW, per user */
    A_UINT32 mu_mimo_mpdus_queued_usr;
    /** 11AC DL MU MIMO number of mpdus tried over the air, per user */
    A_UINT32 mu_mimo_mpdus_tried_usr;
    /** 11AC DL MU MIMO number of mpdus failed acknowledgement, per user */
    A_UINT32 mu_mimo_mpdus_failed_usr;
    /** 11AC DL MU MIMO number of mpdus re-queued to HW, per user */
    A_UINT32 mu_mimo_mpdus_requeued_usr;
    /** 11AC DL MU MIMO BA not receieved, per user */
    A_UINT32 mu_mimo_err_no_ba_usr;
    /** 11AC DL MU MIMO mpdu underrun encountered, per user */
    A_UINT32 mu_mimo_mpdu_underrun_usr;
    /** 11AC DL MU MIMO ampdu underrun encountered, per user */
    A_UINT32 mu_mimo_ampdu_underrun_usr;

    /** 11AX MU MIMO number of mpdus queued to HW, per user */
    A_UINT32 ax_mu_mimo_mpdus_queued_usr;
    /** 11AX MU MIMO number of mpdus tried over the air, per user */
    A_UINT32 ax_mu_mimo_mpdus_tried_usr;
    /** 11AX DL MU MIMO number of mpdus failed acknowledgement, per user */
    A_UINT32 ax_mu_mimo_mpdus_failed_usr;
    /** 11AX DL MU MIMO number of mpdus re-queued to HW, per user */
    A_UINT32 ax_mu_mimo_mpdus_requeued_usr;
    /** 11AX DL MU MIMO BA not receieved, per user */
    A_UINT32 ax_mu_mimo_err_no_ba_usr;
    /** 11AX DL MU MIMO mpdu underrun encountered, per user */
    A_UINT32 ax_mu_mimo_mpdu_underrun_usr;
    /** 11AX DL MU MIMO ampdu underrun encountered, per user */
    A_UINT32 ax_mu_mimo_ampdu_underrun_usr;

    /** 11AX MU OFDMA number of mpdus queued to HW, per user */
    A_UINT32 ax_ofdma_mpdus_queued_usr;
    /** 11AX MU OFDMA number of mpdus tried over the air, per user */
    A_UINT32 ax_ofdma_mpdus_tried_usr;
    /** 11AX MU OFDMA number of mpdus failed acknowledgement, per user */
    A_UINT32 ax_ofdma_mpdus_failed_usr;
    /** 11AX MU OFDMA number of mpdus re-queued to HW, per user */
    A_UINT32 ax_ofdma_mpdus_requeued_usr;
    /** 11AX MU OFDMA BA not receieved, per user */
    A_UINT32 ax_ofdma_err_no_ba_usr;
    /** 11AX MU OFDMA mpdu underrun encountered, per user */
    A_UINT32 ax_ofdma_mpdu_underrun_usr;
    /** 11AX MU OFDMA ampdu underrun encountered, per user */
    A_UINT32 ax_ofdma_ampdu_underrun_usr;
>>>>>>> e49bf29d
} htt_tx_pdev_mu_mimo_mpdu_stats_tlv;

#define HTT_STATS_TX_SCHED_MODE_MU_MIMO_AC  1 /* SCHED_TX_MODE_MU_MIMO_AC */
#define HTT_STATS_TX_SCHED_MODE_MU_MIMO_AX  2 /* SCHED_TX_MODE_MU_MIMO_AX */
#define HTT_STATS_TX_SCHED_MODE_MU_OFDMA_AX 3 /* SCHED_TX_MODE_MU_OFDMA_AX */
#define HTT_STATS_TX_SCHED_MODE_MU_OFDMA_BE 4 /* SCHED_TX_MODE_MU_OFDMA_BE */
#define HTT_STATS_TX_SCHED_MODE_MU_MIMO_BE  5 /* SCHED_TX_MODE_MU_MIMO_BE */

typedef struct {
    htt_tlv_hdr_t tlv_hdr;
    /* mpdu level stats */
    A_UINT32 mpdus_queued_usr;
    A_UINT32 mpdus_tried_usr;
    A_UINT32 mpdus_failed_usr;
    A_UINT32 mpdus_requeued_usr;
    A_UINT32 err_no_ba_usr;
    A_UINT32 mpdu_underrun_usr;
    A_UINT32 ampdu_underrun_usr;
    A_UINT32 user_index;
    /** HTT_STATS_TX_SCHED_MODE_xxx */
    A_UINT32 tx_sched_mode;
} htt_tx_pdev_mpdu_stats_tlv;

/* STATS_TYPE : HTT_DBG_EXT_STATS_PDEV_TX_MU
 * TLV_TAGS:
 *      - HTT_STATS_TX_PDEV_MU_MIMO_STATS_TAG (multiple)
 *      - HTT_STATS_TX_PDEV_MPDU_STATS_TAG (multiple)
 */
/* NOTE:
 * This structure is for documentation, and cannot be safely used directly.
 * Instead, use the constituent TLV structures to fill/parse.
 */
typedef struct {
    htt_tx_pdev_mu_mimo_sch_stats_tlv mu_mimo_sch_stats_tlv[1]; /* WAL_TX_STATS_MAX_GROUP_SIZE */
    htt_tx_pdev_dl_mu_mimo_sch_stats_tlv dl_mu_mimo_sch_stats_tlv[1];
    htt_tx_pdev_ul_mu_mimo_sch_stats_tlv ul_mu_mimo_sch_stats_tlv[1];
    htt_tx_pdev_dl_mu_ofdma_sch_stats_tlv dl_mu_ofdma_sch_stats_tlv[1];
    htt_tx_pdev_ul_mu_ofdma_sch_stats_tlv ul_mu_ofdma_sch_stats_tlv[1];
    /*
     * Note that though mu_mimo_mpdu_stats_tlv is named MU-MIMO,
     * it can also hold MU-OFDMA stats.
     */
    htt_tx_pdev_mpdu_stats_tlv mu_mimo_mpdu_stats_tlv[1]; /* WAL_TX_STATS_MAX_NUM_USERS */
    htt_tx_pdev_mumimo_grp_stats_tlv mumimo_grp_stats_tlv;
} htt_tx_pdev_mu_mimo_stats_t;

/* == TX SCHED STATS == */

#define HTT_SCHED_TXQ_CMD_POSTED_TLV_SZ(_num_elems) (sizeof(A_UINT32) * (_num_elems))

/* NOTE: Variable length TLV, use length spec to infer array size */
typedef struct {
    htt_tlv_hdr_t tlv_hdr;
    /** Scheduler command posted per tx_mode */
    A_UINT32 sched_cmd_posted[1/* length = num tx modes */];
} htt_sched_txq_cmd_posted_tlv_v;

#define HTT_SCHED_TXQ_CMD_REAPED_TLV_SZ(_num_elems) (sizeof(A_UINT32) * (_num_elems))

/* NOTE: Variable length TLV, use length spec to infer array size */
typedef struct {
    htt_tlv_hdr_t tlv_hdr;
    /** Scheduler command reaped per tx_mode */
    A_UINT32 sched_cmd_reaped[1/* length = num tx modes */];
} htt_sched_txq_cmd_reaped_tlv_v;

#define HTT_SCHED_TXQ_SCHED_ORDER_SU_TLV_SZ(_num_elems) (sizeof(A_UINT32) * (_num_elems))

/* NOTE: Variable length TLV, use length spec to infer array size */
typedef struct {
    htt_tlv_hdr_t tlv_hdr;
    /**
     * sched_order_su contains the peer IDs of peers chosen in the last
     * NUM_SCHED_ORDER_LOG scheduler instances.
     * The array is circular; it's unspecified which array element corresponds
     * to the most recent scheduler invocation, and which corresponds to
     * the (NUM_SCHED_ORDER_LOG-1) most recent scheduler invocation.
     */
    A_UINT32 sched_order_su[1]; /* HTT_TX_PDEV_NUM_SCHED_ORDER_LOG */
} htt_sched_txq_sched_order_su_tlv_v;

typedef struct {
    htt_tlv_hdr_t tlv_hdr;
    A_UINT32 htt_stats_type;
} htt_stats_error_tlv_v;

typedef enum {
    HTT_SCHED_TID_SKIP_SCHED_MASK_DISABLED = 0, /* Skip the tid when WAL_TID_DISABLE_TX_SCHED_MASK is true                                       */
    HTT_SCHED_TID_SKIP_NOTIFY_MPDU,             /* Skip the tid's 2nd sched_cmd when 1st cmd is ongoing                                          */
    HTT_SCHED_TID_SKIP_MPDU_STATE_INVALID,      /* Skip the tid when MPDU state is invalid                                                       */
    HTT_SCHED_TID_SKIP_SCHED_DISABLED,          /* Skip the tid when scheduling is disabled for that tid                                         */
    HTT_SCHED_TID_SKIP_TQM_BYPASS_CMD_PENDING,  /* Skip the TQM bypass tid when it has pending sched_cmd                                         */
    HTT_SCHED_TID_SKIP_SECOND_SU_SCHEDULE,      /* Skip tid from 2nd SU schedule when any of the following flag is set
                                                   WAL_TX_TID(SEND_BAR | TQM_MPDU_STATE_VALID | SEND_QOS_NULL | TQM_NOTIFY_MPDU | SENDN_PENDING) */
    HTT_SCHED_TID_SKIP_CMD_SLOT_NOT_AVAIL,      /* Skip the tid when command slot is not available                                               */
    HTT_SCHED_TID_SKIP_NO_DATA,                 /* Skip tid without data                                                                         */
    HTT_SCHED_TID_SKIP_NO_ENQ = HTT_SCHED_TID_SKIP_NO_DATA, /* deprecated old name */
    HTT_SCHED_TID_SKIP_LOW_ENQ,                 /* Skip the tid when enqueue is low                                                              */
    HTT_SCHED_TID_SKIP_PAUSED,                  /* Skipping the paused tid(sendn-frames)                                                         */
    HTT_SCHED_TID_SKIP_UL_RESP,                 /* skip UL response tid                                                                          */
    HTT_SCHED_TID_SKIP_UL = HTT_SCHED_TID_SKIP_UL_RESP, /* deprecated old name */
    HTT_SCHED_TID_REMOVE_PAUSED,                /* Removing the paused tid when number of sendn frames is zero                                   */
    HTT_SCHED_TID_REMOVE_NO_ENQ,                /* Remove tid with zero queue depth                                                              */
    HTT_SCHED_TID_REMOVE_UL_RESP,               /* Remove tid UL response                                                                        */
    HTT_SCHED_TID_REMOVE_UL = HTT_SCHED_TID_REMOVE_UL_RESP, /* deprecated old name */
    HTT_SCHED_TID_QUERY,                        /* Moving to next user and adding tid in prepend list when qstats update is pending              */
    HTT_SCHED_TID_SU_ONLY,                      /* Tid is eligible and TX_SCHED_SU_ONLY is true                                                  */
    HTT_SCHED_TID_ELIGIBLE,                     /* Tid is eligible for scheduling                                                                */
    HTT_SCHED_TID_SKIP_EXCEPT_EAPOL,            /* skip tid except eapol                                                                         */
    HTT_SCHED_TID_SU_LOW_PRI_ONLY,              /* su low priority tid only                                                                      */
    HTT_SCHED_TID_SKIP_SOUND_IN_PROGRESS,       /* skip tid  sound in progress                                                                   */
    HTT_SCHED_TID_SKIP_NO_UL_DATA,              /* skip ul tid when no ul data                                                                   */
    HTT_SCHED_TID_REMOVE_UL_NOT_CAPABLE,        /* Remove tid that are not UL capable                                                            */
    HTT_SCHED_TID_UL_ELIGIBLE,                  /* Tid is eligible for UL scheduling                                                             */
    HTT_SCHED_TID_FALLBACK_TO_PREV_DECISION,    /* Fall back to previous decision                                                                */
    HTT_SCHED_TID_SKIP_PEER_ALREADY_IN_TXQ,     /* skip tid, peer is already available in the txq                                                */
    HTT_SCHED_TID_SKIP_DELAY_UL_SCHED,          /* skip tid delay UL schedule                                                                    */
    HTT_SCHED_TID_SKIP_PWR_SAVE_STATE_OFF,      /* Limit UL scheduling to primary link if not in power save state                                */
    HTT_SCHED_TID_SKIP_TWT_SUSPEND,             /* Skip UL trigger for certain cases ex TWT suspend                                              */
    HTT_SCHED_TID_SKIP_DISABLE_160MHZ_OFDMA,    /* Skip ul tid if peer supports 160MHZ                                                           */
    HTT_SCHED_TID_SKIP_ULMU_DISABLE_FROM_OMI,   /* Skip ul tid if sta send omi to indicate to disable UL mu data                                 */
    HTT_SCHED_TID_SKIP_UL_MAX_SCHED_CMD_EXCEEDED,/* skip ul tid if max sched cmd is exceeded                                                     */
    HTT_SCHED_TID_SKIP_UL_SMALL_QDEPTH,         /* Skip ul tid for small qdepth                                                                  */
    HTT_SCHED_TID_SKIP_UL_TWT_PAUSED,           /* Skip ul tid if twt txq is paused                                                              */
    HTT_SCHED_TID_SKIP_PEER_UL_RX_NOT_ACTIVE,   /* Skip ul tid if peer ul rx is not active                                                       */
    HTT_SCHED_TID_SKIP_NO_FORCE_TRIGGER,        /* Skip ul tid if there is no force triggers                                                     */
    HTT_SCHED_TID_SKIP_SMART_BASIC_TRIGGER,     /* Skip ul tid if smart basic trigger doesnot have enough data                                   */


    HTT_SCHED_INELIGIBILITY_MAX,
} htt_sched_txq_sched_ineligibility_tlv_enum;

#define HTT_SCHED_TXQ_SCHED_INELIGIBILITY_TLV_SZ(_num_elems) (sizeof(A_UINT32) * (_num_elems))

/* NOTE: Variable length TLV, use length spec to infer array size */
typedef struct {
    htt_tlv_hdr_t tlv_hdr;
    /**
     * sched_ineligibility counts the number of occurrences of different
     * reasons for tid ineligibility during eligibility checks per txq
     * in scheduling
     *
     * Indexed by htt_sched_txq_sched_ineligibility_tlv_enum.
     */
    A_UINT32 sched_ineligibility[1];
} htt_sched_txq_sched_ineligibility_tlv_v;

typedef enum {
    HTT_SCHED_SUPERCYCLE_TRIGGER_NONE = 0,                 /* Supercycle not triggerd */
    HTT_SCHED_SUPERCYCLE_TRIGGER_FORCED,                   /* forced supercycle trigger */
    HTT_SCHED_SUPERCYCLE_TRIGGER_LESS_NUM_TIDQ_ENTRIES,    /* Num tidq entries is less than max_client threshold */
    HTT_SCHED_SUPERCYCLE_TRIGGER_LESS_NUM_ACTIVE_TIDS,     /* Num active tids is less than max_client threshold */
    HTT_SCHED_SUPERCYCLE_TRIGGER_MAX_ITR_REACHED,          /* max sched iteration reached */
    HTT_SCHED_SUPERCYCLE_TRIGGER_DUR_THRESHOLD_REACHED,    /* duration threshold reached */
    HTT_SCHED_SUPERCYCLE_TRIGGER_TWT_TRIGGER,              /* TWT supercycle trigger */
    HTT_SCHED_SUPERCYCLE_TRIGGER_MAX,
} htt_sched_txq_supercycle_triggers_tlv_enum;

#define HTT_SCHED_TXQ_SUPERCYCLE_TRIGGERS_TLV_SZ(_num_elems) (sizeof(A_UINT32) * (_num_elems))

/* NOTE: Variable length TLV, use length spec to infer array size */
typedef struct {
    htt_tlv_hdr_t tlv_hdr;
    /**
     * supercycle_triggers[] is a histogram that counts the number of
     * occurrences of each different reason for a transmit scheduler
     * supercycle to be triggered.
     * The htt_sched_txq_supercycle_triggers_tlv_enum is used to index
     * supercycle_triggers[], e.g. supercycle_triggers[1] holds the number
     * of times a supercycle has been forced.
     * These supercycle trigger counts are not automatically reset, but
     * are reset upon request.
     */
    A_UINT32 supercycle_triggers[1/*HTT_SCHED_SUPERCYCLE_TRIGGER_MAX*/];
} htt_sched_txq_supercycle_triggers_tlv_v;

#define HTT_TX_PDEV_STATS_SCHED_PER_TXQ_MAC_ID_M 0x000000ff
#define HTT_TX_PDEV_STATS_SCHED_PER_TXQ_MAC_ID_S 0

#define HTT_TX_PDEV_STATS_SCHED_PER_TXQ_TXQUEUE_ID_M 0x0000ff00
#define HTT_TX_PDEV_STATS_SCHED_PER_TXQ_TXQUEUE_ID_S 8

#define HTT_TX_PDEV_STATS_SCHED_PER_TXQ_MAC_ID_GET(_var) \
    (((_var) & HTT_TX_PDEV_STATS_SCHED_PER_TXQ_MAC_ID_M) >> \
     HTT_TX_PDEV_STATS_SCHED_PER_TXQ_MAC_ID_S)

#define HTT_TX_PDEV_STATS_SCHED_PER_TXQ_MAC_ID_SET(_var, _val) \
    do { \
        HTT_CHECK_SET_VAL(HTT_TX_PDEV_STATS_SCHED_PER_TXQ_MAC_ID, _val); \
        ((_var) |= ((_val) << HTT_TX_PDEV_STATS_SCHED_PER_TXQ_MAC_ID_S)); \
    } while (0)

#define HTT_TX_PDEV_STATS_SCHED_PER_TXQ_TXQUEUE_ID_GET(_var) \
    (((_var) & HTT_TX_PDEV_STATS_SCHED_PER_TXQ_TXQUEUE_ID_M) >> \
     HTT_TX_PDEV_STATS_SCHED_PER_TXQ_TXQUEUE_ID_S)

#define HTT_TX_PDEV_STATS_SCHED_PER_TXQ_TXQUEUE_ID_SET(_var, _val) \
    do { \
        HTT_CHECK_SET_VAL(HTT_TX_PDEV_STATS_SCHED_PER_TXQ_TXQUEUE_ID, _val); \
        ((_var) |= ((_val) << HTT_TX_PDEV_STATS_SCHED_PER_TXQ_TXQUEUE_ID_S)); \
    } while (0)

typedef struct {
    htt_tlv_hdr_t tlv_hdr;

    /**
     * BIT [ 7 :  0]   :- mac_id
     * BIT [15 :  8]   :- txq_id
     * BIT [31 : 16]   :- reserved
     */
    A_UINT32 mac_id__txq_id__word;
    /** Scheduler policy ised for this TxQ */
    A_UINT32 sched_policy;
    /** Timestamp of last scheduler command posted */
    A_UINT32 last_sched_cmd_posted_timestamp;
    /** Timestamp of last scheduler command completed */
    A_UINT32 last_sched_cmd_compl_timestamp;
    /** Num of Sched2TAC ring hit Low Water Mark condition */
    A_UINT32 sched_2_tac_lwm_count;
    /** Num of Sched2TAC ring full condition */
    A_UINT32 sched_2_tac_ring_full;
    /**
     * Num of scheduler command post failures that includes SU/MU-MIMO/MU-OFDMA
     * sequence type
     */
    A_UINT32 sched_cmd_post_failure;
    /** Num of active tids for this TxQ at current instance */
    A_UINT32 num_active_tids;
    /** Num of powersave schedules */
    A_UINT32 num_ps_schedules;
    /** Num of scheduler commands pending for this TxQ */
    A_UINT32 sched_cmds_pending;
    /** Num of tidq registration for this TxQ */
    A_UINT32 num_tid_register;
    /** Num of tidq de-registration for this TxQ */
    A_UINT32 num_tid_unregister;
    /** Num of iterations msduq stats was updated */
    A_UINT32 num_qstats_queried;
    /** qstats query update status */
    A_UINT32 qstats_update_pending;
    /** Timestamp of Last query stats made */
    A_UINT32 last_qstats_query_timestamp;
    /** Num of sched2tqm command queue full condition */
    A_UINT32 num_tqm_cmdq_full;
    /** Num of scheduler trigger from DE Module */
    A_UINT32 num_de_sched_algo_trigger;
    /** Num of scheduler trigger from RT Module */
    A_UINT32 num_rt_sched_algo_trigger;
    /** Num of scheduler trigger from TQM Module */
    A_UINT32 num_tqm_sched_algo_trigger;
    /** Num of schedules for notify frame */
    A_UINT32 notify_sched;
    /** Duration based sendn termination */
    A_UINT32 dur_based_sendn_term;
    /** scheduled via NOTIFY2 */
    A_UINT32 su_notify2_sched;
    /** schedule if queued packets are greater than avg MSDUs in PPDU */
    A_UINT32 su_optimal_queued_msdus_sched;
    /** schedule due to timeout */
    A_UINT32 su_delay_timeout_sched;
    /** delay if txtime is less than 500us */
    A_UINT32 su_min_txtime_sched_delay;
    /** scheduled via no delay */
    A_UINT32 su_no_delay;
    /** Num of supercycles for this TxQ */
    A_UINT32 num_supercycles;
    /** Num of subcycles with sort for this TxQ */
    A_UINT32 num_subcycles_with_sort;
    /** Num of subcycles without sort for this Txq */
    A_UINT32 num_subcycles_no_sort;
} htt_tx_pdev_stats_sched_per_txq_tlv;

#define HTT_STATS_TX_SCHED_CMN_MAC_ID_M 0x000000ff
#define HTT_STATS_TX_SCHED_CMN_MAC_ID_S 0

#define HTT_STATS_TX_SCHED_CMN_MAC_ID_GET(_var) \
    (((_var) & HTT_STATS_TX_SCHED_CMN_MAC_ID_M) >> \
     HTT_STATS_TX_SCHED_CMN_MAC_ID_S)

#define HTT_STATS_TX_SCHED_CMN_MAC_ID_SET(_var, _val) \
    do { \
        HTT_CHECK_SET_VAL(HTT_STATS_TX_SCHED_CMN_MAC_ID, _val); \
        ((_var) |= ((_val) << HTT_STATS_TX_SCHED_CMN_MAC_ID_S)); \
    } while (0)

typedef struct {
    htt_tlv_hdr_t tlv_hdr;

    /**
     * BIT [ 7 :  0]   :- mac_id
     * BIT [31 :  8]   :- reserved
     */
    A_UINT32 mac_id__word;
    /** Current timestamp */
    A_UINT32 current_timestamp;
} htt_stats_tx_sched_cmn_tlv;

/* STATS_TYPE : HTT_DBG_EXT_STATS_PDEV_TX_SCHED
 * TLV_TAGS:
 *     - HTT_STATS_TX_SCHED_CMN_TAG
 *     - HTT_STATS_TX_PDEV_SCHEDULER_TXQ_STATS_TAG
 *     - HTT_STATS_SCHED_TXQ_CMD_POSTED_TAG
 *     - HTT_STATS_SCHED_TXQ_CMD_REAPED_TAG
 *     - HTT_STATS_SCHED_TXQ_SCHED_ORDER_SU_TAG
 *     - HTT_STATS_SCHED_TXQ_SCHED_INELIGIBILITY_TAG
 *     - HTT_STATS_SCHED_TXQ_SUPERCYCLE_TRIGGER_TAG
 */
/* NOTE:
 * This structure is for documentation, and cannot be safely used directly.
 * Instead, use the constituent TLV structures to fill/parse.
 */
typedef struct {
    htt_stats_tx_sched_cmn_tlv cmn_tlv;
    struct _txq_tx_sched_stats {
        htt_tx_pdev_stats_sched_per_txq_tlv     txq_tlv;
        htt_sched_txq_cmd_posted_tlv_v          cmd_posted_tlv;
        htt_sched_txq_cmd_reaped_tlv_v          cmd_reaped_tlv;
        htt_sched_txq_sched_order_su_tlv_v      sched_order_su_tlv;
        htt_sched_txq_sched_ineligibility_tlv_v sched_ineligibility_tlv;
        htt_sched_txq_supercycle_triggers_tlv_v sched_supercycle_trigger_tlv;
    } txq[1];
} htt_stats_tx_sched_t;

/* == TQM STATS == */

#define HTT_TX_TQM_MAX_GEN_MPDU_END_REASON 16
#define HTT_TX_TQM_MAX_LIST_MPDU_END_REASON 16
#define HTT_TX_TQM_MAX_LIST_MPDU_CNT_HISTOGRAM_BINS 16

#define HTT_TX_TQM_GEN_MPDU_STATS_TLV_SZ(_num_elems) (sizeof(A_UINT32) * (_num_elems))

/* NOTE: Variable length TLV, use length spec to infer array size */
typedef struct {
    htt_tlv_hdr_t tlv_hdr;
    A_UINT32      gen_mpdu_end_reason[1]; /* HTT_TX_TQM_MAX_GEN_MPDU_END_REASON */
} htt_tx_tqm_gen_mpdu_stats_tlv_v;

#define HTT_TX_TQM_LIST_MPDU_STATS_TLV_SZ(_num_elems) (sizeof(A_UINT32) * (_num_elems))

/* NOTE: Variable length TLV, use length spec to infer array size */
typedef struct {
    htt_tlv_hdr_t tlv_hdr;
    A_UINT32      list_mpdu_end_reason[1]; /* HTT_TX_TQM_MAX_LIST_MPDU_END_REASON */
} htt_tx_tqm_list_mpdu_stats_tlv_v;

#define HTT_TX_TQM_LIST_MPDU_CNT_TLV_SZ(_num_elems) (sizeof(A_UINT32) * (_num_elems))

/* NOTE: Variable length TLV, use length spec to infer array size */
typedef struct {
    htt_tlv_hdr_t tlv_hdr;
    A_UINT32      list_mpdu_cnt_hist[1]; /* HTT_TX_TQM_MAX_LIST_MPDU_CNT_HISTOGRAM_BINS */
} htt_tx_tqm_list_mpdu_cnt_tlv_v;

typedef struct {
    htt_tlv_hdr_t tlv_hdr;
    A_UINT32 msdu_count;
    A_UINT32 mpdu_count;
    A_UINT32 remove_msdu;
    A_UINT32 remove_mpdu;
    A_UINT32 remove_msdu_ttl;
    A_UINT32 send_bar;
    A_UINT32 bar_sync;
    A_UINT32 notify_mpdu;
    A_UINT32 sync_cmd;
    A_UINT32 write_cmd;
    A_UINT32 hwsch_trigger;
    A_UINT32 ack_tlv_proc;
    A_UINT32 gen_mpdu_cmd;
    A_UINT32 gen_list_cmd;
    A_UINT32 remove_mpdu_cmd;
    A_UINT32 remove_mpdu_tried_cmd;
    A_UINT32 mpdu_queue_stats_cmd;
    A_UINT32 mpdu_head_info_cmd;
    A_UINT32 msdu_flow_stats_cmd;
    A_UINT32 remove_msdu_cmd;
    A_UINT32 remove_msdu_ttl_cmd;
    A_UINT32 flush_cache_cmd;
    A_UINT32 update_mpduq_cmd;
    A_UINT32 enqueue;
    A_UINT32 enqueue_notify;
    A_UINT32 notify_mpdu_at_head;
    A_UINT32 notify_mpdu_state_valid;
/*
 * On receiving TQM_FLOW_NOT_EMPTY_STATUS from TQM, (on MSDUs being enqueued
 * the flow is non empty), if the number of MSDUs is greater than the threshold,
 * notify is incremented. UDP_THRESH counters are for UDP MSDUs, and NONUDP are
 * for non-UDP MSDUs.
 * MSDUQ_SWNOTIFY_UDP_THRESH1 threshold    - sched_udp_notify1 is incremented
 * MSDUQ_SWNOTIFY_UDP_THRESH2 threshold    - sched_udp_notify2 is incremented
 * MSDUQ_SWNOTIFY_NONUDP_THRESH1 threshold - sched_nonudp_notify1 is incremented
 * MSDUQ_SWNOTIFY_NONUDP_THRESH2 threshold - sched_nonudp_notify2 is incremented
 *
 * Notify signifies that we trigger the scheduler.
 */
    A_UINT32 sched_udp_notify1;
    A_UINT32 sched_udp_notify2;
    A_UINT32 sched_nonudp_notify1;
    A_UINT32 sched_nonudp_notify2;
} htt_tx_tqm_pdev_stats_tlv_v;

#define HTT_TX_TQM_CMN_STATS_MAC_ID_M 0x000000ff
#define HTT_TX_TQM_CMN_STATS_MAC_ID_S 0

#define HTT_TX_TQM_CMN_STATS_MAC_ID_GET(_var) \
    (((_var) & HTT_TX_TQM_CMN_STATS_MAC_ID_M) >> \
     HTT_TX_TQM_CMN_STATS_MAC_ID_S)

#define HTT_TX_TQM_CMN_STATS_MAC_ID_SET(_var, _val) \
    do { \
        HTT_CHECK_SET_VAL(HTT_TX_TQM_CMN_STATS_MAC_ID, _val); \
        ((_var) |= ((_val) << HTT_TX_TQM_CMN_STATS_MAC_ID_S)); \
    } while (0)

typedef struct {
    htt_tlv_hdr_t tlv_hdr;

    /**
     * BIT [ 7 :  0]   :- mac_id
     * BIT [31 :  8]   :- reserved
     */
    A_UINT32 mac_id__word;
    A_UINT32 max_cmdq_id;
    A_UINT32 list_mpdu_cnt_hist_intvl;

    /* Global stats */
    A_UINT32 add_msdu;
    A_UINT32 q_empty;
    A_UINT32 q_not_empty;
    A_UINT32 drop_notification;
    A_UINT32 desc_threshold;
    A_UINT32 hwsch_tqm_invalid_status;
    A_UINT32 missed_tqm_gen_mpdus;
    A_UINT32 tqm_active_tids;
    A_UINT32 tqm_inactive_tids;
    A_UINT32 tqm_active_msduq_flows;

    /* SAWF system delay reference timestamp updation related stats */
    A_UINT32 total_msduq_timestamp_updates;
    A_UINT32 total_msduq_timestamp_updates_by_get_mpdu_head_info_cmd;
    A_UINT32 total_msduq_timestamp_updates_by_empty_to_nonempty_status;
    A_UINT32 total_get_mpdu_head_info_cmds_by_sched_algo_la_query;
    A_UINT32 total_get_mpdu_head_info_cmds_by_tac;
    A_UINT32 total_gen_mpdu_cmds_by_sched_algo_la_query;
} htt_tx_tqm_cmn_stats_tlv;

typedef struct {
    htt_tlv_hdr_t tlv_hdr;
    /* Error stats */
    A_UINT32 q_empty_failure;
    A_UINT32 q_not_empty_failure;
    A_UINT32 add_msdu_failure;

    /* TQM reset debug stats */
    A_UINT32 tqm_cache_ctl_err;
    A_UINT32 tqm_soft_reset;
    A_UINT32 tqm_reset_total_num_in_use_link_descs;
    A_UINT32 tqm_reset_worst_case_num_lost_link_descs;
    A_UINT32 tqm_reset_worst_case_num_lost_host_tx_bufs_count;
    A_UINT32 tqm_reset_num_in_use_link_descs_internal_tqm;
    A_UINT32 tqm_reset_num_in_use_link_descs_wbm_idle_link_ring;
    A_UINT32 tqm_reset_time_to_tqm_hang_delta_ms;
    A_UINT32 tqm_reset_recovery_time_ms;
    A_UINT32 tqm_reset_num_peers_hdl;
    A_UINT32 tqm_reset_cumm_dirty_hw_mpduq_proc_cnt;
    A_UINT32 tqm_reset_cumm_dirty_hw_msduq_proc;
    A_UINT32 tqm_reset_flush_cache_cmd_su_cnt;
    A_UINT32 tqm_reset_flush_cache_cmd_other_cnt;
    A_UINT32 tqm_reset_flush_cache_cmd_trig_type;
    A_UINT32 tqm_reset_flush_cache_cmd_trig_cfg;
    A_UINT32 tqm_reset_flush_cache_cmd_skip_cmd_status_null;
} htt_tx_tqm_error_stats_tlv;

/* STATS_TYPE : HTT_DBG_EXT_STATS_PDEV_TQM
 * TLV_TAGS:
 *     - HTT_STATS_TX_TQM_CMN_TAG
 *     - HTT_STATS_TX_TQM_ERROR_STATS_TAG
 *     - HTT_STATS_TX_TQM_GEN_MPDU_TAG
 *     - HTT_STATS_TX_TQM_LIST_MPDU_TAG
 *     - HTT_STATS_TX_TQM_LIST_MPDU_CNT_TAG
 *     - HTT_STATS_TX_TQM_PDEV_TAG
 */
/* NOTE:
 * This structure is for documentation, and cannot be safely used directly.
 * Instead, use the constituent TLV structures to fill/parse.
 */
typedef struct {
    htt_tx_tqm_cmn_stats_tlv         cmn_tlv;
    htt_tx_tqm_error_stats_tlv       err_tlv;
    htt_tx_tqm_gen_mpdu_stats_tlv_v  gen_mpdu_stats_tlv;
    htt_tx_tqm_list_mpdu_stats_tlv_v list_mpdu_stats_tlv;
    htt_tx_tqm_list_mpdu_cnt_tlv_v   list_mpdu_cnt_tlv;
    htt_tx_tqm_pdev_stats_tlv_v      tqm_pdev_stats_tlv;
} htt_tx_tqm_pdev_stats_t;

/* == TQM CMDQ stats == */
#define HTT_TX_TQM_CMDQ_STATUS_MAC_ID_M 0x000000ff
#define HTT_TX_TQM_CMDQ_STATUS_MAC_ID_S 0

#define HTT_TX_TQM_CMDQ_STATUS_CMDQ_ID_M 0x0000ff00
#define HTT_TX_TQM_CMDQ_STATUS_CMDQ_ID_S 8

#define HTT_TX_TQM_CMDQ_STATUS_MAC_ID_GET(_var) \
    (((_var) & HTT_TX_TQM_CMDQ_STATUS_MAC_ID_M) >> \
     HTT_TX_TQM_CMDQ_STATUS_MAC_ID_S)

#define HTT_TX_TQM_CMDQ_STATUS_MAC_ID_SET(_var, _val) \
    do { \
        HTT_CHECK_SET_VAL(HTT_TX_TQM_CMDQ_STATUS_MAC_ID, _val); \
        ((_var) |= ((_val) << HTT_TX_TQM_CMDQ_STATUS_MAC_ID_S)); \
    } while (0)

#define HTT_TX_TQM_CMDQ_STATUS_CMDQ_ID_GET(_var) \
    (((_var) & HTT_TX_TQM_CMDQ_STATUS_CMDQ_ID_M) >> \
     HTT_TX_TQM_CMDQ_STATUS_CMDQ_ID_S)

#define HTT_TX_TQM_CMDQ_STATUS_CMDQ_ID_SET(_var, _val) \
    do { \
        HTT_CHECK_SET_VAL(HTT_TX_TQM_CMDQ_STATUS_CMDQ_ID, _val); \
        ((_var) |= ((_val) << HTT_TX_TQM_CMDQ_STATUS_CMDQ_ID_S)); \
    } while (0)

typedef struct {
    htt_tlv_hdr_t tlv_hdr;

    /*
     * BIT [ 7 :  0]   :- mac_id
     * BIT [15 :  8]   :- cmdq_id
     * BIT [31 : 16]   :- reserved
     */
    A_UINT32 mac_id__cmdq_id__word;
    A_UINT32 sync_cmd;
    A_UINT32 write_cmd;
    A_UINT32 gen_mpdu_cmd;
    A_UINT32 mpdu_queue_stats_cmd;
    A_UINT32 mpdu_head_info_cmd;
    A_UINT32 msdu_flow_stats_cmd;
    A_UINT32 remove_mpdu_cmd;
    A_UINT32 remove_msdu_cmd;
    A_UINT32 flush_cache_cmd;
    A_UINT32 update_mpduq_cmd;
    A_UINT32 update_msduq_cmd;
} htt_tx_tqm_cmdq_status_tlv;

/* STATS_TYPE : HTT_DBG_EXT_STATS_TQM_CMDQ
 * TLV_TAGS:
 *     - HTT_STATS_STRING_TAG
 *     - HTT_STATS_TX_TQM_CMDQ_STATUS_TAG
 */
/* NOTE:
 * This structure is for documentation, and cannot be safely used directly.
 * Instead, use the constituent TLV structures to fill/parse.
 */
typedef struct {
    struct _cmdq_stats {
        htt_stats_string_tlv       cmdq_str_tlv;
        htt_tx_tqm_cmdq_status_tlv status_tlv;
    } q[1];
} htt_tx_tqm_cmdq_stats_t;

/* == TX-DE STATS == */

/* Structures for tx de stats */
typedef struct {
    htt_tlv_hdr_t tlv_hdr;
    A_UINT32 m1_packets;
    A_UINT32 m2_packets;
    A_UINT32 m3_packets;
    A_UINT32 m4_packets;
    A_UINT32 g1_packets;
    A_UINT32 g2_packets;
    A_UINT32 rc4_packets;
    A_UINT32 eap_packets;
    A_UINT32 eapol_start_packets;
    A_UINT32 eapol_logoff_packets;
    A_UINT32 eapol_encap_asf_packets;
} htt_tx_de_eapol_packets_stats_tlv;

typedef struct {
    htt_tlv_hdr_t tlv_hdr;
    A_UINT32 ap_bss_peer_not_found;
    A_UINT32 ap_bcast_mcast_no_peer;
    A_UINT32 sta_delete_in_progress;
    A_UINT32 ibss_no_bss_peer;
    A_UINT32 invaild_vdev_type;
    A_UINT32 invalid_ast_peer_entry;
    A_UINT32 peer_entry_invalid;
    A_UINT32 ethertype_not_ip;
    A_UINT32 eapol_lookup_failed;
    A_UINT32 qpeer_not_allow_data;
    A_UINT32 fse_tid_override;
    A_UINT32 ipv6_jumbogram_zero_length;
    A_UINT32 qos_to_non_qos_in_prog;
    A_UINT32 ap_bcast_mcast_eapol;
    A_UINT32 unicast_on_ap_bss_peer;
    A_UINT32 ap_vdev_invalid;
    A_UINT32 incomplete_llc;
    A_UINT32 eapol_duplicate_m3;
    A_UINT32 eapol_duplicate_m4;
} htt_tx_de_classify_failed_stats_tlv;

typedef struct {
    htt_tlv_hdr_t tlv_hdr;
    A_UINT32 arp_packets;
    A_UINT32 igmp_packets;
    A_UINT32 dhcp_packets;
    A_UINT32 host_inspected;
    A_UINT32 htt_included;
    A_UINT32 htt_valid_mcs;
    A_UINT32 htt_valid_nss;
    A_UINT32 htt_valid_preamble_type;
    A_UINT32 htt_valid_chainmask;
    A_UINT32 htt_valid_guard_interval;
    A_UINT32 htt_valid_retries;
    A_UINT32 htt_valid_bw_info;
    A_UINT32 htt_valid_power;
    A_UINT32 htt_valid_key_flags;
    A_UINT32 htt_valid_no_encryption;
    A_UINT32 fse_entry_count;
    A_UINT32 fse_priority_be;
    A_UINT32 fse_priority_high;
    A_UINT32 fse_priority_low;
    A_UINT32 fse_traffic_ptrn_be;
    A_UINT32 fse_traffic_ptrn_over_sub;
    A_UINT32 fse_traffic_ptrn_bursty;
    A_UINT32 fse_traffic_ptrn_interactive;
    A_UINT32 fse_traffic_ptrn_periodic;
    A_UINT32 fse_hwqueue_alloc;
    A_UINT32 fse_hwqueue_created;
    A_UINT32 fse_hwqueue_send_to_host;
    A_UINT32 mcast_entry;
    A_UINT32 bcast_entry;
    A_UINT32 htt_update_peer_cache;
    A_UINT32 htt_learning_frame;
    A_UINT32 fse_invalid_peer;
    /**
     * mec_notify is HTT TX WBM multicast echo check notification
     * from firmware to host.  FW sends SA addresses to host for all
     * multicast/broadcast packets received on STA side.
     */
    A_UINT32 mec_notify;
} htt_tx_de_classify_stats_tlv;

typedef struct {
    htt_tlv_hdr_t tlv_hdr;
    A_UINT32 eok;
    A_UINT32 classify_done;
    A_UINT32 lookup_failed;
    A_UINT32 send_host_dhcp;
    A_UINT32 send_host_mcast;
    A_UINT32 send_host_unknown_dest;
    A_UINT32 send_host;
    A_UINT32 status_invalid;
} htt_tx_de_classify_status_stats_tlv;

typedef struct {
    htt_tlv_hdr_t tlv_hdr;
    A_UINT32 enqueued_pkts;
    A_UINT32 to_tqm;
    A_UINT32 to_tqm_bypass;
} htt_tx_de_enqueue_packets_stats_tlv;

typedef struct {
    htt_tlv_hdr_t tlv_hdr;
    A_UINT32 discarded_pkts;
    A_UINT32 local_frames;
    A_UINT32 is_ext_msdu;
} htt_tx_de_enqueue_discard_stats_tlv;

typedef struct {
    htt_tlv_hdr_t tlv_hdr;
    A_UINT32 tcl_dummy_frame;
    A_UINT32 tqm_dummy_frame;
    A_UINT32 tqm_notify_frame;
    A_UINT32 fw2wbm_enq;
    A_UINT32 tqm_bypass_frame;
} htt_tx_de_compl_stats_tlv;

#define HTT_TX_DE_CMN_STATS_MAC_ID_M 0x000000ff
#define HTT_TX_DE_CMN_STATS_MAC_ID_S 0

#define HTT_TX_DE_CMN_STATS_MAC_ID_GET(_var) \
    (((_var) & HTT_TX_DE_CMN_STATS_MAC_ID_M) >> \
     HTT_TX_DE_CMN_STATS_MAC_ID_S)

#define HTT_TX_DE_CMN_STATS_MAC_ID_SET(_var, _val) \
    do { \
        HTT_CHECK_SET_VAL(HTT_TX_DE_CMN_STATS_MAC_ID, _val); \
        ((_var) |= ((_val) << HTT_TX_DE_CMN_STATS_MAC_ID_S)); \
    } while (0)

/*
 *  The htt_tx_de_fw2wbm_ring_full_hist_tlv is a histogram of time we waited
 *  for the fw2wbm ring buffer.  we are requesting a buffer in FW2WBM release
 *  ring,which may fail, due to non availability of buffer. Hence we sleep for
 *  200us & again request for it. This is a histogram of time we wait, with
 *  bin of 200ms & there are 10 bin (2 seconds max)
 *  They are defined by the following macros in FW
 *  #define ENTRIES_PER_BIN_COUNT 1000  // per bin 1000 * 200us = 200ms
 *  #define RING_FULL_BIN_ENTRIES (WAL_TX_DE_FW2WBM_ALLOC_TIMEOUT_COUNT /
 *                               ENTRIES_PER_BIN_COUNT)
 */
typedef struct {
    htt_tlv_hdr_t tlv_hdr;

    A_UINT32 fw2wbm_ring_full_hist[1];
} htt_tx_de_fw2wbm_ring_full_hist_tlv;

typedef struct {
    htt_tlv_hdr_t tlv_hdr;
    /**
     * BIT [ 7 :  0]   :- mac_id
     * BIT [31 :  8]   :- reserved
     */
    A_UINT32 mac_id__word;

    /* Global Stats */
    A_UINT32 tcl2fw_entry_count;
    A_UINT32 not_to_fw;
    A_UINT32 invalid_pdev_vdev_peer;
    A_UINT32 tcl_res_invalid_addrx;
    A_UINT32 wbm2fw_entry_count;
    A_UINT32 invalid_pdev;
    A_UINT32 tcl_res_addrx_timeout;
    A_UINT32 invalid_vdev;
    A_UINT32 invalid_tcl_exp_frame_desc;
    A_UINT32 vdev_id_mismatch_cnt;
} htt_tx_de_cmn_stats_tlv;

#define HTT_STATS_RX_FW_RING_SIZE_NUM_ENTRIES(dword) ((dword >> 0)  & 0xffff)
#define HTT_STATS_RX_FW_RING_CURR_NUM_ENTRIES(dword) ((dword >> 16) & 0xffff)

/* Rx debug info for status rings */
typedef struct {
    htt_tlv_hdr_t tlv_hdr;
<<<<<<< HEAD
    /* BIT [15 :  0] :- max possible number of entries in respective ring (size of the ring in terms of entries)
=======
    /**
     * BIT [15 :  0] :- max possible number of entries in respective ring
     *                  (size of the ring in terms of entries)
>>>>>>> e49bf29d
     * BIT [16 : 31] :- current number of entries occupied in respective ring
     */
    A_UINT32 entry_status_sw2rxdma;
    A_UINT32 entry_status_rxdma2reo;
    A_UINT32 entry_status_reo2sw1;
    A_UINT32 entry_status_reo2sw4;
    A_UINT32 entry_status_refillringipa;
    A_UINT32 entry_status_refillringhost;
<<<<<<< HEAD
    /* datarate - Moving Average of Number of Entries */
    A_UINT32 datarate_refillringipa;
    A_UINT32 datarate_refillringhost;
    /*
=======
    /** datarate - Moving Average of Number of Entries */
    A_UINT32 datarate_refillringipa;
    A_UINT32 datarate_refillringhost;
    /**
>>>>>>> e49bf29d
     * refillringhost_backpress_hist and refillringipa_backpress_hist are
     * deprecated, and will be filled with 0x0 by the target.
     */
    A_UINT32 refillringhost_backpress_hist[3];
    A_UINT32 refillringipa_backpress_hist[3];
<<<<<<< HEAD
    /* reo2sw4ringipa_backpress_hist:
=======
    /**
>>>>>>> e49bf29d
     * Number of times reo2sw4(IPA_DEST_RING) ring is back-pressured
     * in recent time periods
     * element 0: in last 0 to 250ms
     * element 1: 250ms to 500ms
     * element 2: above 500ms
     */
    A_UINT32 reo2sw4ringipa_backpress_hist[3];
} htt_rx_fw_ring_stats_tlv_v;

/* STATS_TYPE : HTT_DBG_EXT_STATS_TX_DE_INFO
 * TLV_TAGS:
 *     - HTT_STATS_TX_DE_CMN_TAG
 *     - HTT_STATS_TX_DE_FW2WBM_RING_FULL_HIST_TAG
 *     - HTT_STATS_TX_DE_EAPOL_PACKETS_TAG
 *     - HTT_STATS_TX_DE_CLASSIFY_STATS_TAG
 *     - HTT_STATS_TX_DE_CLASSIFY_FAILED_TAG
 *     - HTT_STATS_TX_DE_CLASSIFY_STATUS_TAG
 *     - HTT_STATS_TX_DE_ENQUEUE_PACKETS_TAG
 *     - HTT_STATS_TX_DE_ENQUEUE_DISCARD_TAG
 *     - HTT_STATS_TX_DE_COMPL_STATS_TAG
 */
/* NOTE:
 * This structure is for documentation, and cannot be safely used directly.
 * Instead, use the constituent TLV structures to fill/parse.
 */
typedef struct {
    htt_tx_de_cmn_stats_tlv             cmn_tlv;
    htt_tx_de_fw2wbm_ring_full_hist_tlv fw2wbm_hist_tlv;
    htt_tx_de_eapol_packets_stats_tlv   eapol_stats_tlv;
    htt_tx_de_classify_stats_tlv        classify_stats_tlv;
    htt_tx_de_classify_failed_stats_tlv classify_failed_tlv;
    htt_tx_de_classify_status_stats_tlv classify_status_rlv;
    htt_tx_de_enqueue_packets_stats_tlv enqueue_packets_tlv;
    htt_tx_de_enqueue_discard_stats_tlv enqueue_discard_tlv;
    htt_tx_de_compl_stats_tlv           comp_status_tlv;
} htt_tx_de_stats_t;

/* == RING-IF STATS == */
/* DWORD num_elems__prefetch_tail_idx */
#define HTT_RING_IF_STATS_NUM_ELEMS_M 0x0000ffff
#define HTT_RING_IF_STATS_NUM_ELEMS_S 0

#define HTT_RING_IF_STATS_PREFETCH_TAIL_IDX_M 0xffff0000
#define HTT_RING_IF_STATS_PREFETCH_TAIL_IDX_S 16

#define HTT_RING_IF_STATS_NUM_ELEMS_GET(_var) \
    (((_var) & HTT_RING_IF_STATS_NUM_ELEMS_M) >> \
     HTT_RING_IF_STATS_NUM_ELEMS_S)

#define HTT_RING_IF_STATS_NUM_ELEMS_SET(_var, _val) \
    do { \
        HTT_CHECK_SET_VAL(HTT_RING_IF_STATS_NUM_ELEMS, _val); \
        ((_var) |= ((_val) << HTT_RING_IF_STATS_NUM_ELEMS_S)); \
    } while (0)

#define HTT_RING_IF_STATS_PREFETCH_TAIL_IDX_GET(_var) \
    (((_var) & HTT_RING_IF_STATS_PREFETCH_TAIL_IDX_M) >> \
     HTT_RING_IF_STATS_PREFETCH_TAIL_IDX_S)

#define HTT_RING_IF_STATS_PREFETCH_TAIL_IDX_SET(_var, _val) \
    do { \
        HTT_CHECK_SET_VAL(HTT_RING_IF_STATS_PREFETCH_TAIL_IDX, _val); \
        ((_var) |= ((_val) << HTT_RING_IF_STATS_PREFETCH_TAIL_IDX_S)); \
    } while (0)

/* DWORD head_idx__tail_idx */
#define HTT_RING_IF_STATS_HEAD_IDX_M 0x0000ffff
#define HTT_RING_IF_STATS_HEAD_IDX_S 0

#define HTT_RING_IF_STATS_TAIL_IDX_M 0xffff0000
#define HTT_RING_IF_STATS_TAIL_IDX_S 16

#define HTT_RING_IF_STATS_HEAD_IDX_GET(_var) \
    (((_var) & HTT_RING_IF_STATS_HEAD_IDX_M) >> \
     HTT_RING_IF_STATS_HEAD_IDX_S)

#define HTT_RING_IF_STATS_HEAD_IDX_SET(_var, _val) \
    do { \
        HTT_CHECK_SET_VAL(HTT_RING_IF_STATS_HEAD_IDX, _val); \
        ((_var) |= ((_val) << HTT_RING_IF_STATS_HEAD_IDX_S)); \
    } while (0)

#define HTT_RING_IF_STATS_TAIL_IDX_GET(_var) \
    (((_var) & HTT_RING_IF_STATS_TAIL_IDX_M) >> \
     HTT_RING_IF_STATS_TAIL_IDX_S)

#define HTT_RING_IF_STATS_TAIL_IDX_SET(_var, _val) \
    do { \
        HTT_CHECK_SET_VAL(HTT_RING_IF_STATS_TAIL_IDX, _val); \
        ((_var) |= ((_val) << HTT_RING_IF_STATS_TAIL_IDX_S)); \
    } while (0)

/* DWORD shadow_head_idx__shadow_tail_idx */
#define HTT_RING_IF_STATS_SHADOW_HEAD_IDX_M 0x0000ffff
#define HTT_RING_IF_STATS_SHADOW_HEAD_IDX_S 0

#define HTT_RING_IF_STATS_SHADOW_TAIL_IDX_M 0xffff0000
#define HTT_RING_IF_STATS_SHADOW_TAIL_IDX_S 16

#define HTT_RING_IF_STATS_SHADOW_HEAD_IDX_GET(_var) \
    (((_var) & HTT_RING_IF_STATS_SHADOW_HEAD_IDX_M) >> \
     HTT_RING_IF_STATS_SHADOW_HEAD_IDX_S)

#define HTT_RING_IF_STATS_SHADOW_HEAD_IDX_SET(_var, _val) \
    do { \
        HTT_CHECK_SET_VAL(HTT_RING_IF_STATS_SHADOW_HEAD_IDX, _val); \
        ((_var) |= ((_val) << HTT_RING_IF_STATS_SHADOW_HEAD_IDX_S)); \
    } while (0)

#define HTT_RING_IF_STATS_SHADOW_TAIL_IDX_GET(_var) \
    (((_var) & HTT_RING_IF_STATS_SHADOW_TAIL_IDX_M) >> \
     HTT_RING_IF_STATS_SHADOW_TAIL_IDX_S)

#define HTT_RING_IF_STATS_SHADOW_TAIL_IDX_SET(_var, _val) \
    do { \
        HTT_CHECK_SET_VAL(HTT_RING_IF_STATS_SHADOW_TAIL_IDX, _val); \
        ((_var) |= ((_val) << HTT_RING_IF_STATS_SHADOW_TAIL_IDX_S)); \
    } while (0)

/* DWORD lwm_thresh__hwm_thresh */
#define HTT_RING_IF_STATS_LWM_THRESHOLD_M 0x0000ffff
#define HTT_RING_IF_STATS_LWM_THRESHOLD_S 0

#define HTT_RING_IF_STATS_HWM_THRESHOLD_M 0xffff0000
#define HTT_RING_IF_STATS_HWM_THRESHOLD_S 16

#define HTT_RING_IF_STATS_LWM_THRESHOLD_GET(_var) \
    (((_var) & HTT_RING_IF_STATS_LWM_THRESHOLD_M) >> \
     HTT_RING_IF_STATS_LWM_THRESHOLD_S)

#define HTT_RING_IF_STATS_LWM_THRESHOLD_SET(_var, _val) \
    do { \
        HTT_CHECK_SET_VAL(HTT_RING_IF_STATS_LWM_THRESHOLD, _val); \
        ((_var) |= ((_val) << HTT_RING_IF_STATS_LWM_THRESHOLD_S)); \
    } while (0)

#define HTT_RING_IF_STATS_HWM_THRESHOLD_GET(_var) \
    (((_var) & HTT_RING_IF_STATS_HWM_THRESHOLD_M) >> \
     HTT_RING_IF_STATS_HWM_THRESHOLD_S)

#define HTT_RING_IF_STATS_HWM_THRESHOLD_SET(_var, _val) \
    do { \
        HTT_CHECK_SET_VAL(HTT_RING_IF_STATS_HWM_THRESHOLD, _val); \
        ((_var) |= ((_val) << HTT_RING_IF_STATS_HWM_THRESHOLD_S)); \
    } while (0)

#define HTT_STATS_LOW_WM_BINS 5
#define HTT_STATS_HIGH_WM_BINS 5

typedef struct {
    /** DWORD aligned base memory address of the ring */
    A_UINT32 base_addr;

    /** size of each ring element */
    A_UINT32 elem_size;

    /**
     * BIT [15 :  0]   :- num_elems
     * BIT [31 : 16]   :- prefetch_tail_idx
     */
    A_UINT32 num_elems__prefetch_tail_idx;
    /**
     * BIT [15 :  0]   :- head_idx
     * BIT [31 : 16]   :- tail_idx
     */
    A_UINT32 head_idx__tail_idx;
    /**
     * BIT [15 :  0]   :- shadow_head_idx
     * BIT [31 : 16]   :- shadow_tail_idx
     */
    A_UINT32 shadow_head_idx__shadow_tail_idx;
    A_UINT32 num_tail_incr;
    /**
     * BIT [15 :  0]   :- lwm_thresh
     * BIT [31 : 16]   :- hwm_thresh
     */
    A_UINT32 lwm_thresh__hwm_thresh;
    A_UINT32 overrun_hit_count;
    A_UINT32 underrun_hit_count;
    A_UINT32 prod_blockwait_count;
    A_UINT32 cons_blockwait_count;
    A_UINT32 low_wm_hit_count[HTT_STATS_LOW_WM_BINS];
    A_UINT32 high_wm_hit_count[HTT_STATS_HIGH_WM_BINS];
} htt_ring_if_stats_tlv;

#define HTT_RING_IF_CMN_MAC_ID_M 0x000000ff
#define HTT_RING_IF_CMN_MAC_ID_S 0

#define HTT_RING_IF_CMN_MAC_ID_GET(_var) \
    (((_var) & HTT_RING_IF_CMN_MAC_ID_M) >> \
     HTT_RING_IF_CMN_MAC_ID_S)

#define HTT_RING_IF_CMN_MAC_ID_SET(_var, _val) \
    do { \
        HTT_CHECK_SET_VAL(HTT_RING_IF_CMN_MAC_ID, _val); \
        ((_var) |= ((_val) << HTT_RING_IF_CMN_MAC_ID_S)); \
    } while (0)

typedef struct {
    htt_tlv_hdr_t tlv_hdr;

    /**
     * BIT [ 7 :  0]   :- mac_id
     * BIT [31 :  8]   :- reserved
     */
    A_UINT32 mac_id__word;
    A_UINT32 num_records;
} htt_ring_if_cmn_tlv;

/* STATS_TYPE : HTT_DBG_EXT_STATS_RING_IF_INFO
 * TLV_TAGS:
 *     - HTT_STATS_RING_IF_CMN_TAG
 *     - HTT_STATS_STRING_TAG
 *     - HTT_STATS_RING_IF_TAG
 */
/* NOTE:
 * This structure is for documentation, and cannot be safely used directly.
 * Instead, use the constituent TLV structures to fill/parse.
 */
typedef struct {
    htt_ring_if_cmn_tlv cmn_tlv;
    /** Variable based on the Number of records. */
    struct _ring_if {
        htt_stats_string_tlv  ring_str_tlv;
        htt_ring_if_stats_tlv ring_tlv;
    } r[1];
} htt_ring_if_stats_t;

/* == SFM STATS == */

#define HTT_SFM_CLIENT_USER_TLV_SZ(_num_elems) (sizeof(A_UINT32) * (_num_elems))

/* NOTE: Variable length TLV, use length spec to infer array size */
typedef struct {
    htt_tlv_hdr_t tlv_hdr;
    /** Number of DWORDS used per user and per client */
    A_UINT32 dwords_used_by_user_n[1];
} htt_sfm_client_user_tlv_v;

typedef struct  {
    htt_tlv_hdr_t tlv_hdr;
    /** Client ID */
    A_UINT32 client_id;
    /** Minimum number of buffers */
    A_UINT32 buf_min;
    /** Maximum number of buffers */
    A_UINT32 buf_max;
    /** Number of Busy buffers */
    A_UINT32 buf_busy;
    /** Number of Allocated buffers */
    A_UINT32 buf_alloc;
    /** Number of Available/Usable buffers */
    A_UINT32 buf_avail;
    /** Number of users */
    A_UINT32 num_users;
} htt_sfm_client_tlv;

#define HTT_SFM_CMN_MAC_ID_M 0x000000ff
#define HTT_SFM_CMN_MAC_ID_S 0

#define HTT_SFM_CMN_MAC_ID_GET(_var) \
    (((_var) & HTT_SFM_CMN_MAC_ID_M) >> \
     HTT_SFM_CMN_MAC_ID_S)

#define HTT_SFM_CMN_MAC_ID_SET(_var, _val) \
    do { \
        HTT_CHECK_SET_VAL(HTT_SFM_CMN_MAC_ID, _val); \
        ((_var) |= ((_val) << HTT_SFM_CMN_MAC_ID_S)); \
    } while (0)

typedef struct {
    htt_tlv_hdr_t tlv_hdr;

    /**
     * BIT [ 7 :  0]   :- mac_id
     * BIT [31 :  8]   :- reserved
     */
    A_UINT32 mac_id__word;
    /**
     * Indicates the total number of 128 byte buffers in the CMEM
     * that are available for buffer sharing
     */
    A_UINT32 buf_total;
    /**
     * Indicates for certain client or all the clients there is no
     * dword saved in SFM, refer to SFM_R1_MEM_EMPTY
     */
    A_UINT32 mem_empty;
    /** DEALLOCATE_BUFFERS, refer to register SFM_R0_DEALLOCATE_BUFFERS */
    A_UINT32 deallocate_bufs;
    /** Number of Records */
    A_UINT32 num_records;
} htt_sfm_cmn_tlv;

/* STATS_TYPE : HTT_DBG_EXT_STATS_RING_IF_INFO
 * TLV_TAGS:
 *    - HTT_STATS_SFM_CMN_TAG
 *    - HTT_STATS_STRING_TAG
 *    - HTT_STATS_SFM_CLIENT_TAG
 *    - HTT_STATS_SFM_CLIENT_USER_TAG
 */
/* NOTE:
 * This structure is for documentation, and cannot be safely used directly.
 * Instead, use the constituent TLV structures to fill/parse.
 */
typedef struct {
    htt_sfm_cmn_tlv cmn_tlv;
    /** Variable based on the Number of records. */
    struct _sfm_client {
        htt_stats_string_tlv      client_str_tlv;
        htt_sfm_client_tlv        client_tlv;
        htt_sfm_client_user_tlv_v user_tlv;
    } r[1];
} htt_sfm_stats_t;

/* == SRNG STATS == */
/* DWORD mac_id__ring_id__arena__ep */
#define HTT_SRING_STATS_MAC_ID_M 0x000000ff
#define HTT_SRING_STATS_MAC_ID_S 0

#define HTT_SRING_STATS_RING_ID_M 0x0000ff00
#define HTT_SRING_STATS_RING_ID_S 8

#define HTT_SRING_STATS_ARENA_M 0x00ff0000
#define HTT_SRING_STATS_ARENA_S 16

#define HTT_SRING_STATS_EP_TYPE_M 0x01000000
#define HTT_SRING_STATS_EP_TYPE_S 24

#define HTT_SRING_STATS_MAC_ID_GET(_var) \
    (((_var) & HTT_SRING_STATS_MAC_ID_M) >> \
     HTT_SRING_STATS_MAC_ID_S)

#define HTT_SRING_STATS_MAC_ID_SET(_var, _val) \
    do { \
        HTT_CHECK_SET_VAL(HTT_SRING_STATS_MAC_ID, _val); \
        ((_var) |= ((_val) << HTT_SRING_STATS_MAC_ID_S)); \
    } while (0)

#define HTT_SRING_STATS_RING_ID_GET(_var) \
    (((_var) & HTT_SRING_STATS_RING_ID_M) >> \
     HTT_SRING_STATS_RING_ID_S)

#define HTT_SRING_STATS_RING_ID_SET(_var, _val) \
    do { \
        HTT_CHECK_SET_VAL(HTT_SRING_STATS_RING_ID, _val); \
        ((_var) |= ((_val) << HTT_SRING_STATS_RING_ID_S)); \
    } while (0)

#define HTT_SRING_STATS_ARENA_GET(_var) \
    (((_var) & HTT_SRING_STATS_ARENA_M) >> \
     HTT_SRING_STATS_ARENA_S)

#define HTT_SRING_STATS_ARENA_SET(_var, _val) \
    do { \
        HTT_CHECK_SET_VAL(HTT_SRING_STATS_ARENA, _val); \
        ((_var) |= ((_val) << HTT_SRING_STATS_ARENA_S)); \
    } while (0)

#define HTT_SRING_STATS_EP_TYPE_GET(_var) \
    (((_var) & HTT_SRING_STATS_EP_TYPE_M) >> \
     HTT_SRING_STATS_EP_TYPE_S)

#define HTT_SRING_STATS_EP_TYPE_SET(_var, _val) \
    do { \
        HTT_CHECK_SET_VAL(HTT_SRING_STATS_EP_TYPE, _val); \
        ((_var) |= ((_val) << HTT_SRING_STATS_EP_TYPE_S)); \
    } while (0)

/* DWORD num_avail_words__num_valid_words */
#define HTT_SRING_STATS_NUM_AVAIL_WORDS_M 0x0000ffff
#define HTT_SRING_STATS_NUM_AVAIL_WORDS_S 0

#define HTT_SRING_STATS_NUM_VALID_WORDS_M 0xffff0000
#define HTT_SRING_STATS_NUM_VALID_WORDS_S 16

#define HTT_SRING_STATS_NUM_AVAIL_WORDS_GET(_var) \
    (((_var) & HTT_SRING_STATS_NUM_AVAIL_WORDS_M) >> \
     HTT_SRING_STATS_NUM_AVAIL_WORDS_S)

#define HTT_SRING_STATS_NUM_AVAIL_WORDS_SET(_var, _val) \
    do { \
        HTT_CHECK_SET_VAL(HTT_SRING_STATS_NUM_AVAIL_WORDS, _val); \
        ((_var) |= ((_val) << HTT_SRING_STATS_NUM_AVAIL_WORDS_S)); \
    } while (0)

#define HTT_SRING_STATS_NUM_VALID_WORDS_GET(_var) \
    (((_var) & HTT_SRING_STATS_NUM_VALID_WORDS_M) >> \
     HTT_SRING_STATS_NUM_VALID_WORDS_S)

#define HTT_SRING_STATS_NUM_VALID_WORDS_SET(_var, _val) \
    do { \
        HTT_CHECK_SET_VAL(HTT_SRING_STATS_NUM_VALID_WORDS, _val); \
        ((_var) |= ((_val) << HTT_SRING_STATS_NUM_VALID_WORDS_S)); \
    } while (0)

/* DWORD head_ptr__tail_ptr */
#define HTT_SRING_STATS_HEAD_PTR_M 0x0000ffff
#define HTT_SRING_STATS_HEAD_PTR_S 0

#define HTT_SRING_STATS_TAIL_PTR_M 0xffff0000
#define HTT_SRING_STATS_TAIL_PTR_S 16

#define HTT_SRING_STATS_HEAD_PTR_GET(_var) \
    (((_var) & HTT_SRING_STATS_HEAD_PTR_M) >> \
     HTT_SRING_STATS_HEAD_PTR_S)

#define HTT_SRING_STATS_HEAD_PTR_SET(_var, _val) \
    do { \
        HTT_CHECK_SET_VAL(HTT_SRING_STATS_HEAD_PTR, _val); \
        ((_var) |= ((_val) << HTT_SRING_STATS_HEAD_PTR_S)); \
    } while (0)

#define HTT_SRING_STATS_TAIL_PTR_GET(_var) \
    (((_var) & HTT_SRING_STATS_TAIL_PTR_M) >> \
     HTT_SRING_STATS_TAIL_PTR_S)

#define HTT_SRING_STATS_TAIL_PTR_SET(_var, _val) \
    do { \
        HTT_CHECK_SET_VAL(HTT_SRING_STATS_TAIL_PTR, _val); \
        ((_var) |= ((_val) << HTT_SRING_STATS_TAIL_PTR_S)); \
    } while (0)

/* DWORD consumer_empty__producer_full */
#define HTT_SRING_STATS_CONSUMER_EMPTY_M 0x0000ffff
#define HTT_SRING_STATS_CONSUMER_EMPTY_S 0

#define HTT_SRING_STATS_PRODUCER_FULL_M 0xffff0000
#define HTT_SRING_STATS_PRODUCER_FULL_S 16

#define HTT_SRING_STATS_CONSUMER_EMPTY_GET(_var) \
    (((_var) & HTT_SRING_STATS_CONSUMER_EMPTY_M) >> \
     HTT_SRING_STATS_CONSUMER_EMPTY_S)

#define HTT_SRING_STATS_CONSUMER_EMPTY_SET(_var, _val) \
    do { \
        HTT_CHECK_SET_VAL(HTT_SRING_STATS_CONSUMER_EMPTY, _val); \
        ((_var) |= ((_val) << HTT_SRING_STATS_CONSUMER_EMPTY_S)); \
    } while (0)

#define HTT_SRING_STATS_PRODUCER_FULL_GET(_var) \
    (((_var) & HTT_SRING_STATS_PRODUCER_FULL_M) >> \
     HTT_SRING_STATS_PRODUCER_FULL_S)

#define HTT_SRING_STATS_PRODUCER_FULL_SET(_var, _val) \
    do { \
        HTT_CHECK_SET_VAL(HTT_SRING_STATS_PRODUCER_FULL, _val); \
        ((_var) |= ((_val) << HTT_SRING_STATS_PRODUCER_FULL_S)); \
    } while (0)

/* DWORD prefetch_count__internal_tail_ptr */
#define HTT_SRING_STATS_PREFETCH_COUNT_M 0x0000ffff
#define HTT_SRING_STATS_PREFETCH_COUNT_S 0

#define HTT_SRING_STATS_INTERNAL_TP_M 0xffff0000
#define HTT_SRING_STATS_INTERNAL_TP_S 16

#define HTT_SRING_STATS_PREFETCH_COUNT_GET(_var) \
    (((_var) & HTT_SRING_STATS_PREFETCH_COUNT_M) >> \
     HTT_SRING_STATS_PREFETCH_COUNT_S)

#define HTT_SRING_STATS_PREFETCH_COUNT_SET(_var, _val) \
    do { \
        HTT_CHECK_SET_VAL(HTT_SRING_STATS_PREFETCH_COUNT, _val); \
        ((_var) |= ((_val) << HTT_SRING_STATS_PREFETCH_COUNT_S)); \
    } while (0)

#define HTT_SRING_STATS_INTERNAL_TP_GET(_var) \
    (((_var) & HTT_SRING_STATS_INTERNAL_TP_M) >> \
     HTT_SRING_STATS_INTERNAL_TP_S)

#define HTT_SRING_STATS_INTERNAL_TP_SET(_var, _val) \
    do { \
        HTT_CHECK_SET_VAL(HTT_SRING_STATS_INTERNAL_TP, _val); \
        ((_var) |= ((_val) << HTT_SRING_STATS_INTERNAL_TP_S)); \
    } while (0)

typedef struct {
    htt_tlv_hdr_t tlv_hdr;

    /**
     * BIT [ 7 :  0]   :- mac_id
     * BIT [15 :  8]   :- ring_id
     * BIT [23 : 16]   :- arena 0 -SRING_HRAM, 1 - SRING_HCRAM, 2 - SRING_HW2HW.
     * BIT [24 : 24]   :- EP 0 -consumer, 1 - producer
     * BIT [31 : 25]   :- reserved
     */
    A_UINT32 mac_id__ring_id__arena__ep;
    /** DWORD aligned base memory address of the ring */
    A_UINT32 base_addr_lsb;
    A_UINT32 base_addr_msb;
    /** size of ring */
    A_UINT32 ring_size;
    /** size of each ring element */
    A_UINT32 elem_size;

    /** Ring status
     *
     * BIT [15 :  0]   :- num_avail_words
     * BIT [31 : 16]   :- num_valid_words
     */
    A_UINT32 num_avail_words__num_valid_words;

    /** Index of head and tail
     * BIT [15 :  0]   :- head_ptr
     * BIT [31 : 16]   :- tail_ptr
     */
    A_UINT32 head_ptr__tail_ptr;

    /** Empty or full counter of rings
     * BIT [15 :  0]   :- consumer_empty
     * BIT [31 : 16]   :- producer_full
     */
    A_UINT32 consumer_empty__producer_full;

    /** Prefetch status of consumer ring
     * BIT [15 :  0]   :- prefetch_count
     * BIT [31 : 16]   :- internal_tail_ptr
     */
    A_UINT32 prefetch_count__internal_tail_ptr;
} htt_sring_stats_tlv;

typedef struct {
    htt_tlv_hdr_t tlv_hdr;
    A_UINT32      num_records;
} htt_sring_cmn_tlv;

/* STATS_TYPE : HTT_DBG_EXT_STATS_SRNG_INFO
 * TLV_TAGS:
 *     - HTT_STATS_SRING_CMN_TAG
 *     - HTT_STATS_STRING_TAG
 *     - HTT_STATS_SRING_STATS_TAG
 */
/* NOTE:
 * This structure is for documentation, and cannot be safely used directly.
 * Instead, use the constituent TLV structures to fill/parse.
 */
typedef struct {
    htt_sring_cmn_tlv cmn_tlv;
    /** Variable based on the Number of records */
    struct _sring_stats {
        htt_stats_string_tlv sring_str_tlv;
        htt_sring_stats_tlv  sring_stats_tlv;
    } r[1];
} htt_sring_stats_t;

/* == PDEV TX RATE CTRL STATS == */

#define HTT_TX_PDEV_STATS_NUM_MCS_COUNTERS 12 /* 0-11 */
#define HTT_TX_PDEV_STATS_NUM_EXTRA_MCS_COUNTERS 2 /* 12, 13 */
#define HTT_TX_PDEV_STATS_NUM_EXTRA2_MCS_COUNTERS 2 /* 14, 15 */
#define HTT_TX_PDEV_STATS_NUM_GI_COUNTERS 4
#define HTT_TX_PDEV_STATS_NUM_DCM_COUNTERS 5
#define HTT_TX_PDEV_STATS_NUM_BW_COUNTERS 4
#define HTT_TX_PDEV_STATS_NUM_SPATIAL_STREAMS 8
#define HTT_TX_PDEV_STATS_NUM_PREAMBLE_TYPES HTT_STATS_PREAM_COUNT
#define HTT_TX_PDEV_STATS_NUM_LEGACY_CCK_STATS 4
#define HTT_TX_PDEV_STATS_NUM_LEGACY_OFDM_STATS 8
#define HTT_TX_PDEV_STATS_NUM_LTF 4
#define HTT_TX_PDEV_STATS_NUM_11AX_TRIGGER_TYPES 6
#define HTT_TX_PDEV_STATS_NUM_11BE_TRIGGER_TYPES 6
#define HTT_TX_NUM_OF_SOUNDING_STATS_WORDS \
    (HTT_TX_PDEV_STATS_NUM_BW_COUNTERS * \
     HTT_TX_PDEV_STATS_NUM_AX_MUMIMO_USER_STATS)

#define HTT_TX_PDEV_RATE_STATS_MAC_ID_M 0x000000ff
#define HTT_TX_PDEV_RATE_STATS_MAC_ID_S 0

#define HTT_TX_PDEV_RATE_STATS_MAC_ID_GET(_var) \
    (((_var) & HTT_TX_PDEV_RATE_STATS_MAC_ID_M) >> \
     HTT_TX_PDEV_RATE_STATS_MAC_ID_S)

#define HTT_TX_PDEV_RATE_STATS_MAC_ID_SET(_var, _val) \
    do { \
        HTT_CHECK_SET_VAL(HTT_TX_PDEV_RATE_STATS_MAC_ID, _val); \
        ((_var) |= ((_val) << HTT_TX_PDEV_RATE_STATS_MAC_ID_S)); \
    } while (0)

#define HTT_TX_PDEV_STATS_NUM_MCS_DROP_COUNTERS \
    (HTT_TX_PDEV_STATS_NUM_MCS_COUNTERS + \
     HTT_TX_PDEV_STATS_NUM_EXTRA_MCS_COUNTERS + \
     HTT_TX_PDEV_STATS_NUM_EXTRA2_MCS_COUNTERS)

#define HTT_TX_PDEV_STATS_NUM_PER_COUNTERS 101

/*
 * Introduce new TX counters to support 320MHz support and punctured modes
 */
typedef enum {
    HTT_TX_PDEV_STATS_PUNCTURED_NONE = 0,
    HTT_TX_PDEV_STATS_PUNCTURED_20 = 1,
    HTT_TX_PDEV_STATS_PUNCTURED_40 = 2,
    HTT_TX_PDEV_STATS_PUNCTURED_80 = 3,
    HTT_TX_PDEV_STATS_PUNCTURED_120 = 4,
    HTT_TX_PDEV_STATS_NUM_PUNCTURED_MODE_COUNTERS = 5
} HTT_TX_PDEV_STATS_NUM_PUNCTURED_MODE_TYPE;

#define HTT_TX_PDEV_STATS_NUM_REDUCED_CHAN_TYPES 2 /* 0 - Half, 1 - Quarter */
/* 11be related updates */
#define HTT_TX_PDEV_STATS_NUM_BE_MCS_COUNTERS 16 /* 0...13,-2,-1 */
#define HTT_TX_PDEV_STATS_NUM_BE_BW_COUNTERS  5  /* 20,40,80,160,320 MHz */

#define HTT_TX_PDEV_STATS_NUM_HE_SIG_B_MCS_COUNTERS 6
#define HTT_TX_PDEV_STATS_NUM_EHT_SIG_MCS_COUNTERS 4

typedef enum {
    HTT_TX_PDEV_STATS_AX_RU_SIZE_26,
    HTT_TX_PDEV_STATS_AX_RU_SIZE_52,
    HTT_TX_PDEV_STATS_AX_RU_SIZE_106,
    HTT_TX_PDEV_STATS_AX_RU_SIZE_242,
    HTT_TX_PDEV_STATS_AX_RU_SIZE_484,
    HTT_TX_PDEV_STATS_AX_RU_SIZE_996,
    HTT_TX_PDEV_STATS_AX_RU_SIZE_996x2,
    HTT_TX_PDEV_STATS_NUM_AX_RU_SIZE_COUNTERS,
} HTT_TX_PDEV_STATS_AX_RU_SIZE;

typedef enum {
    HTT_TX_PDEV_STATS_BE_RU_SIZE_26,
    HTT_TX_PDEV_STATS_BE_RU_SIZE_52,
    HTT_TX_PDEV_STATS_BE_RU_SIZE_52_26,
    HTT_TX_PDEV_STATS_BE_RU_SIZE_106,
    HTT_TX_PDEV_STATS_BE_RU_SIZE_106_26,
    HTT_TX_PDEV_STATS_BE_RU_SIZE_242,
    HTT_TX_PDEV_STATS_BE_RU_SIZE_484,
    HTT_TX_PDEV_STATS_BE_RU_SIZE_484_242,
    HTT_TX_PDEV_STATS_BE_RU_SIZE_996,
    HTT_TX_PDEV_STATS_BE_RU_SIZE_996_484,
    HTT_TX_PDEV_STATS_BE_RU_SIZE_996_484_242,
    HTT_TX_PDEV_STATS_BE_RU_SIZE_996x2,
    HTT_TX_PDEV_STATS_BE_RU_SIZE_996x2_484,
    HTT_TX_PDEV_STATS_BE_RU_SIZE_996x3,
    HTT_TX_PDEV_STATS_BE_RU_SIZE_996x3_484,
    HTT_TX_PDEV_STATS_BE_RU_SIZE_996x4,
    HTT_TX_PDEV_STATS_NUM_BE_RU_SIZE_COUNTERS,
} HTT_TX_PDEV_STATS_BE_RU_SIZE;

typedef struct {
    htt_tlv_hdr_t tlv_hdr;

    /**
     * BIT [ 7 :  0]   :- mac_id
     * BIT [31 :  8]   :- reserved
     */
    A_UINT32 mac_id__word;
    /** Number of tx ldpc packets */
    A_UINT32 tx_ldpc;
    /** Number of tx rts packets */
    A_UINT32 rts_cnt;
    /** RSSI value of last ack packet (units = dB above noise floor) */
    A_UINT32 ack_rssi;

    A_UINT32 tx_mcs[HTT_TX_PDEV_STATS_NUM_MCS_COUNTERS];

    /** tx_xx_mcs: currently unused */
    A_UINT32 tx_su_mcs[HTT_TX_PDEV_STATS_NUM_MCS_COUNTERS];
    A_UINT32 tx_mu_mcs[HTT_TX_PDEV_STATS_NUM_MCS_COUNTERS];

    /* element 0,1, ...7 -> NSS 1,2, ...8 */
    A_UINT32 tx_nss[HTT_TX_PDEV_STATS_NUM_SPATIAL_STREAMS];
    /* element 0: 20 MHz, 1: 40 MHz, 2: 80 MHz, 3: 160 and 80+80 MHz */
    A_UINT32 tx_bw[HTT_TX_PDEV_STATS_NUM_BW_COUNTERS];
    A_UINT32 tx_stbc[HTT_TX_PDEV_STATS_NUM_MCS_COUNTERS];
    A_UINT32 tx_pream[HTT_TX_PDEV_STATS_NUM_PREAMBLE_TYPES];

    /**
     * Counters to track number of tx packets in each GI
     * (400us, 800us, 1600us & 3200us) in each mcs (0-11)
     */
    A_UINT32 tx_gi[HTT_TX_PDEV_STATS_NUM_GI_COUNTERS][HTT_TX_PDEV_STATS_NUM_MCS_COUNTERS];

    /** Counters to track packets in dcm mcs (MCS 0, 1, 3, 4) */
    A_UINT32 tx_dcm[HTT_TX_PDEV_STATS_NUM_DCM_COUNTERS];
    /** Number of CTS-acknowledged RTS packets */
    A_UINT32 rts_success;

    /**
     * Counters for legacy 11a and 11b transmissions.
     *
     * The index corresponds to:
     *
     * CCK: 0: 1 Mbps, 1: 2 Mbps, 2: 5.5 Mbps, 3: 11 Mbps
     *
     * OFDM: 0: 6 Mbps, 1: 9 Mbps, 2: 12 Mbps, 3: 18 Mbps,
     *       4: 24 Mbps, 5: 36 Mbps, 6: 48 Mbps, 7: 54 Mbps
     */
    A_UINT32 tx_legacy_cck_rate[HTT_TX_PDEV_STATS_NUM_LEGACY_CCK_STATS];
    A_UINT32 tx_legacy_ofdm_rate[HTT_TX_PDEV_STATS_NUM_LEGACY_OFDM_STATS];

    /** 11AC VHT DL MU MIMO LDPC count */
    A_UINT32 ac_mu_mimo_tx_ldpc;
    /** 11AX HE DL MU MIMO LDPC count */
    A_UINT32 ax_mu_mimo_tx_ldpc;
    /** 11AX HE DL MU OFDMA LDPC count */
    A_UINT32 ofdma_tx_ldpc;

    /**
     * Counters for 11ax HE LTF selection during TX.
     *
     * The index corresponds to:
     *
     * 0: unused, 1: 1x LTF, 2: 2x LTF, 3: 4x LTF
     */
    A_UINT32 tx_he_ltf[HTT_TX_PDEV_STATS_NUM_LTF];

    /** 11AC VHT DL MU MIMO TX MCS stats */
    A_UINT32 ac_mu_mimo_tx_mcs[HTT_TX_PDEV_STATS_NUM_MCS_COUNTERS];
    /** 11AX HE DL MU MIMO TX MCS stats */
    A_UINT32 ax_mu_mimo_tx_mcs[HTT_TX_PDEV_STATS_NUM_MCS_COUNTERS];
    /** 11AX HE DL MU OFDMA TX MCS stats */
    A_UINT32 ofdma_tx_mcs[HTT_TX_PDEV_STATS_NUM_MCS_COUNTERS];

    /** 11AC VHT DL MU MIMO TX NSS stats (Indicates NSS for individual users) */
    A_UINT32 ac_mu_mimo_tx_nss[HTT_TX_PDEV_STATS_NUM_SPATIAL_STREAMS];
    /** 11AX HE DL MU MIMO TX NSS stats (Indicates NSS for individual users) */
    A_UINT32 ax_mu_mimo_tx_nss[HTT_TX_PDEV_STATS_NUM_SPATIAL_STREAMS];
    /** 11AX HE DL MU OFDMA TX NSS stats (Indicates NSS for individual users) */
    A_UINT32 ofdma_tx_nss[HTT_TX_PDEV_STATS_NUM_SPATIAL_STREAMS];

    /** 11AC VHT DL MU MIMO TX BW stats */
    A_UINT32 ac_mu_mimo_tx_bw[HTT_TX_PDEV_STATS_NUM_BW_COUNTERS];
    /** 11AX HE DL MU MIMO TX BW stats */
    A_UINT32 ax_mu_mimo_tx_bw[HTT_TX_PDEV_STATS_NUM_BW_COUNTERS];
    /** 11AX HE DL MU OFDMA TX BW stats */
    A_UINT32 ofdma_tx_bw[HTT_TX_PDEV_STATS_NUM_BW_COUNTERS];

    /** 11AC VHT DL MU MIMO TX guard interval stats */
    A_UINT32 ac_mu_mimo_tx_gi[HTT_TX_PDEV_STATS_NUM_GI_COUNTERS][HTT_TX_PDEV_STATS_NUM_MCS_COUNTERS];
    /** 11AX HE DL MU MIMO TX guard interval stats */
    A_UINT32 ax_mu_mimo_tx_gi[HTT_TX_PDEV_STATS_NUM_GI_COUNTERS][HTT_TX_PDEV_STATS_NUM_MCS_COUNTERS];
    /** 11AX HE DL MU OFDMA TX guard interval stats */
    A_UINT32 ofdma_tx_gi[HTT_TX_PDEV_STATS_NUM_GI_COUNTERS][HTT_TX_PDEV_STATS_NUM_MCS_COUNTERS];
    A_UINT32 trigger_type_11ax[HTT_TX_PDEV_STATS_NUM_11AX_TRIGGER_TYPES];
    A_UINT32 tx_11ax_su_ext;

    /* Stats for MCS 12/13 */
    A_UINT32 tx_mcs_ext[HTT_TX_PDEV_STATS_NUM_EXTRA_MCS_COUNTERS];
    A_UINT32 tx_stbc_ext[HTT_TX_PDEV_STATS_NUM_EXTRA_MCS_COUNTERS];
    A_UINT32 tx_gi_ext[HTT_TX_PDEV_STATS_NUM_GI_COUNTERS][HTT_TX_PDEV_STATS_NUM_EXTRA_MCS_COUNTERS];
    /** 11AX VHT DL MU MIMO extended TX MCS stats for MCS 12/13 */
    A_UINT32 ax_mu_mimo_tx_mcs_ext[HTT_TX_PDEV_STATS_NUM_EXTRA_MCS_COUNTERS];
    /** 11AX VHT DL MU OFDMA extended TX MCS stats for MCS 12/13 */
    A_UINT32 ofdma_tx_mcs_ext[HTT_TX_PDEV_STATS_NUM_EXTRA_MCS_COUNTERS];
    /** 11AX VHT DL MU MIMO extended TX guard interval stats for MCS 12/13 */
    A_UINT32 ax_mu_mimo_tx_gi_ext[HTT_TX_PDEV_STATS_NUM_GI_COUNTERS][HTT_TX_PDEV_STATS_NUM_EXTRA_MCS_COUNTERS];
    /** 11AX VHT DL MU OFDMA extended TX guard interval stats for MCS 12/13 */
    A_UINT32 ofdma_tx_gi_ext[HTT_TX_PDEV_STATS_NUM_GI_COUNTERS][HTT_TX_PDEV_STATS_NUM_EXTRA_MCS_COUNTERS];
    /* Stats for MCS 14/15 */
    A_UINT32 tx_mcs_ext_2[HTT_TX_PDEV_STATS_NUM_EXTRA2_MCS_COUNTERS];
    A_UINT32 tx_bw_320mhz;
    A_UINT32 tx_gi_ext_2[HTT_TX_PDEV_STATS_NUM_GI_COUNTERS][HTT_TX_PDEV_STATS_NUM_EXTRA2_MCS_COUNTERS];
    A_UINT32 tx_su_punctured_mode[HTT_TX_PDEV_STATS_NUM_PUNCTURED_MODE_COUNTERS];
    A_UINT32 reduced_tx_bw[HTT_TX_PDEV_STATS_NUM_REDUCED_CHAN_TYPES][HTT_TX_PDEV_STATS_NUM_BW_COUNTERS];
    /** 11AC VHT DL MU MIMO TX BW stats at reduced channel config */
    A_UINT32 reduced_ac_mu_mimo_tx_bw[HTT_TX_PDEV_STATS_NUM_REDUCED_CHAN_TYPES][HTT_TX_PDEV_STATS_NUM_BW_COUNTERS];
    /** 11AX HE DL MU MIMO TX BW stats at reduced channel config */
    A_UINT32 reduced_ax_mu_mimo_tx_bw[HTT_TX_PDEV_STATS_NUM_REDUCED_CHAN_TYPES][HTT_TX_PDEV_STATS_NUM_BW_COUNTERS];
    /** 11AX HE DL MU OFDMA TX BW stats at reduced channel config */
    A_UINT32 reduced_ax_mu_ofdma_tx_bw[HTT_TX_PDEV_STATS_NUM_REDUCED_CHAN_TYPES][HTT_TX_PDEV_STATS_NUM_BW_COUNTERS];
    /** 11AX HE DL MU OFDMA TX RU Size stats */
    A_UINT32 ofdma_tx_ru_size[HTT_TX_PDEV_STATS_NUM_AX_RU_SIZE_COUNTERS];
    /** 11AX HE DL MU OFDMA HE-SIG-B MCS stats */
    A_UINT32 ofdma_he_sig_b_mcs[HTT_TX_PDEV_STATS_NUM_HE_SIG_B_MCS_COUNTERS];
    /** 11AX HE SU data + embedded trigger PPDU success stats (stats for HETP ack success PPDU cnt) */
    A_UINT32 ax_su_embedded_trigger_data_ppdu;
    /** 11AX HE SU data + embedded trigger PPDU failure stats (stats for HETP ack failure PPDU cnt) */
    A_UINT32 ax_su_embedded_trigger_data_ppdu_err;
    /** sta side trigger stats */
    A_UINT32 trigger_type_11be[HTT_TX_PDEV_STATS_NUM_11BE_TRIGGER_TYPES];
} htt_tx_pdev_rate_stats_tlv;

typedef struct {
     /* 11be mode pdev rate stats; placed in a separate TLV to adhere to size restrictions */
    htt_tlv_hdr_t tlv_hdr;
    /** 11BE EHT DL MU MIMO TX MCS stats */
    A_UINT32 be_mu_mimo_tx_mcs[HTT_TX_PDEV_STATS_NUM_BE_MCS_COUNTERS];
    /** 11BE EHT DL MU MIMO TX NSS stats (Indicates NSS for individual users) */
    A_UINT32 be_mu_mimo_tx_nss[HTT_TX_PDEV_STATS_NUM_SPATIAL_STREAMS];
    /** 11BE EHT DL MU MIMO TX BW stats */
    A_UINT32 be_mu_mimo_tx_bw[HTT_TX_PDEV_STATS_NUM_BE_BW_COUNTERS];
    /** 11BE EHT DL MU MIMO TX guard interval stats */
    A_UINT32 be_mu_mimo_tx_gi[HTT_TX_PDEV_STATS_NUM_GI_COUNTERS][HTT_TX_PDEV_STATS_NUM_BE_MCS_COUNTERS];
    /** 11BE DL MU MIMO LDPC count */
    A_UINT32 be_mu_mimo_tx_ldpc;
} htt_tx_pdev_rate_stats_be_tlv;

typedef struct {
    /*
     * SAWF pdev rate stats;
     * placed in a separate TLV to adhere to size restrictions
     */
    htt_tlv_hdr_t tlv_hdr;

    /**
     * Counter incremented when MCS is dropped due to the successive retries
     * to a peer reaching the configured limit.
     */
    A_UINT32 rate_retry_mcs_drop_cnt;

    /**
     * histogram of MCS rate drop down, indexed by pre-drop MCS
     */
    A_UINT32 mcs_drop_rate[HTT_TX_PDEV_STATS_NUM_MCS_DROP_COUNTERS];

    /**
     * PPDU PER histogram - each PPDU has its PER computed,
     * and the bin corresponding to that PER percentage is incremented.
     */
    A_UINT32 per_histogram_cnt[HTT_TX_PDEV_STATS_NUM_PER_COUNTERS];

    /**
     * When the service class contains delay bound rate parameters which
     * indicate low latency and we enable latency-based RA params then
     * the low_latency_rate_count will be incremented.
     * This counts the number of peer-TIDs that have been categorized as
     * low-latency.
     */
    A_UINT32 low_latency_rate_cnt;

    /** Indicate how many times rate drop happened within SIFS burst */
    A_UINT32 su_burst_rate_drop_cnt;

    /** Indicates how many within SIFS burst failed to deliver any pkt */
    A_UINT32 su_burst_rate_drop_fail_cnt;
} htt_tx_pdev_rate_stats_sawf_tlv;

typedef struct {
    htt_tlv_hdr_t tlv_hdr;

    /**
     * BIT [ 7 :  0]   :- mac_id
     * BIT [31 :  8]   :- reserved
     */
    A_UINT32 mac_id__word;

    /** 11BE EHT DL MU OFDMA LDPC count */
    A_UINT32 be_ofdma_tx_ldpc;
    /** 11BE EHT DL MU OFDMA TX MCS stats */
    A_UINT32 be_ofdma_tx_mcs[HTT_TX_PDEV_STATS_NUM_BE_MCS_COUNTERS];
    /**
     * 11BE EHT DL MU OFDMA TX NSS stats (Indicates NSS for individual users)
     */
    A_UINT32 be_ofdma_tx_nss[HTT_TX_PDEV_STATS_NUM_SPATIAL_STREAMS];
    /** 11BE EHT DL MU OFDMA TX BW stats */
    A_UINT32 be_ofdma_tx_bw[HTT_TX_PDEV_STATS_NUM_BE_BW_COUNTERS];
    /** 11BE EHT DL MU OFDMA TX guard interval stats */
    A_UINT32 be_ofdma_tx_gi[HTT_TX_PDEV_STATS_NUM_GI_COUNTERS][HTT_TX_PDEV_STATS_NUM_BE_MCS_COUNTERS];
    /** 11BE EHT DL MU OFDMA TX RU Size stats */
    A_UINT32 be_ofdma_tx_ru_size[HTT_TX_PDEV_STATS_NUM_BE_RU_SIZE_COUNTERS];
    /** 11BE EHT DL MU OFDMA EHT-SIG MCS stats */
    A_UINT32 be_ofdma_eht_sig_mcs[HTT_TX_PDEV_STATS_NUM_EHT_SIG_MCS_COUNTERS];
} htt_tx_pdev_rate_stats_be_ofdma_tlv;

typedef struct {
    htt_tlv_hdr_t tlv_hdr;
    /** Tx PPDU duration histogram **/
    A_UINT32 tx_ppdu_dur_hist[HTT_PDEV_STATS_PPDU_DUR_HIST_BINS];
} htt_tx_pdev_ppdu_dur_stats_tlv;

/* STATS_TYPE : HTT_DBG_EXT_STATS_PDEV_TX_RATE
 * TLV_TAGS:
 *      - HTT_STATS_TX_PDEV_RATE_STATS_TAG
 */
/* NOTE:
 * This structure is for documentation, and cannot be safely used directly.
 * Instead, use the constituent TLV structures to fill/parse.
 */
typedef struct {
    htt_tx_pdev_rate_stats_tlv rate_tlv;
    htt_tx_pdev_rate_stats_be_tlv rate_be_tlv;
    htt_tx_pdev_rate_stats_sawf_tlv rate_sawf_tlv;
    htt_tx_pdev_ppdu_dur_stats_tlv tx_ppdu_dur_tlv;
} htt_tx_pdev_rate_stats_t;

/* == PDEV RX RATE CTRL STATS == */

#define HTT_RX_PDEV_STATS_NUM_LEGACY_CCK_STATS 4
#define HTT_RX_PDEV_STATS_NUM_LEGACY_OFDM_STATS 8
#define HTT_RX_PDEV_STATS_NUM_MCS_COUNTERS 12 /* 0-11 */
#define HTT_RX_PDEV_STATS_NUM_EXTRA_MCS_COUNTERS 2 /* 12, 13 */
#define HTT_RX_PDEV_STATS_NUM_EXTRA2_MCS_COUNTERS 2 /* 14, 15 */
#define HTT_RX_PDEV_STATS_NUM_MCS_COUNTERS_EXT 14 /* 0-13 */
#define HTT_RX_PDEV_STATS_NUM_GI_COUNTERS 4
#define HTT_RX_PDEV_STATS_NUM_DCM_COUNTERS 5
#define HTT_RX_PDEV_STATS_NUM_BW_COUNTERS 4
#define HTT_RX_PDEV_STATS_TOTAL_BW_COUNTERS \
    (HTT_RX_PDEV_STATS_NUM_BW_EXT_COUNTERS + HTT_RX_PDEV_STATS_NUM_BW_COUNTERS)
#define HTT_RX_PDEV_STATS_NUM_BW_EXT2_COUNTERS 5 /* 20, 40, 80, 160, 320Mhz */
#define HTT_RX_PDEV_STATS_NUM_SPATIAL_STREAMS 8
#define HTT_RX_PDEV_STATS_ULMUMIMO_NUM_SPATIAL_STREAMS 8
#define HTT_RX_PDEV_STATS_NUM_PREAMBLE_TYPES HTT_STATS_PREAM_COUNT
#define HTT_RX_PDEV_MAX_OFDMA_NUM_USER 8
#define HTT_RX_PDEV_MAX_ULMUMIMO_NUM_USER 8
#define HTT_RX_PDEV_STATS_RXEVM_MAX_PILOTS_PER_NSS 16
#define HTT_RX_PDEV_STATS_NUM_BE_MCS_COUNTERS 16 /* 0-13, -2, -1 */
#define HTT_RX_PDEV_STATS_NUM_BE_BW_COUNTERS  5  /* 20,40,80,160,320 MHz */

/* HTT_RX_PDEV_STATS_NUM_RU_SIZE_COUNTERS:
 * RU size index 0: HTT_UL_OFDMA_V0_RU_SIZE_RU_26
 * RU size index 1: HTT_UL_OFDMA_V0_RU_SIZE_RU_52
 * RU size index 2: HTT_UL_OFDMA_V0_RU_SIZE_RU_106
 * RU size index 3: HTT_UL_OFDMA_V0_RU_SIZE_RU_242
 * RU size index 4: HTT_UL_OFDMA_V0_RU_SIZE_RU_484
 * RU size index 5: HTT_UL_OFDMA_V0_RU_SIZE_RU_996
 */
#define HTT_RX_PDEV_STATS_NUM_RU_SIZE_COUNTERS 6
/* HTT_RX_PDEV_STATS_NUM_RU_SIZE_160MHZ_CNTRS:
 * RU size index 0: HTT_UL_OFDMA_V0_RU_SIZE_RU_26
 * RU size index 1: HTT_UL_OFDMA_V0_RU_SIZE_RU_52
 * RU size index 2: HTT_UL_OFDMA_V0_RU_SIZE_RU_106
 * RU size index 3: HTT_UL_OFDMA_V0_RU_SIZE_RU_242
 * RU size index 4: HTT_UL_OFDMA_V0_RU_SIZE_RU_484
 * RU size index 5: HTT_UL_OFDMA_V0_RU_SIZE_RU_996
 * RU size index 6: HTT_UL_OFDMA_V0_RU_SIZE_RU_996x2
 */
#define HTT_RX_PDEV_STATS_NUM_RU_SIZE_160MHZ_CNTRS 7 /* includes 996x2 */

typedef enum {
    HTT_RX_PDEV_STATS_BE_RU_SIZE_26,
    HTT_RX_PDEV_STATS_BE_RU_SIZE_52,
    HTT_RX_PDEV_STATS_BE_RU_SIZE_52_26,
    HTT_RX_PDEV_STATS_BE_RU_SIZE_106,
    HTT_RX_PDEV_STATS_BE_RU_SIZE_106_26,
    HTT_RX_PDEV_STATS_BE_RU_SIZE_242,
    HTT_RX_PDEV_STATS_BE_RU_SIZE_484,
    HTT_RX_PDEV_STATS_BE_RU_SIZE_484_242,
    HTT_RX_PDEV_STATS_BE_RU_SIZE_996,
    HTT_RX_PDEV_STATS_BE_RU_SIZE_996_484,
    HTT_RX_PDEV_STATS_BE_RU_SIZE_996_484_242,
    HTT_RX_PDEV_STATS_BE_RU_SIZE_996x2,
    HTT_RX_PDEV_STATS_BE_RU_SIZE_996x2_484,
    HTT_RX_PDEV_STATS_BE_RU_SIZE_996x3,
    HTT_RX_PDEV_STATS_BE_RU_SIZE_996x3_484,
    HTT_RX_PDEV_STATS_BE_RU_SIZE_996x4,
    HTT_RX_PDEV_STATS_NUM_BE_RU_SIZE_COUNTERS,
} HTT_RX_PDEV_STATS_BE_RU_SIZE;

#define HTT_RX_PDEV_RATE_STATS_MAC_ID_M 0x000000ff
#define HTT_RX_PDEV_RATE_STATS_MAC_ID_S 0

#define HTT_RX_PDEV_RATE_STATS_MAC_ID_GET(_var) \
    (((_var) & HTT_RX_PDEV_RATE_STATS_MAC_ID_M) >> \
     HTT_RX_PDEV_RATE_STATS_MAC_ID_S)

#define HTT_RX_PDEV_RATE_STATS_MAC_ID_SET(_var, _val) \
    do { \
        HTT_CHECK_SET_VAL(HTT_RX_PDEV_RATE_STATS_MAC_ID, _val); \
        ((_var) |= ((_val) << HTT_RX_PDEV_RATE_STATS_MAC_ID_S)); \
    } while (0)

/* Introduce new RX counters to support 320MHZ support and punctured modes */
typedef enum {
    HTT_RX_PDEV_STATS_PUNCTURED_NONE = 0,
    HTT_RX_PDEV_STATS_PUNCTURED_20 = 1,
    HTT_RX_PDEV_STATS_PUNCTURED_40 = 2,
    HTT_RX_PDEV_STATS_PUNCTURED_80 = 3,
    HTT_RX_PDEV_STATS_PUNCTURED_120 = 4,
    HTT_RX_PDEV_STATS_NUM_PUNCTURED_MODE_COUNTERS = 5
} HTT_RX_PDEV_STATS_NUM_PUNCTURED_MODE_TYPE;

#define HTT_RX_PDEV_STATS_NUM_REDUCED_CHAN_TYPES 2 /* 0 - Half, 1 - Quarter */

typedef struct {
    htt_tlv_hdr_t tlv_hdr;

    /**
     * BIT [ 7 :  0]   :- mac_id
     * BIT [31 :  8]   :- reserved
     */
    A_UINT32 mac_id__word;
    A_UINT32 nsts;

    /** Number of rx ldpc packets */
    A_UINT32 rx_ldpc;
    /** Number of rx rts packets */
    A_UINT32 rts_cnt;

    /** units = dB above noise floor */
    A_UINT32 rssi_mgmt;
    /** units = dB above noise floor */
    A_UINT32 rssi_data;
    /** units = dB above noise floor */
    A_UINT32 rssi_comb;
    A_UINT32 rx_mcs[HTT_RX_PDEV_STATS_NUM_MCS_COUNTERS];
    /** element 0,1, ...7 -> NSS 1,2, ...8 */
    A_UINT32 rx_nss[HTT_RX_PDEV_STATS_NUM_SPATIAL_STREAMS];
    A_UINT32 rx_dcm[HTT_RX_PDEV_STATS_NUM_DCM_COUNTERS];
    A_UINT32 rx_stbc[HTT_RX_PDEV_STATS_NUM_MCS_COUNTERS];
    /** element 0: 20 MHz, 1: 40 MHz, 2: 80 MHz, 3: 160 and 80+80 MHz */
    A_UINT32 rx_bw[HTT_RX_PDEV_STATS_NUM_BW_COUNTERS];
    A_UINT32 rx_pream[HTT_RX_PDEV_STATS_NUM_PREAMBLE_TYPES];
    /** units = dB above noise floor */
    A_UINT8  rssi_chain[HTT_RX_PDEV_STATS_NUM_SPATIAL_STREAMS][HTT_RX_PDEV_STATS_NUM_BW_COUNTERS];

    /** Counters to track number of rx packets in each GI in each mcs (0-11) */
    A_UINT32 rx_gi[HTT_RX_PDEV_STATS_NUM_GI_COUNTERS][HTT_RX_PDEV_STATS_NUM_MCS_COUNTERS];
    /** rx Signal Strength value in dBm unit */
    A_INT32  rssi_in_dbm;

    A_UINT32 rx_11ax_su_ext;
    A_UINT32 rx_11ac_mumimo;
    A_UINT32 rx_11ax_mumimo;
    A_UINT32 rx_11ax_ofdma;
    A_UINT32 txbf;
    A_UINT32 rx_legacy_cck_rate[HTT_RX_PDEV_STATS_NUM_LEGACY_CCK_STATS];
    A_UINT32 rx_legacy_ofdm_rate[HTT_RX_PDEV_STATS_NUM_LEGACY_OFDM_STATS];
    A_UINT32 rx_active_dur_us_low;
    A_UINT32 rx_active_dur_us_high;

    /** number of times UL MU MIMO RX packets received */
    A_UINT32 rx_11ax_ul_ofdma;

    /** 11AX HE UL OFDMA RX TB PPDU MCS stats */
    A_UINT32 ul_ofdma_rx_mcs[HTT_RX_PDEV_STATS_NUM_MCS_COUNTERS];
    /** 11AX HE UL OFDMA RX TB PPDU GI stats */
    A_UINT32 ul_ofdma_rx_gi[HTT_TX_PDEV_STATS_NUM_GI_COUNTERS][HTT_RX_PDEV_STATS_NUM_MCS_COUNTERS];
    /**
     * 11AX HE UL OFDMA RX TB PPDU NSS stats
     * (Increments the individual user NSS in the OFDMA PPDU received)
     */
    A_UINT32 ul_ofdma_rx_nss[HTT_TX_PDEV_STATS_NUM_SPATIAL_STREAMS];
    /** 11AX HE UL OFDMA RX TB PPDU BW stats */
    A_UINT32 ul_ofdma_rx_bw[HTT_TX_PDEV_STATS_NUM_BW_COUNTERS];
    /** Number of times UL OFDMA TB PPDUs received with stbc */
    A_UINT32 ul_ofdma_rx_stbc;
    /** Number of times UL OFDMA TB PPDUs received with ldpc */
    A_UINT32 ul_ofdma_rx_ldpc;

    /**
     * Number of non data PPDUs received for each degree (number of users)
     * in UL OFDMA
     */
    A_UINT32 rx_ulofdma_non_data_ppdu[HTT_RX_PDEV_MAX_OFDMA_NUM_USER];
    /**
     * Number of data ppdus received for each degree (number of users)
     * in UL OFDMA
     */
    A_UINT32 rx_ulofdma_data_ppdu[HTT_RX_PDEV_MAX_OFDMA_NUM_USER];
    /**
     * Number of mpdus passed for each degree (number of users)
     * in UL OFDMA TB PPDU
     */
    A_UINT32 rx_ulofdma_mpdu_ok[HTT_RX_PDEV_MAX_OFDMA_NUM_USER];
    /**
     * Number of mpdus failed for each degree (number of users)
     * in UL OFDMA TB PPDU
     */
    A_UINT32 rx_ulofdma_mpdu_fail[HTT_RX_PDEV_MAX_OFDMA_NUM_USER];

    A_UINT32 nss_count;
    A_UINT32 pilot_count;
    /** RxEVM stats in dB */
    A_INT32 rx_pilot_evm_dB[HTT_RX_PDEV_STATS_NUM_SPATIAL_STREAMS][HTT_RX_PDEV_STATS_RXEVM_MAX_PILOTS_PER_NSS];
    /**
     * EVM mean across pilots, computed as
     *     mean(10*log10(rx_pilot_evm_linear)) = mean(rx_pilot_evm_dB)
     */
    A_INT32 rx_pilot_evm_dB_mean[HTT_RX_PDEV_STATS_NUM_SPATIAL_STREAMS];
    /** dBm units */
    A_INT8  rx_ul_fd_rssi[HTT_RX_PDEV_STATS_NUM_SPATIAL_STREAMS][HTT_RX_PDEV_MAX_OFDMA_NUM_USER];
    /** per_chain_rssi_pkt_type:
     * This field shows what type of rx frame the per-chain RSSI was computed
     * on, by recording the frame type and sub-type as bit-fields within this
     * field:
     * BIT [3 : 0]    :- IEEE80211_FC0_TYPE
     * BIT [7 : 4]    :- IEEE80211_FC0_SUBTYPE
     * BIT [31 : 8]   :- Reserved
     */
    A_UINT32 per_chain_rssi_pkt_type;
    A_INT8   rx_per_chain_rssi_in_dbm[HTT_RX_PDEV_STATS_NUM_SPATIAL_STREAMS][HTT_RX_PDEV_STATS_NUM_BW_COUNTERS];
    A_UINT32 rx_su_ndpa;
    A_UINT32 rx_11ax_su_txbf_mcs[HTT_RX_PDEV_STATS_NUM_MCS_COUNTERS];
    A_UINT32 rx_mu_ndpa;
    A_UINT32 rx_11ax_mu_txbf_mcs[HTT_RX_PDEV_STATS_NUM_MCS_COUNTERS];
    A_UINT32 rx_br_poll;
    A_UINT32 rx_11ax_dl_ofdma_mcs[HTT_RX_PDEV_STATS_NUM_MCS_COUNTERS];
    A_UINT32 rx_11ax_dl_ofdma_ru[HTT_RX_PDEV_STATS_NUM_RU_SIZE_COUNTERS];

    /**
     * Number of non data ppdus received for each degree (number of users)
     * with UL MUMIMO
     */
    A_UINT32 rx_ulmumimo_non_data_ppdu[HTT_RX_PDEV_MAX_ULMUMIMO_NUM_USER];
    /**
     * Number of data ppdus received for each degree (number of users)
     * with UL MUMIMO
     */
    A_UINT32 rx_ulmumimo_data_ppdu[HTT_RX_PDEV_MAX_ULMUMIMO_NUM_USER];
    /**
     * Number of mpdus passed for each degree (number of users)
     * with UL MUMIMO TB PPDU
     */
    A_UINT32 rx_ulmumimo_mpdu_ok[HTT_RX_PDEV_MAX_ULMUMIMO_NUM_USER];
    /**
     * Number of mpdus failed for each degree (number of users)
     * with UL MUMIMO TB PPDU
     */
    A_UINT32 rx_ulmumimo_mpdu_fail[HTT_RX_PDEV_MAX_ULMUMIMO_NUM_USER];
    /**
     * Number of non data ppdus received for each degree (number of users)
     * in UL OFDMA
     */
    A_UINT32 rx_ulofdma_non_data_nusers[HTT_RX_PDEV_MAX_OFDMA_NUM_USER];
    /**
     *  Number of data ppdus received for each degree (number of users)
     *in UL OFDMA
     */
    A_UINT32 rx_ulofdma_data_nusers[HTT_RX_PDEV_MAX_OFDMA_NUM_USER];

    /* Stats for MCS 12/13 */
    A_UINT32 rx_mcs_ext[HTT_RX_PDEV_STATS_NUM_EXTRA_MCS_COUNTERS];
/*
 * NOTE - this TLV is already large enough that it causes the HTT message
 * carrying it to be nearly at the message size limit that applies to
 * many targets/hosts.
 * No further fields should be added to this TLV without very careful
 * review to ensure the size increase is acceptable.
 */
} htt_rx_pdev_rate_stats_tlv;

typedef struct {
    htt_tlv_hdr_t tlv_hdr;
    /** Tx PPDU duration histogram **/
    A_UINT32 rx_ppdu_dur_hist[HTT_PDEV_STATS_PPDU_DUR_HIST_BINS];
} htt_rx_pdev_ppdu_dur_stats_tlv;

/* STATS_TYPE : HTT_DBG_EXT_STATS_PDEV_RX_RATE
 * TLV_TAGS:
 *      - HTT_STATS_RX_PDEV_RATE_STATS_TAG
 */
/* NOTE:
 * This structure is for documentation, and cannot be safely used directly.
 * Instead, use the constituent TLV structures to fill/parse.
 */
typedef struct {
    htt_rx_pdev_rate_stats_tlv rate_tlv;
    htt_rx_pdev_ppdu_dur_stats_tlv rx_ppdu_dur_tlv;
} htt_rx_pdev_rate_stats_t;

typedef struct {
    htt_tlv_hdr_t tlv_hdr;
    /** units = dB above noise floor */
    A_UINT8  rssi_chain_ext[HTT_RX_PDEV_STATS_NUM_SPATIAL_STREAMS][HTT_RX_PDEV_STATS_NUM_BW_EXT_COUNTERS];
    A_INT8   rx_per_chain_rssi_ext_in_dbm[HTT_RX_PDEV_STATS_NUM_SPATIAL_STREAMS][HTT_RX_PDEV_STATS_NUM_BW_EXT_COUNTERS];
    /** rx mcast signal strength value in dBm unit */
    A_INT32  rssi_mcast_in_dbm;
    /** rx mgmt packet signal Strength value in dBm unit */
    A_INT32  rssi_mgmt_in_dbm;
    /*
     * Stats for MCS 0-13 since rx_pdev_rate_stats_tlv cannot be updated,
     * due to message size limitations.
     */
    A_UINT32 rx_mcs_ext[HTT_RX_PDEV_STATS_NUM_MCS_COUNTERS_EXT];
    A_UINT32 rx_stbc_ext[HTT_RX_PDEV_STATS_NUM_MCS_COUNTERS_EXT];
    A_UINT32 rx_gi_ext[HTT_RX_PDEV_STATS_NUM_GI_COUNTERS][HTT_RX_PDEV_STATS_NUM_MCS_COUNTERS_EXT];
    A_UINT32 ul_ofdma_rx_mcs_ext[HTT_RX_PDEV_STATS_NUM_MCS_COUNTERS_EXT];
    A_UINT32 ul_ofdma_rx_gi_ext[HTT_TX_PDEV_STATS_NUM_GI_COUNTERS][HTT_RX_PDEV_STATS_NUM_MCS_COUNTERS_EXT];
    A_UINT32 rx_11ax_su_txbf_mcs_ext[HTT_RX_PDEV_STATS_NUM_MCS_COUNTERS_EXT];
    A_UINT32 rx_11ax_mu_txbf_mcs_ext[HTT_RX_PDEV_STATS_NUM_MCS_COUNTERS_EXT];
    A_UINT32 rx_11ax_dl_ofdma_mcs_ext[HTT_RX_PDEV_STATS_NUM_MCS_COUNTERS_EXT];
    /* MCS 14,15 */
    A_UINT32 rx_mcs_ext_2[HTT_RX_PDEV_STATS_NUM_EXTRA2_MCS_COUNTERS];
    A_UINT32 rx_bw_ext[HTT_RX_PDEV_STATS_NUM_BW_EXT2_COUNTERS];
    A_UINT32 rx_gi_ext_2[HTT_RX_PDEV_STATS_NUM_GI_COUNTERS][HTT_RX_PDEV_STATS_NUM_EXTRA2_MCS_COUNTERS];
    A_UINT32 rx_su_punctured_mode[HTT_RX_PDEV_STATS_NUM_PUNCTURED_MODE_COUNTERS];
    A_UINT32 reduced_rx_bw[HTT_RX_PDEV_STATS_NUM_REDUCED_CHAN_TYPES][HTT_RX_PDEV_STATS_NUM_BW_COUNTERS];
} htt_rx_pdev_rate_ext_stats_tlv;

/* STATS_TYPE : HTT_DBG_EXT_STATS_PDEV_RX_RATE_EXT
 * TLV_TAGS:
 *      - HTT_STATS_RX_PDEV_RATE_EXT_STATS_TAG
 */
/* NOTE:
 * This structure is for documentation, and cannot be safely used directly.
 * Instead, use the constituent TLV structures to fill/parse.
 */
typedef struct {
    htt_rx_pdev_rate_ext_stats_tlv rate_tlv;
} htt_rx_pdev_rate_ext_stats_t;

#define HTT_STATS_CMN_MAC_ID_M 0x000000ff
#define HTT_STATS_CMN_MAC_ID_S 0

#define HTT_STATS_CMN_MAC_ID_GET(_var) \
    (((_var) & HTT_STATS_CMN_MAC_ID_M) >> \
     HTT_STATS_CMN_MAC_ID_S)

#define HTT_STATS_CMN_MAC_ID_SET(_var, _val) \
    do { \
        HTT_CHECK_SET_VAL(HTT_STATS_CMN_MAC_ID, _val); \
        ((_var) |= ((_val) << HTT_STATS_CMN_MAC_ID_S)); \
    } while (0)

#define HTT_RX_UL_MAX_UPLINK_RSSI_TRACK 5

typedef struct {
    htt_tlv_hdr_t tlv_hdr;

    /**
     * BIT [ 7 :  0]   :- mac_id
     * BIT [31 :  8]   :- reserved
     */
    A_UINT32 mac_id__word;

    A_UINT32 rx_11ax_ul_ofdma;

    A_UINT32 ul_ofdma_rx_mcs[HTT_RX_PDEV_STATS_NUM_MCS_COUNTERS];
    A_UINT32 ul_ofdma_rx_gi[HTT_RX_PDEV_STATS_NUM_GI_COUNTERS][HTT_RX_PDEV_STATS_NUM_MCS_COUNTERS];
    A_UINT32 ul_ofdma_rx_nss[HTT_RX_PDEV_STATS_NUM_SPATIAL_STREAMS];
    A_UINT32 ul_ofdma_rx_bw[HTT_RX_PDEV_STATS_NUM_BW_COUNTERS];
    A_UINT32 ul_ofdma_rx_stbc;
    A_UINT32 ul_ofdma_rx_ldpc;

    /*
     * These are arrays to hold the number of PPDUs that we received per RU.
     * E.g. PPDUs (data or non data) received in RU26 will be incremented in
     * array offset 0 and similarly RU52 will be incremented in array offset 1
     */
    A_UINT32 rx_ulofdma_data_ru_size_ppdu[HTT_RX_PDEV_STATS_NUM_RU_SIZE_160MHZ_CNTRS];      /* ppdu level */
    A_UINT32 rx_ulofdma_non_data_ru_size_ppdu[HTT_RX_PDEV_STATS_NUM_RU_SIZE_160MHZ_CNTRS];  /* ppdu level */

    /*
     * These arrays hold Target RSSI (rx power the AP wants),
     * FD RSSI (rx power the AP sees) & Power headroom values of STAs
     * which can be identified by AIDs, during trigger based RX.
     * Array acts a circular buffer and holds values for last 5 STAs
     * in the same order as RX.
     */
    /**
     * STA AID array for identifying which STA the
     * Target-RSSI / FD-RSSI / pwr headroom stats are for
     */
    A_UINT32 uplink_sta_aid[HTT_RX_UL_MAX_UPLINK_RSSI_TRACK];
    /**
     * Trig Target RSSI for STA AID in same index - UNIT(dBm)
     */
    A_INT32 uplink_sta_target_rssi[HTT_RX_UL_MAX_UPLINK_RSSI_TRACK];
    /**
     * Trig FD RSSI from STA AID in same index - UNIT(dBm)
     */
    A_INT32 uplink_sta_fd_rssi[HTT_RX_UL_MAX_UPLINK_RSSI_TRACK];
    /**
     * Trig power headroom for STA AID in same idx - UNIT(dB)
     */
    A_UINT32 uplink_sta_power_headroom[HTT_RX_UL_MAX_UPLINK_RSSI_TRACK];
    A_UINT32 reduced_ul_ofdma_rx_bw[HTT_RX_PDEV_STATS_NUM_REDUCED_CHAN_TYPES][HTT_RX_PDEV_STATS_NUM_BW_COUNTERS];

    /*
     * Number of HE UL OFDMA per-user responses containing only a QoS null in
     * response to basic trigger. Typically a data response is expected.
     */
    A_UINT32 ul_ofdma_basic_trigger_rx_qos_null_only;
} htt_rx_pdev_ul_trigger_stats_tlv;

/* STATS_TYPE : HTT_DBG_EXT_STATS_PDEV_UL_TRIG_STATS
 * TLV_TAGS:
 *      - HTT_STATS_RX_PDEV_UL_TRIG_STATS_TAG
 * NOTE:
 * This structure is for documentation, and cannot be safely used directly.
 * Instead, use the constituent TLV structures to fill/parse.
 */
typedef struct {
    htt_rx_pdev_ul_trigger_stats_tlv ul_trigger_tlv;
} htt_rx_pdev_ul_trigger_stats_t;

typedef struct {
    htt_tlv_hdr_t tlv_hdr;

<<<<<<< HEAD
    /* BIT [ 7 :  0]   :- mac_id
=======
    /**
     * BIT [ 7 :  0]   :- mac_id
>>>>>>> e49bf29d
     * BIT [31 :  8]   :- reserved
     */
    A_UINT32 mac_id__word;

    A_UINT32 rx_11be_ul_ofdma;

    A_UINT32 be_ul_ofdma_rx_mcs[HTT_RX_PDEV_STATS_NUM_BE_MCS_COUNTERS];
    A_UINT32 be_ul_ofdma_rx_gi[HTT_RX_PDEV_STATS_NUM_GI_COUNTERS][HTT_RX_PDEV_STATS_NUM_BE_MCS_COUNTERS];
    A_UINT32 be_ul_ofdma_rx_nss[HTT_RX_PDEV_STATS_NUM_SPATIAL_STREAMS];
    A_UINT32 be_ul_ofdma_rx_bw[HTT_RX_PDEV_STATS_NUM_BE_BW_COUNTERS];
    A_UINT32 be_ul_ofdma_rx_stbc;
    A_UINT32 be_ul_ofdma_rx_ldpc;

    /*
     * These are arrays to hold the number of PPDUs that we received per RU.
     * E.g. PPDUs (data or non data) received in RU26 will be incremented in
     * array offset 0 and similarly RU52 will be incremented in array offset 1
     */
<<<<<<< HEAD
    A_UINT32 be_rx_ulofdma_data_ru_size_ppdu[HTT_RX_PDEV_STATS_NUM_BE_RU_SIZE_COUNTERS];      /* ppdu level */
    A_UINT32 be_rx_ulofdma_non_data_ru_size_ppdu[HTT_RX_PDEV_STATS_NUM_BE_RU_SIZE_COUNTERS];  /* ppdu level */
=======
    /** PPDU level */
    A_UINT32 be_rx_ulofdma_data_ru_size_ppdu[HTT_RX_PDEV_STATS_NUM_BE_RU_SIZE_COUNTERS];
    /** PPDU level */
    A_UINT32 be_rx_ulofdma_non_data_ru_size_ppdu[HTT_RX_PDEV_STATS_NUM_BE_RU_SIZE_COUNTERS];
>>>>>>> e49bf29d

    /*
     * These arrays hold Target RSSI (rx power the AP wants),
     * FD RSSI (rx power the AP sees) & Power headroom values of STAs
     * which can be identified by AIDs, during trigger based RX.
     * Array acts a circular buffer and holds values for last 5 STAs
     * in the same order as RX.
     */
<<<<<<< HEAD
    /* uplink_sta_aid:
=======
    /**
>>>>>>> e49bf29d
     * STA AID array for identifying which STA the
     * Target-RSSI / FD-RSSI / pwr headroom stats are for
     */
    A_UINT32 be_uplink_sta_aid[HTT_RX_UL_MAX_UPLINK_RSSI_TRACK];
<<<<<<< HEAD
    /* uplink_sta_target_rssi:
     * Trig Target RSSI for STA AID in same index - UNIT(dBm)
     */
    A_INT32 be_uplink_sta_target_rssi[HTT_RX_UL_MAX_UPLINK_RSSI_TRACK];
    /* uplink_sta_fd_rssi:
     * Trig FD RSSI from STA AID in same index - UNIT(dBm)
     */
    A_INT32 be_uplink_sta_fd_rssi[HTT_RX_UL_MAX_UPLINK_RSSI_TRACK];
    /* uplink_sta_power_headroom:
     * Trig power headroom for STA AID in same idx - UNIT(dB)
     */
    A_UINT32 be_uplink_sta_power_headroom[HTT_RX_UL_MAX_UPLINK_RSSI_TRACK];
=======
    /**
     * Trig Target RSSI for STA AID in same index - UNIT(dBm)
     */
    A_INT32 be_uplink_sta_target_rssi[HTT_RX_UL_MAX_UPLINK_RSSI_TRACK];
    /**
     * Trig FD RSSI from STA AID in same index - UNIT(dBm)
     */
    A_INT32 be_uplink_sta_fd_rssi[HTT_RX_UL_MAX_UPLINK_RSSI_TRACK];
    /**
     * Trig power headroom for STA AID in same idx - UNIT(dB)
     */
    A_UINT32 be_uplink_sta_power_headroom[HTT_RX_UL_MAX_UPLINK_RSSI_TRACK];

    /*
     * Number of EHT UL OFDMA per-user responses containing only a QoS null in
     * response to basic trigger. Typically a data response is expected.
     */
    A_UINT32 be_ul_ofdma_basic_trigger_rx_qos_null_only;
>>>>>>> e49bf29d
} htt_rx_pdev_be_ul_trigger_stats_tlv;

/* STATS_TYPE : HTT_DBG_EXT_STATS_PDEV_UL_TRIG_STATS
 * TLV_TAGS:
 *      - HTT_STATS_RX_PDEV_BE_UL_TRIG_STATS_TAG
 * NOTE:
 * This structure is for documentation, and cannot be safely used directly.
 * Instead, use the constituent TLV structures to fill/parse.
 */
typedef struct {
    htt_rx_pdev_be_ul_trigger_stats_tlv ul_trigger_tlv;
} htt_rx_pdev_be_ul_trigger_stats_t;

typedef struct {
    htt_tlv_hdr_t tlv_hdr;

    A_UINT32 user_index;
    /** PPDU level */
    A_UINT32 rx_ulofdma_non_data_ppdu;
    /** PPDU level */
    A_UINT32 rx_ulofdma_data_ppdu;
    /** MPDU level */
    A_UINT32 rx_ulofdma_mpdu_ok;
    /** MPDU level */
    A_UINT32 rx_ulofdma_mpdu_fail;
    A_UINT32 rx_ulofdma_non_data_nusers;
    A_UINT32 rx_ulofdma_data_nusers;
} htt_rx_pdev_ul_ofdma_user_stats_tlv;

typedef struct {
    htt_tlv_hdr_t tlv_hdr;

    A_UINT32 user_index;
    /** PPDU level */
    A_UINT32 be_rx_ulofdma_non_data_ppdu;
    /** PPDU level */
    A_UINT32 be_rx_ulofdma_data_ppdu;
    /** MPDU level */
    A_UINT32 be_rx_ulofdma_mpdu_ok;
    /** MPDU level */
    A_UINT32 be_rx_ulofdma_mpdu_fail;
    A_UINT32 be_rx_ulofdma_non_data_nusers;
    A_UINT32 be_rx_ulofdma_data_nusers;
} htt_rx_pdev_be_ul_ofdma_user_stats_tlv;

typedef struct {
    htt_tlv_hdr_t tlv_hdr;

    A_UINT32 user_index;
    /** PPDU level */
    A_UINT32 rx_ulmumimo_non_data_ppdu;
    /** PPDU level */
    A_UINT32 rx_ulmumimo_data_ppdu;
    /** MPDU level */
    A_UINT32 rx_ulmumimo_mpdu_ok;
    /** MPDU level */
    A_UINT32 rx_ulmumimo_mpdu_fail;
} htt_rx_pdev_ul_mimo_user_stats_tlv;

typedef struct {
    htt_tlv_hdr_t tlv_hdr;

    A_UINT32 user_index;
<<<<<<< HEAD
    A_UINT32 be_rx_ulmumimo_non_data_ppdu; /* ppdu level */
    A_UINT32 be_rx_ulmumimo_data_ppdu;     /* ppdu level */
    A_UINT32 be_rx_ulmumimo_mpdu_ok;       /* mpdu level */
    A_UINT32 be_rx_ulmumimo_mpdu_fail;     /* mpdu level */
=======
    /** PPDU level */
    A_UINT32 be_rx_ulmumimo_non_data_ppdu;
    /** PPDU level */
    A_UINT32 be_rx_ulmumimo_data_ppdu;
    /** MPDU level */
    A_UINT32 be_rx_ulmumimo_mpdu_ok;
    /** MPDU level */
    A_UINT32 be_rx_ulmumimo_mpdu_fail;
>>>>>>> e49bf29d
} htt_rx_pdev_be_ul_mimo_user_stats_tlv;

/* == RX PDEV/SOC STATS == */

typedef struct {
    htt_tlv_hdr_t tlv_hdr;

    /**
     * BIT [7:0]  :- mac_id
     * BIT [31:8] :- reserved
     *
     * Refer to HTT_STATS_CMN_MAC_ID_GET/SET macros.
     */
    A_UINT32 mac_id__word;

    /** Number of times UL MUMIMO RX packets received */
    A_UINT32 rx_11ax_ul_mumimo;

    /** 11AX HE UL MU-MIMO RX TB PPDU MCS stats */
    A_UINT32 ul_mumimo_rx_mcs[HTT_RX_PDEV_STATS_NUM_MCS_COUNTERS];
    /**
     * 11AX HE UL MU-MIMO RX GI & LTF stats.
     * Index 0 indicates 1xLTF + 1.6 msec GI
     * Index 1 indicates 2xLTF + 1.6 msec GI
     * Index 2 indicates 4xLTF + 3.2 msec GI
     */
    A_UINT32 ul_mumimo_rx_gi[HTT_RX_PDEV_STATS_NUM_GI_COUNTERS][HTT_RX_PDEV_STATS_NUM_MCS_COUNTERS];
    /**
     * 11AX HE UL MU-MIMO RX TB PPDU NSS stats
     * (Increments the individual user NSS in the UL MU MIMO PPDU received)
     */
    A_UINT32 ul_mumimo_rx_nss[HTT_RX_PDEV_STATS_ULMUMIMO_NUM_SPATIAL_STREAMS];
    /** 11AX HE UL MU-MIMO RX TB PPDU BW stats */
    A_UINT32 ul_mumimo_rx_bw[HTT_RX_PDEV_STATS_NUM_BW_COUNTERS];
    /** Number of times UL MUMIMO TB PPDUs received with STBC */
    A_UINT32 ul_mumimo_rx_stbc;
    /** Number of times UL MUMIMO TB PPDUs received with LDPC */
    A_UINT32 ul_mumimo_rx_ldpc;

    /* Stats for MCS 12/13 */
    A_UINT32 ul_mumimo_rx_mcs_ext[HTT_RX_PDEV_STATS_NUM_EXTRA_MCS_COUNTERS];
    A_UINT32 ul_mumimo_rx_gi_ext[HTT_RX_PDEV_STATS_NUM_GI_COUNTERS][HTT_RX_PDEV_STATS_NUM_EXTRA_MCS_COUNTERS];

    /** RSSI in dBm for Rx TB PPDUs */
    A_INT8 rx_ul_mumimo_chain_rssi_in_dbm[HTT_RX_PDEV_STATS_ULMUMIMO_NUM_SPATIAL_STREAMS][HTT_RX_PDEV_STATS_TOTAL_BW_COUNTERS];
    /** Target RSSI programmed in UL MUMIMO triggers (units dBm) */
    A_INT8 rx_ul_mumimo_target_rssi[HTT_TX_PDEV_STATS_NUM_UL_MUMIMO_USER_STATS][HTT_RX_PDEV_STATS_NUM_BW_COUNTERS];
    /** FD RSSI measured for Rx UL TB PPDUs (units dBm) */
    A_INT8 rx_ul_mumimo_fd_rssi[HTT_TX_PDEV_STATS_NUM_UL_MUMIMO_USER_STATS][HTT_RX_PDEV_STATS_ULMUMIMO_NUM_SPATIAL_STREAMS];
    /** Average pilot EVM measued for RX UL TB PPDU */
    A_INT8 rx_ulmumimo_pilot_evm_dB_mean[HTT_TX_PDEV_STATS_NUM_UL_MUMIMO_USER_STATS][HTT_RX_PDEV_STATS_ULMUMIMO_NUM_SPATIAL_STREAMS];
    A_UINT32 reduced_ul_mumimo_rx_bw[HTT_RX_PDEV_STATS_NUM_REDUCED_CHAN_TYPES][HTT_RX_PDEV_STATS_NUM_BW_COUNTERS];

    /*
     * Number of HE UL MU-MIMO per-user responses containing only a QoS null in
     * response to basic trigger. Typically a data response is expected.
     */
    A_UINT32 ul_mumimo_basic_trigger_rx_qos_null_only;
} htt_rx_pdev_ul_mumimo_trig_stats_tlv;

typedef struct {
    htt_tlv_hdr_t tlv_hdr;

    /**
     * BIT [7:0]  :- mac_id
     * BIT [31:8] :- reserved
     *
     * Refer to HTT_STATS_CMN_MAC_ID_GET/SET macros.
     */
    A_UINT32 mac_id__word;

    /** Number of times UL MUMIMO RX packets received */
    A_UINT32 rx_11be_ul_mumimo;

    /** 11BE EHT UL MU-MIMO RX TB PPDU MCS stats */
    A_UINT32 be_ul_mumimo_rx_mcs[HTT_RX_PDEV_STATS_NUM_BE_MCS_COUNTERS];
    /**
     * 11BE EHT UL MU-MIMO RX GI & LTF stats.
     * Index 0 indicates 1xLTF + 1.6 msec GI
     * Index 1 indicates 2xLTF + 1.6 msec GI
     * Index 2 indicates 4xLTF + 3.2 msec GI
     */
    A_UINT32 be_ul_mumimo_rx_gi[HTT_RX_PDEV_STATS_NUM_GI_COUNTERS][HTT_RX_PDEV_STATS_NUM_BE_MCS_COUNTERS];
    /**
     * 11BE EHT UL MU-MIMO RX TB PPDU NSS stats
     * (Increments the individual user NSS in the UL MU MIMO PPDU received)
     */
    A_UINT32 be_ul_mumimo_rx_nss[HTT_RX_PDEV_STATS_ULMUMIMO_NUM_SPATIAL_STREAMS];
    /** 11BE EHT UL MU-MIMO RX TB PPDU BW stats */
    A_UINT32 be_ul_mumimo_rx_bw[HTT_RX_PDEV_STATS_NUM_BE_BW_COUNTERS];
    /** Number of times UL MUMIMO TB PPDUs received with STBC */
    A_UINT32 be_ul_mumimo_rx_stbc;
    /** Number of times UL MUMIMO TB PPDUs received with LDPC */
    A_UINT32 be_ul_mumimo_rx_ldpc;

    /** RSSI in dBm for Rx TB PPDUs */
    A_INT8 be_rx_ul_mumimo_chain_rssi_in_dbm[HTT_RX_PDEV_STATS_ULMUMIMO_NUM_SPATIAL_STREAMS][HTT_RX_PDEV_STATS_NUM_BE_BW_COUNTERS];
    /** Target RSSI programmed in UL MUMIMO triggers (units dBm) */
    A_INT8 be_rx_ul_mumimo_target_rssi[HTT_RX_PDEV_MAX_ULMUMIMO_NUM_USER][HTT_RX_PDEV_STATS_NUM_BE_BW_COUNTERS];
    /** FD RSSI measured for Rx UL TB PPDUs (units dBm) */
    A_INT8 be_rx_ul_mumimo_fd_rssi[HTT_RX_PDEV_MAX_ULMUMIMO_NUM_USER][HTT_RX_PDEV_STATS_ULMUMIMO_NUM_SPATIAL_STREAMS];
    /** Average pilot EVM measued for RX UL TB PPDU */
    A_INT8 be_rx_ulmumimo_pilot_evm_dB_mean[HTT_RX_PDEV_MAX_ULMUMIMO_NUM_USER][HTT_RX_PDEV_STATS_ULMUMIMO_NUM_SPATIAL_STREAMS];
    /** Number of times UL MUMIMO TB PPDUs received in a punctured mode */
    A_UINT32 rx_ul_mumimo_punctured_mode[HTT_RX_PDEV_STATS_NUM_PUNCTURED_MODE_COUNTERS];

    /*
     * Number of EHT UL MU-MIMO per-user responses containing only a QoS null
     * in response to basic trigger. Typically a data response is expected.
     */
    A_UINT32 be_ul_mumimo_basic_trigger_rx_qos_null_only;
} htt_rx_pdev_ul_mumimo_trig_be_stats_tlv;

/* STATS_TYPE : HTT_DBG_EXT_STATS_PDEV_UL_MUMIMO_TRIG_STATS
 * TLV_TAGS:
 *    - HTT_STATS_RX_PDEV_UL_MUMIMO_TRIG_STATS_TAG
 *    - HTT_STATS_RX_PDEV_UL_MUMIMO_TRIG_BE_STATS_TAG
 */
typedef struct {
    htt_rx_pdev_ul_mumimo_trig_stats_tlv ul_mumimo_trig_tlv;
    htt_rx_pdev_ul_mumimo_trig_be_stats_tlv ul_mumimo_trig_be_tlv;
} htt_rx_pdev_ul_mumimo_trig_stats_t;

typedef struct {
    htt_tlv_hdr_t tlv_hdr;
    /** Num Packets received on REO FW ring */
    A_UINT32 fw_reo_ring_data_msdu;
    /** Num bc/mc packets indicated from fw to host */
    A_UINT32 fw_to_host_data_msdu_bcmc;
    /** Num unicast packets indicated from fw to host */
    A_UINT32 fw_to_host_data_msdu_uc;
    /** Num remote buf recycle from offload  */
    A_UINT32 ofld_remote_data_buf_recycle_cnt;
    /** Num remote free buf given to offload */
    A_UINT32 ofld_remote_free_buf_indication_cnt;

    /** Num unicast packets from local path indicated to host */
    A_UINT32 ofld_buf_to_host_data_msdu_uc;
    /** Num unicast packets from REO indicated to host */
    A_UINT32 reo_fw_ring_to_host_data_msdu_uc;

    /** Num Packets received from WBM SW1 ring */
    A_UINT32 wbm_sw_ring_reap;
    /** Num packets from WBM forwarded from fw to host via WBM */
    A_UINT32 wbm_forward_to_host_cnt;
    /** Num packets from WBM recycled to target refill ring */
    A_UINT32 wbm_target_recycle_cnt;

    /**
     * Total Num of recycled to refill ring,
     * including packets from WBM and REO
     */
    A_UINT32 target_refill_ring_recycle_cnt;
} htt_rx_soc_fw_stats_tlv;

#define HTT_RX_SOC_FW_REFILL_RING_EMPTY_TLV_SZ(_num_elems) (sizeof(A_UINT32) * (_num_elems))

/* NOTE: Variable length TLV, use length spec to infer array size */
typedef struct {
    htt_tlv_hdr_t tlv_hdr;
    /** Num ring empty encountered */
    A_UINT32 refill_ring_empty_cnt[1]; /* HTT_RX_STATS_REFILL_MAX_RING */
} htt_rx_soc_fw_refill_ring_empty_tlv_v;

#define HTT_RX_SOC_FW_REFILL_RING_EMPTY_TLV_SZ(_num_elems) (sizeof(A_UINT32) * (_num_elems))

/* NOTE: Variable length TLV, use length spec to infer array size */
typedef struct {
    htt_tlv_hdr_t tlv_hdr;
    /** Num total buf refilled from refill ring */
    A_UINT32 refill_ring_num_refill[1]; /* HTT_RX_STATS_REFILL_MAX_RING */
} htt_rx_soc_fw_refill_ring_num_refill_tlv_v;

/* RXDMA error code from WBM released packets */
typedef enum {
    HTT_RX_RXDMA_OVERFLOW_ERR     = 0,
    HTT_RX_RXDMA_MPDU_LENGTH_ERR  = 1,
    HTT_RX_RXDMA_FCS_ERR = 2,
    HTT_RX_RXDMA_DECRYPT_ERR      = 3,
    HTT_RX_RXDMA_TKIP_MIC_ERR     = 4,
    HTT_RX_RXDMA_UNECRYPTED_ERR   = 5,
    HTT_RX_RXDMA_MSDU_LEN_ERR     = 6,
    HTT_RX_RXDMA_MSDU_LIMIT_ERR   = 7,
    HTT_RX_RXDMA_WIFI_PARSE_ERR   = 8,
    HTT_RX_RXDMA_AMSDU_PARSE_ERR  = 9,
    HTT_RX_RXDMA_SA_TIMEOUT_ERR   = 10,
    HTT_RX_RXDMA_DA_TIMEOUT_ERR   = 11,
    HTT_RX_RXDMA_FLOW_TIMEOUT_ERR = 12,
    HTT_RX_RXDMA_FLUSH_REQUEST    = 13,
    HTT_RX_RXDMA_ERR_CODE_RVSD0   = 14,
    HTT_RX_RXDMA_ERR_CODE_RVSD1   = 15,

    /*
     * This MAX_ERR_CODE should not be used in any host/target messages,
     * so that even though it is defined within a host/target interface
     * definition header file, it isn't actually part of the host/target
     * interface, and thus can be modified.
     */
    HTT_RX_RXDMA_MAX_ERR_CODE
} htt_rx_rxdma_error_code_enum;

/* NOTE: Variable length TLV, use length spec to infer array size */
typedef struct {
    htt_tlv_hdr_t tlv_hdr;

    /** NOTE:
     * The mapping of RXDMA error types to rxdma_err array elements is HW dependent.
     * It is expected but not required that the target will provide a rxdma_err element
     * for each of the htt_rx_rxdma_error_code_enum values, up to but not including
     * MAX_ERR_CODE.  The host should ignore any array elements whose
     * indices are >= the MAX_ERR_CODE value the host was compiled with.
     */
    A_UINT32 rxdma_err[1]; /* HTT_RX_RXDMA_MAX_ERR_CODE */
} htt_rx_soc_fw_refill_ring_num_rxdma_err_tlv_v;

/* REO error code from WBM released packets */
typedef enum {
    HTT_RX_REO_QUEUE_DESC_ADDR_ZERO     = 0,
    HTT_RX_REO_QUEUE_DESC_NOT_VALID     = 1,
    HTT_RX_AMPDU_IN_NON_BA = 2,
    HTT_RX_NON_BA_DUPLICATE = 3,
    HTT_RX_BA_DUPLICATE = 4,
    HTT_RX_REGULAR_FRAME_2K_JUMP        = 5,
    HTT_RX_BAR_FRAME_2K_JUMP = 6,
    HTT_RX_REGULAR_FRAME_OOR = 7,
    HTT_RX_BAR_FRAME_OOR = 8,
    HTT_RX_BAR_FRAME_NO_BA_SESSION      = 9,
    HTT_RX_BAR_FRAME_SN_EQUALS_SSN      = 10,
    HTT_RX_PN_CHECK_FAILED = 11,
    HTT_RX_2K_ERROR_HANDLING_FLAG_SET   = 12,
    HTT_RX_PN_ERROR_HANDLING_FLAG_SET   = 13,
    HTT_RX_QUEUE_DESCRIPTOR_BLOCKED_SET = 14,
    HTT_RX_REO_ERR_CODE_RVSD = 15,

    /*
     * This MAX_ERR_CODE should not be used in any host/target messages,
     * so that even though it is defined within a host/target interface
     * definition header file, it isn't actually part of the host/target
     * interface, and thus can be modified.
     */
    HTT_RX_REO_MAX_ERR_CODE
} htt_rx_reo_error_code_enum;

/* NOTE: Variable length TLV, use length spec to infer array size */
typedef struct {
    htt_tlv_hdr_t tlv_hdr;

    /** NOTE:
     * The mapping of REO error types to reo_err array elements is HW dependent.
     * It is expected but not required that the target will provide a rxdma_err element
     * for each of the htt_rx_reo_error_code_enum values, up to but not including
     * MAX_ERR_CODE.  The host should ignore any array elements whose
     * indices are >= the MAX_ERR_CODE value the host was compiled with.
     */
    A_UINT32 reo_err[1]; /* HTT_RX_REO_MAX_ERR_CODE */
} htt_rx_soc_fw_refill_ring_num_reo_err_tlv_v;

/* NOTE:
 * This structure is for documentation, and cannot be safely used directly.
 * Instead, use the constituent TLV structures to fill/parse.
 */
typedef struct {
    htt_rx_soc_fw_stats_tlv                       fw_tlv;
    htt_rx_soc_fw_refill_ring_empty_tlv_v         fw_refill_ring_empty_tlv;
    htt_rx_soc_fw_refill_ring_num_refill_tlv_v    fw_refill_ring_num_refill_tlv;
    htt_rx_soc_fw_refill_ring_num_rxdma_err_tlv_v fw_refill_ring_num_rxdma_err_tlv;
    htt_rx_soc_fw_refill_ring_num_reo_err_tlv_v   fw_refill_ring_num_reo_err_tlv;
} htt_rx_soc_stats_t;

/* == RX PDEV STATS == */
#define HTT_RX_PDEV_FW_STATS_MAC_ID_M 0x000000ff
#define HTT_RX_PDEV_FW_STATS_MAC_ID_S 0

#define HTT_RX_PDEV_FW_STATS_MAC_ID_GET(_var) \
    (((_var) & HTT_RX_PDEV_FW_STATS_MAC_ID_M) >> \
     HTT_RX_PDEV_FW_STATS_MAC_ID_S)

#define HTT_RX_PDEV_FW_STATS_MAC_ID_SET(_var, _val) \
    do { \
        HTT_CHECK_SET_VAL(HTT_RX_PDEV_FW_STATS_MAC_ID, _val); \
        ((_var) |= ((_val) << HTT_RX_PDEV_FW_STATS_MAC_ID_S)); \
    } while (0)

typedef struct {
    htt_tlv_hdr_t tlv_hdr;

    /**
     * BIT [ 7 :  0]   :- mac_id
     * BIT [31 :  8]   :- reserved
     */
    A_UINT32 mac_id__word;
    /** Num PPDU status processed from HW */
    A_UINT32 ppdu_recvd;
    /** Num MPDU across PPDUs with FCS ok */
    A_UINT32 mpdu_cnt_fcs_ok;
    /** Num MPDU across PPDUs with FCS err */
    A_UINT32 mpdu_cnt_fcs_err;
    /** Num MSDU across PPDUs */
    A_UINT32 tcp_msdu_cnt;
    /** Num MSDU across PPDUs */
    A_UINT32 tcp_ack_msdu_cnt;
    /** Num MSDU across PPDUs */
    A_UINT32 udp_msdu_cnt;
    /** Num MSDU across PPDUs */
    A_UINT32 other_msdu_cnt;
    /** Num MPDU on FW ring indicated */
    A_UINT32 fw_ring_mpdu_ind;
    /** Num MGMT MPDU given to protocol */
    A_UINT32 fw_ring_mgmt_subtype[HTT_STATS_SUBTYPE_MAX];
    /** Num ctrl MPDU given to protocol */
    A_UINT32 fw_ring_ctrl_subtype[HTT_STATS_SUBTYPE_MAX];
    /** Num mcast data packet received */
    A_UINT32 fw_ring_mcast_data_msdu;
    /** Num broadcast data packet received */
    A_UINT32 fw_ring_bcast_data_msdu;
    /** Num unicast data packet received */
    A_UINT32 fw_ring_ucast_data_msdu;
    /** Num null data packet received  */
    A_UINT32 fw_ring_null_data_msdu;
    /** Num MPDU on FW ring dropped */
    A_UINT32 fw_ring_mpdu_drop;

    /** Num buf indication to offload */
    A_UINT32 ofld_local_data_ind_cnt;
    /** Num buf recycle from offload */
    A_UINT32 ofld_local_data_buf_recycle_cnt;
    /** Num buf indication to data_rx */
    A_UINT32 drx_local_data_ind_cnt;
    /** Num buf recycle from data_rx */
    A_UINT32 drx_local_data_buf_recycle_cnt;
    /** Num buf indication to protocol */
    A_UINT32 local_nondata_ind_cnt;
    /** Num buf recycle from protocol */
    A_UINT32 local_nondata_buf_recycle_cnt;

    /** Num buf fed */
    A_UINT32 fw_status_buf_ring_refill_cnt;
    /** Num ring empty encountered */
    A_UINT32 fw_status_buf_ring_empty_cnt;
    /** Num buf fed  */
    A_UINT32 fw_pkt_buf_ring_refill_cnt;
    /** Num ring empty encountered */
    A_UINT32 fw_pkt_buf_ring_empty_cnt;
    /** Num buf fed  */
    A_UINT32 fw_link_buf_ring_refill_cnt;
    /** Num ring empty encountered  */
    A_UINT32 fw_link_buf_ring_empty_cnt;

    /** Num buf fed */
    A_UINT32 host_pkt_buf_ring_refill_cnt;
    /** Num ring empty encountered */
    A_UINT32 host_pkt_buf_ring_empty_cnt;
    /** Num buf fed */
    A_UINT32 mon_pkt_buf_ring_refill_cnt;
    /** Num ring empty encountered */
    A_UINT32 mon_pkt_buf_ring_empty_cnt;
    /** Num buf fed */
    A_UINT32 mon_status_buf_ring_refill_cnt;
    /** Num ring empty encountered */
    A_UINT32 mon_status_buf_ring_empty_cnt;
    /** Num buf fed */
    A_UINT32 mon_desc_buf_ring_refill_cnt;
    /** Num ring empty encountered */
    A_UINT32 mon_desc_buf_ring_empty_cnt;
    /** Num buf fed */
    A_UINT32 mon_dest_ring_update_cnt;
    /** Num ring full encountered */
    A_UINT32 mon_dest_ring_full_cnt;

    /** Num rx suspend is attempted */
    A_UINT32 rx_suspend_cnt;
    /** Num rx suspend failed */
    A_UINT32 rx_suspend_fail_cnt;
    /** Num rx resume attempted */
    A_UINT32 rx_resume_cnt;
    /** Num rx resume failed */
    A_UINT32 rx_resume_fail_cnt;
    /** Num rx ring switch */
    A_UINT32 rx_ring_switch_cnt;
    /** Num rx ring restore */
    A_UINT32 rx_ring_restore_cnt;
    /** Num rx flush issued */
    A_UINT32 rx_flush_cnt;
    /** Num rx recovery */
    A_UINT32 rx_recovery_reset_cnt;
} htt_rx_pdev_fw_stats_tlv;

typedef struct {
    htt_tlv_hdr_t tlv_hdr;
    /** peer mac address */
    htt_mac_addr peer_mac_addr;
    /** Num of tx mgmt frames with subtype on peer level */
    A_UINT32 peer_tx_mgmt_subtype[HTT_STATS_SUBTYPE_MAX];
    /** Num of rx mgmt frames with subtype on peer level */
    A_UINT32 peer_rx_mgmt_subtype[HTT_STATS_SUBTYPE_MAX];
} htt_peer_ctrl_path_txrx_stats_tlv;

#define HTT_STATS_PHY_ERR_MAX 43

typedef struct {
    htt_tlv_hdr_t tlv_hdr;

    /**
     * BIT [ 7 :  0]   :- mac_id
     * BIT [31 :  8]   :- reserved
     */
    A_UINT32 mac_id__word;
    /** Num of phy err */
    A_UINT32 total_phy_err_cnt;
    /** Counts of different types of phy errs
     * The mapping of PHY error types to phy_err array elements is HW dependent.
     * The only currently-supported mapping is shown below:
     *
     * 0 phyrx_err_phy_off Reception aborted due to receiving a PHY_OFF TLV
     * 1 phyrx_err_synth_off
     * 2 phyrx_err_ofdma_timing
     * 3 phyrx_err_ofdma_signal_parity
     * 4 phyrx_err_ofdma_rate_illegal
     * 5 phyrx_err_ofdma_length_illegal
     * 6 phyrx_err_ofdma_restart
     * 7 phyrx_err_ofdma_service
     * 8 phyrx_err_ppdu_ofdma_power_drop
     * 9 phyrx_err_cck_blokker
     * 10 phyrx_err_cck_timing
     * 11 phyrx_err_cck_header_crc
     * 12 phyrx_err_cck_rate_illegal
     * 13 phyrx_err_cck_length_illegal
     * 14 phyrx_err_cck_restart
     * 15 phyrx_err_cck_service
     * 16 phyrx_err_cck_power_drop
     * 17 phyrx_err_ht_crc_err
     * 18 phyrx_err_ht_length_illegal
     * 19 phyrx_err_ht_rate_illegal
     * 20 phyrx_err_ht_zlf
     * 21 phyrx_err_false_radar_ext
     * 22 phyrx_err_green_field
     * 23 phyrx_err_bw_gt_dyn_bw
     * 24 phyrx_err_leg_ht_mismatch
     * 25 phyrx_err_vht_crc_error
     * 26 phyrx_err_vht_siga_unsupported
     * 27 phyrx_err_vht_lsig_len_invalid
     * 28 phyrx_err_vht_ndp_or_zlf
     * 29 phyrx_err_vht_nsym_lt_zero
     * 30 phyrx_err_vht_rx_extra_symbol_mismatch
     * 31 phyrx_err_vht_rx_skip_group_id0
     * 32 phyrx_err_vht_rx_skip_group_id1to62
     * 33 phyrx_err_vht_rx_skip_group_id63
     * 34 phyrx_err_ofdm_ldpc_decoder_disabled
     * 35 phyrx_err_defer_nap
     * 36 phyrx_err_fdomain_timeout
     * 37 phyrx_err_lsig_rel_check
     * 38 phyrx_err_bt_collision
     * 39 phyrx_err_unsupported_mu_feedback
     * 40 phyrx_err_ppdu_tx_interrupt_rx
     * 41 phyrx_err_unsupported_cbf
     * 42 phyrx_err_other
     */
    A_UINT32 phy_err[HTT_STATS_PHY_ERR_MAX];
} htt_rx_pdev_fw_stats_phy_err_tlv;

#define HTT_RX_PDEV_FW_RING_MPDU_ERR_TLV_SZ(_num_elems) (sizeof(A_UINT32) * (_num_elems))

/* NOTE: Variable length TLV, use length spec to infer array size */
typedef struct {
    htt_tlv_hdr_t tlv_hdr;
    /** Num error MPDU for each RxDMA error type */
    A_UINT32 fw_ring_mpdu_err[1]; /* HTT_RX_STATS_RXDMA_MAX_ERR */
} htt_rx_pdev_fw_ring_mpdu_err_tlv_v;

#define HTT_RX_PDEV_FW_MPDU_DROP_TLV_SZ(_num_elems) (sizeof(A_UINT32) * (_num_elems))

/* NOTE: Variable length TLV, use length spec to infer array size */
typedef struct {
    htt_tlv_hdr_t tlv_hdr;
    /** Num MPDU dropped  */
    A_UINT32 fw_mpdu_drop[1]; /* HTT_RX_STATS_FW_DROP_REASON_MAX */
} htt_rx_pdev_fw_mpdu_drop_tlv_v;

/* STATS_TYPE : HTT_DBG_EXT_STATS_PDEV_RX
 * TLV_TAGS:
 *      - HTT_STATS_RX_SOC_FW_STATS_TAG (head TLV in soc_stats)
 *      - HTT_STATS_RX_SOC_FW_REFILL_RING_EMPTY_TAG (inside soc_stats)
 *      - HTT_STATS_RX_SOC_FW_REFILL_RING_NUM_REFILL_TAG (inside soc_stats)
 *      - HTT_STATS_RX_PDEV_FW_STATS_TAG
 *      - HTT_STATS_RX_PDEV_FW_RING_MPDU_ERR_TAG
 *      - HTT_STATS_RX_PDEV_FW_MPDU_DROP_TAG
 */
/* NOTE:
 * This structure is for documentation, and cannot be safely used directly.
 * Instead, use the constituent TLV structures to fill/parse.
 */
typedef struct {
    htt_rx_soc_stats_t                 soc_stats;
    htt_rx_pdev_fw_stats_tlv           fw_stats_tlv;
    htt_rx_pdev_fw_ring_mpdu_err_tlv_v fw_ring_mpdu_err_tlv;
    htt_rx_pdev_fw_mpdu_drop_tlv_v     fw_ring_mpdu_drop;
    htt_rx_pdev_fw_stats_phy_err_tlv   fw_stats_phy_err_tlv;
} htt_rx_pdev_stats_t;

/* STATS_TYPE : HTT_DBG_EXT_PEER_CTRL_PATH_TXRX_STATS
 * TLV_TAGS:
 *      - HTT_STATS_PEER_CTRL_PATH_TXRX_STATS_TAG
 *
 */
typedef struct {
    htt_peer_ctrl_path_txrx_stats_tlv peer_ctrl_path_txrx_stats_tlv;
} htt_ctrl_path_txrx_stats_t;

#define HTT_PDEV_CCA_STATS_TX_FRAME_INFO_PRESENT (0x1)
#define HTT_PDEV_CCA_STATS_RX_FRAME_INFO_PRESENT (0x2)
#define HTT_PDEV_CCA_STATS_RX_CLEAR_INFO_PRESENT (0x4)
#define HTT_PDEV_CCA_STATS_MY_RX_FRAME_INFO_PRESENT (0x8)
#define HTT_PDEV_CCA_STATS_USEC_CNT_INFO_PRESENT (0x10)
#define HTT_PDEV_CCA_STATS_MED_RX_IDLE_INFO_PRESENT (0x20)
#define HTT_PDEV_CCA_STATS_MED_TX_IDLE_GLOBAL_INFO_PRESENT (0x40)
#define HTT_PDEV_CCA_STATS_CCA_OBBS_USEC_INFO_PRESENT (0x80)

typedef struct {
    htt_tlv_hdr_t tlv_hdr;

    /* Below values are obtained from the HW Cycles counter registers */
    A_UINT32 tx_frame_usec;
    A_UINT32 rx_frame_usec;
    A_UINT32 rx_clear_usec;
    A_UINT32 my_rx_frame_usec;
    A_UINT32 usec_cnt;
    A_UINT32 med_rx_idle_usec;
    A_UINT32 med_tx_idle_global_usec;
    A_UINT32 cca_obss_usec;
} htt_pdev_stats_cca_counters_tlv;

/* NOTE: THIS htt_pdev_cca_stats_hist_tlv STRUCTURE IS DEPRECATED,
 * due to lack of support in some host stats infrastructures for
 * TLVs nested within TLVs.
 */
typedef struct {
    htt_tlv_hdr_t tlv_hdr;

    /** The channel number on which these stats were collected */
    A_UINT32 chan_num;

    /** num of CCA records (Num of htt_pdev_stats_cca_counters_tlv)*/
    A_UINT32 num_records;

    /**
     * Bit map of valid CCA counters
     * Bit0 - tx_frame_usec
     * Bit1 - rx_frame_usec
     * Bit2 - rx_clear_usec
     * Bit3 - my_rx_frame_usec
     * bit4 - usec_cnt
     * Bit5 - med_rx_idle_usec
     * Bit6 - med_tx_idle_global_usec
     * Bit7 - cca_obss_usec
     *
     * See HTT_PDEV_CCA_STATS_xxx_INFO_PRESENT defs
     */
    A_UINT32 valid_cca_counters_bitmap;

    /** Indicates the stats collection interval
     *  Valid Values:
     *      100        - For the 100ms interval CCA stats histogram
     *      1000       - For 1sec interval CCA histogram
     *      0xFFFFFFFF - For Cumulative CCA Stats
     */
    A_UINT32 collection_interval;

    /**
     * This will be followed by an array which contains the CCA stats
     * collected in the last N intervals,
     * if the indication is for last N intervals CCA stats.
     * Then the pdev_cca_stats[0] element contains the oldest CCA stats
     * and pdev_cca_stats[N-1] will have the most recent CCA stats.
     */
    htt_pdev_stats_cca_counters_tlv cca_hist_tlv[1];
} htt_pdev_cca_stats_hist_tlv;

typedef struct {
    htt_tlv_hdr_t tlv_hdr;

    /** The channel number on which these stats were collected */
    A_UINT32 chan_num;

    /** num of CCA records (Num of htt_pdev_stats_cca_counters_tlv)*/
    A_UINT32 num_records;

    /**
     * Bit map of valid CCA counters
     * Bit0 - tx_frame_usec
     * Bit1 - rx_frame_usec
     * Bit2 - rx_clear_usec
     * Bit3 - my_rx_frame_usec
     * bit4 - usec_cnt
     * Bit5 - med_rx_idle_usec
     * Bit6 - med_tx_idle_global_usec
     * Bit7 - cca_obss_usec
     *
     * See HTT_PDEV_CCA_STATS_xxx_INFO_PRESENT defs
     */
    A_UINT32 valid_cca_counters_bitmap;

    /** Indicates the stats collection interval
     *  Valid Values:
     *      100        - For the 100ms interval CCA stats histogram
     *      1000       - For 1sec interval CCA histogram
     *      0xFFFFFFFF - For Cumulative CCA Stats
     */
    A_UINT32 collection_interval;

    /**
     * This will be followed by an array which contains the CCA stats
     * collected in the last N intervals,
     * if the indication is for last N intervals CCA stats.
     * Then the pdev_cca_stats[0] element contains the oldest CCA stats
     * and pdev_cca_stats[N-1] will have the most recent CCA stats.
     * htt_pdev_stats_cca_counters_tlv cca_hist_tlv[1];
     */
} htt_pdev_cca_stats_hist_v1_tlv;

#define HTT_TWT_SESSION_FLAG_FLOW_ID_M 0x0000ffff
#define HTT_TWT_SESSION_FLAG_FLOW_ID_S 0

#define HTT_TWT_SESSION_FLAG_BCAST_TWT_M 0x00010000
#define HTT_TWT_SESSION_FLAG_BCAST_TWT_S 16

#define HTT_TWT_SESSION_FLAG_TRIGGER_TWT_M 0x00020000
#define HTT_TWT_SESSION_FLAG_TRIGGER_TWT_S 17

#define HTT_TWT_SESSION_FLAG_ANNOUN_TWT_M 0x00040000
#define HTT_TWT_SESSION_FLAG_ANNOUN_TWT_S 18

#define HTT_TWT_SESSION_FLAG_FLOW_ID_GET(_var) \
    (((_var) & HTT_TWT_SESSION_FLAG_FLOW_ID_M) >> \
     HTT_TWT_SESSION_FLAG_FLOW_ID_S)

#define HTT_TWT_SESSION_FLAG_FLOW_ID_SET(_var, _val) \
    do { \
        HTT_CHECK_SET_VAL(HTT_TWT_SESSION_FLAG_FLOW_ID, _val); \
        ((_var) |= ((_val) << HTT_TWT_SESSION_FLAG_FLOW_ID_S)); \
    } while (0)

#define HTT_TWT_SESSION_FLAG_BCAST_TWT_GET(_var) \
    (((_var) & HTT_TWT_SESSION_FLAG_BCAST_TWT_M) >> \
     HTT_TWT_SESSION_FLAG_BCAST_TWT_S)

#define HTT_TWT_SESSION_FLAG_BCAST_TWT_SET(_var, _val) \
    do { \
        HTT_CHECK_SET_VAL(HTT_TWT_SESSION_FLAG_BCAST_TWT, _val); \
        ((_var) |= ((_val) << HTT_TWT_SESSION_FLAG_BCAST_TWT_S)); \
    } while (0)

#define HTT_TWT_SESSION_FLAG_TRIGGER_TWT_GET(_var) \
    (((_var) & HTT_TWT_SESSION_FLAG_TRIGGER_TWT_M) >> \
     HTT_TWT_SESSION_FLAG_TRIGGER_TWT_S)

#define HTT_TWT_SESSION_FLAG_TRIGGER_TWT_SET(_var, _val) \
    do { \
        HTT_CHECK_SET_VAL(HTT_TWT_SESSION_FLAG_TRIGGER_TWT, _val); \
        ((_var) |= ((_val) << HTT_TWT_SESSION_FLAG_TRIGGER_TWT_S)); \
    } while (0)

#define HTT_TWT_SESSION_FLAG_ANNOUN_TWT_GET(_var) \
    (((_var) & HTT_TWT_SESSION_FLAG_ANNOUN_TWT_M) >> \
     HTT_TWT_SESSION_FLAG_ANNOUN_TWT_S)

#define HTT_TWT_SESSION_FLAG_ANNOUN_TWT_SET(_var, _val) \
    do { \
        HTT_CHECK_SET_VAL(HTT_TWT_SESSION_FLAG_ANNOUN_TWT, _val); \
        ((_var) |= ((_val) << HTT_TWT_SESSION_FLAG_ANNOUN_TWT_S)); \
    } while (0)

#define TWT_DIALOG_ID_UNAVAILABLE 0xFFFFFFFF

typedef struct {
    htt_tlv_hdr_t tlv_hdr;

    A_UINT32     vdev_id;
    htt_mac_addr peer_mac;
    A_UINT32     flow_id_flags;
    /**
     * TWT_DIALOG_ID_UNAVAILABLE is used when TWT session is
     * not initiated by host
     */
    A_UINT32     dialog_id;
    A_UINT32     wake_dura_us;
    A_UINT32     wake_intvl_us;
    A_UINT32     sp_offset_us;
} htt_pdev_stats_twt_session_tlv;

typedef struct {
    htt_tlv_hdr_t tlv_hdr;

    A_UINT32 pdev_id;
    A_UINT32 num_sessions;

    htt_pdev_stats_twt_session_tlv twt_session[1];
} htt_pdev_stats_twt_sessions_tlv;

/* STATS_TYPE: HTT_DBG_EXT_STATS_TWT_SESSIONS
 * TLV_TAGS:
 *     - HTT_STATS_PDEV_TWT_SESSIONS_TAG
 *     - HTT_STATS_PDEV_TWT_SESSION_TAG
 */
/* NOTE:
 * This structure is for documentation, and cannot be safely used directly.
 * Instead, use the constituent TLV structures to fill/parse.
 */
typedef struct {
    htt_pdev_stats_twt_sessions_tlv twt_sessions[1];
} htt_pdev_twt_sessions_stats_t;

typedef enum {
    /* Global link descriptor queued in REO */
    HTT_RX_REO_RESOURCE_GLOBAL_LINK_DESC_COUNT_0 = 0,
    HTT_RX_REO_RESOURCE_GLOBAL_LINK_DESC_COUNT_1 = 1,
    HTT_RX_REO_RESOURCE_GLOBAL_LINK_DESC_COUNT_2 = 2,
    /*Number of queue descriptors of this aging group */
    HTT_RX_REO_RESOURCE_BUFFERS_USED_AC0     = 3,
    HTT_RX_REO_RESOURCE_BUFFERS_USED_AC1     = 4,
    HTT_RX_REO_RESOURCE_BUFFERS_USED_AC2     = 5,
    HTT_RX_REO_RESOURCE_BUFFERS_USED_AC3     = 6,
    /* Total number of MSDUs buffered in AC */
    HTT_RX_REO_RESOURCE_AGING_NUM_QUEUES_AC0 = 7,
    HTT_RX_REO_RESOURCE_AGING_NUM_QUEUES_AC1 = 8,
    HTT_RX_REO_RESOURCE_AGING_NUM_QUEUES_AC2 = 9,
    HTT_RX_REO_RESOURCE_AGING_NUM_QUEUES_AC3 = 10,

    HTT_RX_REO_RESOURCE_STATS_MAX = 16
} htt_rx_reo_resource_sample_id_enum;

typedef struct {
    htt_tlv_hdr_t tlv_hdr;
    /* Variable based on the Number of records. HTT_RX_REO_RESOURCE_STATS_MAX */
    /** htt_rx_reo_debug_sample_id_enum */
    A_UINT32 sample_id;
    /** Max value of all samples */
    A_UINT32 total_max;
    /** Average value of total samples */
    A_UINT32 total_avg;
    /** Num of samples including both zeros and non zeros ones*/
    A_UINT32 total_sample;
    /** Average value of all non zeros samples */
    A_UINT32 non_zeros_avg;
    /** Num of non zeros samples */
    A_UINT32 non_zeros_sample;
    /** Max value of last N non zero samples (N = last_non_zeros_sample) */
    A_UINT32 last_non_zeros_max;
    /** Min value of last N non zero samples (N = last_non_zeros_sample) */
    A_UINT32 last_non_zeros_min;
    /** Average value of last N non zero samples (N = last_non_zeros_sample) */
    A_UINT32 last_non_zeros_avg;
    /** Num of last non zero samples */
    A_UINT32 last_non_zeros_sample;
} htt_rx_reo_resource_stats_tlv_v;

/* STATS_TYPE: HTT_DBG_EXT_STATS_REO_RESOURCE_STATS
 * TLV_TAGS:
 *     - HTT_STATS_RX_REO_RESOURCE_STATS_TAG
 */
/* NOTE:
 * This structure is for documentation, and cannot be safely used directly.
 * Instead, use the constituent TLV structures to fill/parse.
 */
typedef struct {
    htt_rx_reo_resource_stats_tlv_v reo_resource_stats;
} htt_soc_reo_resource_stats_t;

/* == TX SOUNDING STATS == */

/* config_param0 */

#define HTT_DBG_EXT_STATS_SET_VDEV_MASK(_var) ((_var << 1) | 0x1)
#define HTT_DBG_EXT_STATS_GET_VDEV_ID_FROM_VDEV_MASK(_var) ((_var >> 1) & 0xFF)
#define HTT_DBG_EXT_STATS_IS_VDEV_ID_SET(_var) ((_var) & 0x1)

typedef enum {
    /* Implicit beamforming stats */
    HTT_IMPLICIT_TXBF_STEER_STATS = 0,
    /* Single user short inter frame sequence steer stats */
    HTT_EXPLICIT_TXBF_SU_SIFS_STEER_STATS = 1,
    /* Single user random back off steer stats */
    HTT_EXPLICIT_TXBF_SU_RBO_STEER_STATS  = 2,
    /* Multi user short inter frame sequence steer stats */
    HTT_EXPLICIT_TXBF_MU_SIFS_STEER_STATS = 3,
    /* Multi user random back off steer stats */
    HTT_EXPLICIT_TXBF_MU_RBO_STEER_STATS  = 4,
    /* For backward compatability new modes cannot be added */
    HTT_TXBF_MAX_NUM_OF_MODES = 5
} htt_txbf_sound_steer_modes;

typedef enum {
    HTT_TX_AC_SOUNDING_MODE = 0,
    HTT_TX_AX_SOUNDING_MODE = 1,
    HTT_TX_BE_SOUNDING_MODE = 2,
    HTT_TX_CMN_SOUNDING_MODE = 3,
} htt_stats_sounding_tx_mode;

typedef struct {
    htt_tlv_hdr_t tlv_hdr;
    A_UINT32      tx_sounding_mode; /* HTT_TX_XX_SOUNDING_MODE */
    /* Counts number of soundings for all steering modes in each bw */
    A_UINT32 cbf_20[HTT_TXBF_MAX_NUM_OF_MODES];
    A_UINT32 cbf_40[HTT_TXBF_MAX_NUM_OF_MODES];
    A_UINT32 cbf_80[HTT_TXBF_MAX_NUM_OF_MODES];
    A_UINT32 cbf_160[HTT_TXBF_MAX_NUM_OF_MODES];
    /**
     * The sounding array is a 2-D array stored as an 1-D array of
     * A_UINT32. The stats for a particular user/bw combination is
     * referenced with the following:
     *
     *          sounding[(user* max_bw) + bw]
     *
     * ... where max_bw == 4 for 160mhz
     */
    A_UINT32 sounding[HTT_TX_NUM_OF_SOUNDING_STATS_WORDS];

    /* cv upload handler stats */
    /** total times CV nc mismatched */
    A_UINT32 cv_nc_mismatch_err;
    /** total times CV has FCS error */
    A_UINT32 cv_fcs_err;
    /** total times CV has invalid NSS index */
    A_UINT32 cv_frag_idx_mismatch;
    /** total times CV has invalid SW peer ID */
    A_UINT32 cv_invalid_peer_id;
    /** total times CV rejected because TXBF is not setup in peer */
    A_UINT32 cv_no_txbf_setup;
    /** total times CV expired while in updating state */
    A_UINT32 cv_expiry_in_update;
    /** total times Pkt b/w exceeding the cbf_bw */
    A_UINT32 cv_pkt_bw_exceed;
    /** total times CV DMA not completed */
    A_UINT32 cv_dma_not_done_err;
    /** total times CV update to peer failed */
    A_UINT32 cv_update_failed;

    /* cv query stats */
    /** total times CV query happened */
    A_UINT32 cv_total_query;
    /** total pattern based CV query */
    A_UINT32 cv_total_pattern_query;
    /** total BW based CV query */
    A_UINT32 cv_total_bw_query;
    /** incorrect encoding in CV flags */
    A_UINT32 cv_invalid_bw_coding;
    /** forced sounding enabled for the peer */
    A_UINT32 cv_forced_sounding;
    /** standalone sounding sequence on-going */
    A_UINT32 cv_standalone_sounding;
    /** NC of available CV lower than expected */
    A_UINT32 cv_nc_mismatch;
    /** feedback type different from expected */
    A_UINT32 cv_fb_type_mismatch;
    /** CV BW not equal to expected BW for OFDMA */
    A_UINT32 cv_ofdma_bw_mismatch;
    /** CV BW not greater than or equal to expected BW */
    A_UINT32 cv_bw_mismatch;
    /** CV pattern not matching with the expected pattern */
    A_UINT32 cv_pattern_mismatch;
    /** CV available is of different preamble type than expected. */
    A_UINT32 cv_preamble_mismatch;
    /** NR of available CV is lower than expected. */
    A_UINT32 cv_nr_mismatch;
    /** CV in use count has exceeded threshold and cannot be used further. */
    A_UINT32 cv_in_use_cnt_exceeded;
    /** A valid CV has been found. */
    A_UINT32 cv_found;
    /** No valid CV was found. */
    A_UINT32 cv_not_found;
    /** Sounding per user in 320MHz bandwidth */
    A_UINT32 sounding_320[HTT_TX_PDEV_STATS_NUM_BE_MUMIMO_USER_STATS];
    /** Counts number of soundings for all steering modes in 320MHz bandwidth */
    A_UINT32 cbf_320[HTT_TXBF_MAX_NUM_OF_MODES];
    /* This part can be used for new counters added for CV query/upload. */
    /** non-trigger based ranging sequence on-going */
    A_UINT32 cv_ntbr_sounding;
    /** CV found, but upload is in progress. */
    A_UINT32 cv_found_upload_in_progress;
    /** Expired CV found during query. */
    A_UINT32 cv_expired_during_query;
    /** total times CV dma timeout happened */
    A_UINT32 cv_dma_timeout_error;
    /** total times CV bufs uploaded for IBF case */
    A_UINT32 cv_buf_ibf_uploads;
    /** total times CV bufs uploaded for EBF case */
    A_UINT32 cv_buf_ebf_uploads;
    /** total times CV bufs received from IPC ring */
    A_UINT32 cv_buf_received;
    /** total times CV bufs fed back to the IPC ring */
    A_UINT32 cv_buf_fed_back;
} htt_tx_sounding_stats_tlv;

/* STATS_TYPE : HTT_DBG_EXT_STATS_TX_SOUNDING_INFO
 * TLV_TAGS:
 *      - HTT_STATS_TX_SOUNDING_STATS_TAG
 */
/* NOTE:
 * This structure is for documentation, and cannot be safely used directly.
 * Instead, use the constituent TLV structures to fill/parse.
 */
typedef struct {
    htt_tx_sounding_stats_tlv sounding_tlv;
} htt_tx_sounding_stats_t;

typedef struct {
    htt_tlv_hdr_t tlv_hdr;

    A_UINT32 num_obss_tx_ppdu_success;
    A_UINT32 num_obss_tx_ppdu_failure;
    /** num_sr_tx_transmissions:
     * Counter of TX done by aborting other BSS RX with spatial reuse
     * (for cases where rx RSSI from other BSS is below the packet-detection
     * threshold for doing spatial reuse)
     */
    union {
        A_UINT32 num_sr_tx_transmissions; /* CORRECTED - use this one */
        A_UINT32 num_sr_tx_tranmissions;  /* DEPRECATED - has typo in name */
    };
    union {
        /**
         * Count the number of times the RSSI from an other-BSS signal
         * is below the spatial reuse power threshold, thus providing an
         * opportunity for spatial reuse since OBSS interference will be
         * inconsequential.
         */
        A_UINT32 num_spatial_reuse_opportunities;

        /* DEPRECATED: num_sr_rx_ge_pd_rssi_thr
         * This old name has been deprecated because it does not
         * clearly and accurately reflect the information stored within
         * this field.
         * Use the new name (num_spatial_reuse_opportunities) instead of
         * the deprecated old name (num_sr_rx_ge_pd_rssi_thr).
         */
        A_UINT32 num_sr_rx_ge_pd_rssi_thr;
    };

    /**
     * Count of number of times OBSS frames were aborted and non-SRG
     * opportunities were created. Non-SRG opportunities are created when
     * incoming OBSS RSSI is lesser than the global configured non-SRG RSSI
     * threshold and non-SRG OBSS color / non-SRG OBSS BSSID registers
     * allow non-SRG TX.
     */
    A_UINT32 num_non_srg_opportunities;
    /**
     * Count of number of times TX PPDU were transmitted using non-SRG
     * opportunities created. Incoming OBSS frame RSSI is compared with per
     * PPDU non-SRG RSSI threshold configured in each PPDU. If incoming OBSS
     * RSSI < non-SRG RSSI threshold configured in each PPDU, then non-SRG
     * tranmission happens.
     */
    A_UINT32 num_non_srg_ppdu_tried;
    /**
     * Count of number of times non-SRG based TX transmissions were successful
     */
    A_UINT32 num_non_srg_ppdu_success;
    /**
     * Count of number of times OBSS frames were aborted and SRG opportunities
     * were created. Srg opportunities are created when incoming OBSS RSSI
     * is less than the global configured SRG RSSI threshold and SRC OBSS
     * color / SRG OBSS BSSID / SRG partial bssid / SRG BSS color bitmap
     * registers allow SRG TX.
     */
    A_UINT32 num_srg_opportunities;
    /**
     * Count of number of times TX PPDU were transmitted using SRG
     * opportunities created.
     * Incoming OBSS frame RSSI is compared with per PPDU SRG RSSI
     * threshold configured in each PPDU.
     * If incoming OBSS RSSI < SRG RSSI threshold configured in each PPDU,
     * then SRG tranmission happens.
     */
    A_UINT32 num_srg_ppdu_tried;
    /**
     * Count of number of times SRG based TX transmissions were successful
     */
    A_UINT32 num_srg_ppdu_success;
    /**
     * Count of number of times PSR opportunities were created by aborting
     * OBSS UL OFDMA HE-TB PPDU frame. HE-TB ppdu frames are aborted if the
     * spatial reuse info in the OBSS trigger common field is set to allow PSR
     * based spatial reuse.
     */
    A_UINT32 num_psr_opportunities;
    /**
     * Count of number of times TX PPDU were transmitted using PSR
     * opportunities created.
     */
    A_UINT32 num_psr_ppdu_tried;
    /**
     * Count of number of times PSR based TX transmissions were successful.
     */
    A_UINT32 num_psr_ppdu_success;
    /**
     * Count of number of times TX PPDU per access category were transmitted
     * using non-SRG opportunities created.
     */
    A_UINT32 num_non_srg_ppdu_tried_per_ac[HTT_NUM_AC_WMM];
    /**
     * Count of number of times non-SRG based TX transmissions per access
     * category were successful
     */
    A_UINT32 num_non_srg_ppdu_success_per_ac[HTT_NUM_AC_WMM];
    /**
     * Count of number of times TX PPDU per access category were transmitted
     * using SRG opportunities created.
     */
    A_UINT32 num_srg_ppdu_tried_per_ac[HTT_NUM_AC_WMM];
    /**
     * Count of number of times SRG based TX transmissions per access
     * category were successful
     */
    A_UINT32 num_srg_ppdu_success_per_ac[HTT_NUM_AC_WMM];
    /**
     * Count of number of times ppdu was flushed due to ongoing OBSS
     * frame duration value lesser than minimum required frame duration.
     */
    A_UINT32 num_obss_min_duration_check_flush_cnt;
    /**
     * Count of number of times ppdu was flushed due to ppdu duration
     * exceeding aborted OBSS frame duration
     */
    A_UINT32 num_sr_ppdu_abort_flush_cnt;
} htt_pdev_obss_pd_stats_tlv;

/* NOTE:
 * This structure is for documentation, and cannot be safely used directly.
 * Instead, use the constituent TLV structures to fill/parse.
 */
typedef struct {
    htt_pdev_obss_pd_stats_tlv obss_pd_stat;
} htt_pdev_obss_pd_stats_t;

typedef struct {
    htt_tlv_hdr_t tlv_hdr;
    A_UINT32 pdev_id;
    A_UINT32 current_head_idx;
    A_UINT32 current_tail_idx;
    A_UINT32 num_htt_msgs_sent;
    /**
     * Time in milliseconds for which the ring has been in
     * its current backpressure condition
     */
    A_UINT32 backpressure_time_ms;
    /** backpressure_hist -
     * histogram showing how many times different degrees of backpressure
     * duration occurred:
     * Index 0 indicates the number of times ring was
     * continously in backpressure state for 100 - 200ms.
     * Index 1 indicates the number of times ring was
     * continously in backpressure state for 200 - 300ms.
     * Index 2 indicates the number of times ring was
     * continously in backpressure state for 300 - 400ms.
     * Index 3 indicates the number of times ring was
     * continously in backpressure state for 400 - 500ms.
     * Index 4 indicates the number of times ring was
     * continously in backpressure state beyond 500ms.
     */
    A_UINT32 backpressure_hist[5];
} htt_ring_backpressure_stats_tlv;

/* STATS_TYPE : HTT_STATS_RING_BACKPRESSURE_STATS_INFO
 * TLV_TAGS:
 *      - HTT_STATS_RING_BACKPRESSURE_STATS_TAG
 */
/* NOTE:
 * This structure is for documentation, and cannot be safely used directly.
 * Instead, use the constituent TLV structures to fill/parse.
 */
typedef struct {
    htt_sring_cmn_tlv cmn_tlv;
    struct {
        htt_stats_string_tlv sring_str_tlv;
        htt_ring_backpressure_stats_tlv backpressure_stats_tlv;
    } r[1]; /* variable-length array */
} htt_ring_backpressure_stats_t;

#define HTT_LATENCY_PROFILE_MAX_HIST        3
#define HTT_STATS_MAX_PROF_STATS_NAME_LEN  32
#define HTT_INTERRUPTS_LATENCY_PROFILE_MAX_HIST 3
typedef struct {
    htt_tlv_hdr_t   tlv_hdr;
    /** print_header:
     * This field suggests whether the host should print a header when
     * displaying the TLV (because this is the first latency_prof_stats
     * TLV within a series), or if only the TLV contents should be displayed
     * without a header (because this is not the first TLV within the series).
     */
    A_UINT32 print_header;
    A_UINT8 latency_prof_name[HTT_STATS_MAX_PROF_STATS_NAME_LEN];
    /** number of data values included in the tot sum */
    A_UINT32 cnt;
    /** time in us */
    A_UINT32 min;
    /** time in us */
    A_UINT32 max;
    A_UINT32 last;
    /** time in us */
    A_UINT32 tot;
    /** time in us */
    A_UINT32 avg;
    /** hist_intvl:
     * Histogram interval, i.e. the latency range covered by each
     * bin of the histogram, in microsecond units.
     * hist[0] counts how many latencies were between 0 to hist_intvl
     * hist[1] counts how many latencies were between hist_intvl to 2*hist_intvl
     * hist[2] counts how many latencies were more than 2*hist_intvl
     */
    A_UINT32 hist_intvl;
    A_UINT32 hist[HTT_LATENCY_PROFILE_MAX_HIST];
    /** max page faults in any 1 sampling window */
    A_UINT32 page_fault_max;
    /** summed over all sampling windows */
    A_UINT32 page_fault_total;
    /** ignored_latency_count:
     * ignore some of profile latency to avoid avg skewing
     */
    A_UINT32 ignored_latency_count;
    /** interrupts_max: max interrupts within any single sampling window */
    A_UINT32 interrupts_max;
    /** interrupts_hist: histogram of interrupt rate
     * bin0 contains the number of sampling windows that had 0 interrupts,
     * bin1 contains the number of sampling windows that had 1-4 interrupts,
     * bin2 contains the number of sampling windows that had > 4 interrupts
     */
    A_UINT32 interrupts_hist[HTT_INTERRUPTS_LATENCY_PROFILE_MAX_HIST];
} htt_latency_prof_stats_tlv;

typedef struct {
    htt_tlv_hdr_t   tlv_hdr;
    /** duration:
     * Time period over which counts were gathered, units = microseconds.
     */
    A_UINT32 duration;
    A_UINT32 tx_msdu_cnt;
    A_UINT32 tx_mpdu_cnt;
    A_UINT32 tx_ppdu_cnt;
    A_UINT32 rx_msdu_cnt;
    A_UINT32 rx_mpdu_cnt;
} htt_latency_prof_ctx_tlv;

typedef struct {
    htt_tlv_hdr_t   tlv_hdr;
    /** count of enabled profiles */
    A_UINT32 prof_enable_cnt;
} htt_latency_prof_cnt_tlv;

/* STATS_TYPE : HTT_DBG_EXT_STATS_LATENCY_PROF_STATS
 * TLV_TAGS:
 *      HTT_STATS_LATENCY_PROF_STATS_TAG / htt_latency_prof_stats_tlv
 *      HTT_STATS_LATENCY_CTX_TAG / htt_latency_prof_ctx_tlv
 *      HTT_STATS_LATENCY_CNT_TAG / htt_latency_prof_cnt_tlv
 */
/* NOTE:
 * This structure is for documentation, and cannot be safely used directly.
 * Instead, use the constituent TLV structures to fill/parse.
 */
typedef struct {
    htt_latency_prof_stats_tlv latency_prof_stat;
    htt_latency_prof_ctx_tlv latency_ctx_stat;
    htt_latency_prof_cnt_tlv latency_cnt_stat;
} htt_soc_latency_stats_t;

#define HTT_RX_MAX_PEAK_OCCUPANCY_INDEX 10
#define HTT_RX_MAX_CURRENT_OCCUPANCY_INDEX 10
#define HTT_RX_SQUARE_INDEX 6
#define HTT_RX_MAX_PEAK_SEARCH_INDEX 4
#define HTT_RX_MAX_PENDING_SEARCH_INDEX 4

/* STATS_TYPE : HTT_DBG_EXT_RX_FSE_STATS
 * TLV_TAGS:
 *    - HTT_STATS_RX_FSE_STATS_TAG
 */
typedef struct {
    htt_tlv_hdr_t tlv_hdr;

    /**
     * Number of times host requested for fse enable/disable
     */
    A_UINT32 fse_enable_cnt;
    A_UINT32 fse_disable_cnt;
    /**
     * Number of times host requested for fse cache invalidation
     * individual entries or full cache
     */
    A_UINT32 fse_cache_invalidate_entry_cnt;
    A_UINT32 fse_full_cache_invalidate_cnt;

    /**
     * Cache hits count will increase if there is a matching flow in the cache
     * There is no register for cache miss but the number of cache misses can
     * be calculated as
     *    cache miss = (num_searches - cache_hits)
     * Thus, there is no need to have a separate variable for cache misses.
     * Num searches is flow search times done in the cache.
     */
    A_UINT32 fse_num_cache_hits_cnt;
    A_UINT32 fse_num_searches_cnt;
    /**
     * Cache Occupancy holds 2 types of values: Peak and Current.
     * 10 bins are used to keep track of peak occupancy.
     * 8 of these bins represent ranges of values, while the first and last
     * bins represent the extreme cases of the cache being completely empty
     * or completely full.
     * For the non-extreme bins, the number of cache occupancy values per
     * bin is the maximum cache occupancy (128), divided by the number of
     * non-extreme bins (8), so 128/8 = 16 values per bin.
     * The range of values for each histogram bins is specified below:
     * Bin0 = Counter increments when cache occupancy is empty
     * Bin1 = Counter increments when cache occupancy is within [1 to 16]
     * Bin2 = Counter increments when cache occupancy is within [17 to 32]
     * Bin3 = Counter increments when cache occupancy is within [33 to 48]
     * Bin4 = Counter increments when cache occupancy is within [49 to 64]
     * Bin5 = Counter increments when cache occupancy is within [65 to 80]
     * Bin6 = Counter increments when cache occupancy is within [81 to 96]
     * Bin7 = Counter increments when cache occupancy is within [97 to 112]
     * Bin8 = Counter increments when cache occupancy is within [113 to 127]
     * Bin9 = Counter increments when cache occupancy is equal to 128
     * The above histogram bin definitions apply to both the peak-occupancy
     * histogram and the current-occupancy histogram.
     *
     * @fse_cache_occupancy_peak_cnt:
     * Array records periodically PEAK cache occupancy values.
     * Peak Occupancy will increment only if it is greater than current
     * occupancy value.
     *
     * @fse_cache_occupancy_curr_cnt:
     * Array records periodically current cache occupancy value.
     * Current Cache occupancy always holds instant snapshot of
     * current number of cache entries.
     **/
    A_UINT32 fse_cache_occupancy_peak_cnt[HTT_RX_MAX_PEAK_OCCUPANCY_INDEX];
    A_UINT32 fse_cache_occupancy_curr_cnt[HTT_RX_MAX_CURRENT_OCCUPANCY_INDEX];
    /**
     * Square stat is sum of squares of cache occupancy to better understand
     * any variation/deviation within each cache set, over a given time-window.
     *
     * Square stat is calculated this way:
     *     Square =  SUM(Squares of all Occupancy in a Set) / 8
     * The cache has 16-way set associativity, so the occupancy of a
     * set can vary from 0 to 16.  There are 8 sets within the cache.
     * Therefore, the minimum possible square value is 0, and the maximum
     * possible square value is (8*16^2) / 8 = 256.
     *
     * 6 bins are used to keep track of square stats:
     * Bin0 = increments when square of current cache occupancy is zero
     * Bin1 = increments when square of current cache occupancy is within
     *        [1 to 50]
     * Bin2 = increments when square of current cache occupancy is within
     *        [51 to 100]
     * Bin3 = increments when square of current cache occupancy is within
     *        [101 to 200]
     * Bin4 = increments when square of current cache occupancy is within
     *        [201 to 255]
     * Bin5 = increments when square of current cache occupancy is 256
     */
    A_UINT32 fse_search_stat_square_cnt[HTT_RX_SQUARE_INDEX];
    /**
     * Search stats has 2 types of values: Peak Pending and Number of
     * Search Pending.
     * GSE command ring for FSE can hold maximum of 5 Pending searches
     * at any given time.
     *
     * 4 bins are used to keep track of search stats:
     * Bin0 = Counter increments when there are NO pending searches
     *        (For peak, it will be number of pending searches greater
     *        than GSE command ring FIFO outstanding requests.
     *        For Search Pending, it will be number of pending search
     *        inside GSE command ring FIFO.)
     * Bin1 = Counter increments when number of pending searches are within
     *        [1 to 2]
     * Bin2 = Counter increments when number of pending searches are within
     *        [3 to 4]
     * Bin3 = Counter increments when number of pending searches are
     *        greater/equal to [ >= 5]
     */
    A_UINT32 fse_search_stat_peak_cnt[HTT_RX_MAX_PEAK_SEARCH_INDEX];
    A_UINT32 fse_search_stat_search_pending_cnt[HTT_RX_MAX_PENDING_SEARCH_INDEX];
} htt_rx_fse_stats_tlv;

/* NOTE:
 * This structure is for documentation, and cannot be safely used directly.
 * Instead, use the constituent TLV structures to fill/parse.
 */
typedef struct {
    htt_rx_fse_stats_tlv rx_fse_stats;
} htt_rx_fse_stats_t;

#define HTT_TX_TXBF_RATE_STATS_NUM_MCS_COUNTERS 14
#define HTT_TX_TXBF_RATE_STATS_NUM_BW_COUNTERS 5 /* 20, 40, 80, 160, 320 */

#define HTT_TX_TXBF_RATE_STATS_NUM_REDUCED_CHAN_TYPES 2/* 0: Half, 1: Quarter */

typedef struct {
    htt_tlv_hdr_t tlv_hdr;
    /** SU TxBF TX MCS stats */
    A_UINT32 tx_su_txbf_mcs[HTT_TX_TXBF_RATE_STATS_NUM_MCS_COUNTERS];
    /** Implicit BF TX MCS stats */
    A_UINT32 tx_su_ibf_mcs[HTT_TX_TXBF_RATE_STATS_NUM_MCS_COUNTERS];
    /** Open loop TX MCS stats */
    A_UINT32 tx_su_ol_mcs[HTT_TX_TXBF_RATE_STATS_NUM_MCS_COUNTERS];
    /** SU TxBF TX NSS stats */
    A_UINT32 tx_su_txbf_nss[HTT_TX_PDEV_STATS_NUM_SPATIAL_STREAMS];
    /** Implicit BF TX NSS stats */
    A_UINT32 tx_su_ibf_nss[HTT_TX_PDEV_STATS_NUM_SPATIAL_STREAMS];
    /** Open loop TX NSS stats */
    A_UINT32 tx_su_ol_nss[HTT_TX_PDEV_STATS_NUM_SPATIAL_STREAMS];
    /** SU TxBF TX BW stats */
    A_UINT32 tx_su_txbf_bw[HTT_TX_TXBF_RATE_STATS_NUM_BW_COUNTERS];
    /** Implicit BF TX BW stats */
    A_UINT32 tx_su_ibf_bw[HTT_TX_TXBF_RATE_STATS_NUM_BW_COUNTERS];
    /** Open loop TX BW stats */
    A_UINT32 tx_su_ol_bw[HTT_TX_TXBF_RATE_STATS_NUM_BW_COUNTERS];
    /** Legacy and OFDM TX rate stats */
    A_UINT32 tx_legacy_ofdm_rate[HTT_TX_PDEV_STATS_NUM_LEGACY_OFDM_STATS];
    /** SU TxBF TX BW stats */
    A_UINT32 reduced_tx_su_txbf_bw[HTT_TX_TXBF_RATE_STATS_NUM_REDUCED_CHAN_TYPES][HTT_TX_TXBF_RATE_STATS_NUM_BW_COUNTERS];
    /** Implicit BF TX BW stats */
    A_UINT32 reduced_tx_su_ibf_bw[HTT_TX_TXBF_RATE_STATS_NUM_REDUCED_CHAN_TYPES][HTT_TX_TXBF_RATE_STATS_NUM_BW_COUNTERS];
    /** Open loop TX BW stats */
    A_UINT32 reduced_tx_su_ol_bw[HTT_TX_TXBF_RATE_STATS_NUM_REDUCED_CHAN_TYPES][HTT_TX_TXBF_RATE_STATS_NUM_BW_COUNTERS];
} htt_tx_pdev_txbf_rate_stats_tlv;

typedef enum {
    HTT_STATS_RC_MODE_DLSU     = 0,
    HTT_STATS_RC_MODE_DLMUMIMO = 1,
    HTT_STATS_RC_MODE_DLOFDMA  = 2,
} htt_stats_rc_mode;

typedef struct {
    A_UINT32 ppdus_tried;
    A_UINT32 ppdus_ack_failed;
    A_UINT32 mpdus_tried;
    A_UINT32 mpdus_failed;
} htt_tx_rate_stats_t;

typedef enum {
    HTT_RC_MODE_SU_OL,
    HTT_RC_MODE_SU_BF,
    HTT_RC_MODE_MU1_INTF,
    HTT_RC_MODE_MU2_INTF,
    HTT_Rc_MODE_MU3_INTF,
    HTT_RC_MODE_MU4_INTF,
    HTT_RC_MODE_MU5_INTF,
    HTT_RC_MODE_MU6_INTF,
    HTT_RC_MODE_MU7_INTF,
    HTT_RC_MODE_2D_COUNT,
} HTT_RC_MODE;

typedef enum {
    HTT_STATS_RU_TYPE_INVALID             = 0,
    HTT_STATS_RU_TYPE_SINGLE_RU_ONLY      = 1,
    HTT_STATS_RU_TYPE_SINGLE_AND_MULTI_RU = 2,
} htt_stats_ru_type;

typedef struct {
    htt_tlv_hdr_t tlv_hdr;

    /** HTT_STATS_RC_MODE_XX */
    A_UINT32 rc_mode;

    A_UINT32 last_probed_mcs;

    A_UINT32 last_probed_nss;

    A_UINT32 last_probed_bw;

    htt_tx_rate_stats_t per_bw[HTT_TX_PDEV_STATS_NUM_BW_COUNTERS];

    htt_tx_rate_stats_t per_nss[HTT_TX_PDEV_STATS_NUM_SPATIAL_STREAMS];

    htt_tx_rate_stats_t per_mcs[HTT_TX_TXBF_RATE_STATS_NUM_MCS_COUNTERS];

    /** 320MHz extension for PER */
    htt_tx_rate_stats_t per_bw320;

    A_UINT32 probe_cnt_per_rcmode[HTT_RC_MODE_2D_COUNT];

    htt_stats_ru_type ru_type; /* refer to htt_stats_ru_type */
    htt_tx_rate_stats_t per_ru[HTT_TX_PDEV_STATS_NUM_BE_RU_SIZE_COUNTERS];
} htt_tx_rate_stats_per_tlv;

/* NOTE:
 * This structure is for documentation, and cannot be safely used directly.
 * Instead, use the constituent TLV structures to fill/parse.
 */
typedef struct {
    htt_tx_pdev_txbf_rate_stats_tlv txbf_rate_stats;
} htt_pdev_txbf_rate_stats_t;

typedef struct {
    htt_tx_rate_stats_per_tlv per_stats;
} htt_tx_pdev_per_stats_t;

typedef enum {
    HTT_ULTRIG_QBOOST_TRIGGER = 0,
    HTT_ULTRIG_PSPOLL_TRIGGER,
    HTT_ULTRIG_UAPSD_TRIGGER,
    HTT_ULTRIG_11AX_TRIGGER,
    HTT_ULTRIG_11AX_WILDCARD_TRIGGER,
    HTT_ULTRIG_11AX_UNASSOC_WILDCARD_TRIGGER,
    HTT_STA_UL_OFDMA_NUM_TRIG_TYPE,
} HTT_STA_UL_OFDMA_RX_TRIG_TYPE;

typedef enum {
    HTT_11AX_TRIGGER_BASIC_E                             = 0,
    HTT_11AX_TRIGGER_BRPOLL_E                            = 1,
    HTT_11AX_TRIGGER_MU_BAR_E                            = 2,
    HTT_11AX_TRIGGER_MU_RTS_E                            = 3,
    HTT_11AX_TRIGGER_BUFFER_SIZE_E                       = 4,
    HTT_11AX_TRIGGER_GCR_MU_BAR_E                        = 5,
    HTT_11AX_TRIGGER_BQRP_E                              = 6,
    HTT_11AX_TRIGGER_NDP_FB_REPORT_POLL_E                = 7,
    HTT_11AX_TRIGGER_RESERVED_8_E                        = 8,
    HTT_11AX_TRIGGER_RESERVED_9_E                        = 9,
    HTT_11AX_TRIGGER_RESERVED_10_E                       = 10,
    HTT_11AX_TRIGGER_RESERVED_11_E                       = 11,
    HTT_11AX_TRIGGER_RESERVED_12_E                       = 12,
    HTT_11AX_TRIGGER_RESERVED_13_E                       = 13,
    HTT_11AX_TRIGGER_RESERVED_14_E                       = 14,
    HTT_11AX_TRIGGER_RESERVED_15_E                       = 15,
    HTT_STA_UL_OFDMA_NUM_11AX_TRIG_TYPE,
} HTT_STA_UL_OFDMA_11AX_TRIG_TYPE;

/* UL RESP Queues 0 - HIPRI, 1 - LOPRI & 2 - BSR */
#define HTT_STA_UL_OFDMA_NUM_UL_QUEUES 3
/* Actual resp type sent by STA for trigger
 * 0 - HE TB PPDU, 1 - NULL Delimiter */
#define HTT_STA_UL_OFDMA_NUM_RESP_END_TYPE 2
/* Counter for MCS 0-13 */
#define HTT_STA_UL_OFDMA_NUM_MCS_COUNTERS 14
/* Counters BW 20,40,80,160,320 */
#define HTT_STA_UL_OFDMA_NUM_BW_COUNTERS 5
#define HTT_STA_UL_OFDMA_NUM_REDUCED_CHAN_TYPES 2 /* 0 - Half, 1 - Quarter */

/* STATS_TYPE : HTT_DBG_EXT_STA_11AX_UL_STATS
 * TLV_TAGS:
 *    - HTT_STATS_STA_UL_OFDMA_STATS_TAG
 */
typedef struct {
    htt_tlv_hdr_t tlv_hdr;

    A_UINT32 pdev_id;

    /**
     * Trigger Type reported by HWSCH on RX reception
     * Each index populate enum HTT_STA_UL_OFDMA_RX_TRIG_TYPE
     */
    A_UINT32 rx_trigger_type[HTT_STA_UL_OFDMA_NUM_TRIG_TYPE];
    /**
     * 11AX Trigger Type on RX reception
     * Each index populate enum HTT_STA_UL_OFDMA_11AX_TRIG_TYPE
     */
    A_UINT32 ax_trigger_type[HTT_STA_UL_OFDMA_NUM_11AX_TRIG_TYPE];

    /** Num data PPDUs/Delims responded to trigs. per HWQ for UL RESP */
    A_UINT32 num_data_ppdu_responded_per_hwq[HTT_STA_UL_OFDMA_NUM_UL_QUEUES];
    A_UINT32 num_null_delimiters_responded_per_hwq[HTT_STA_UL_OFDMA_NUM_UL_QUEUES];
    /**
     * Overall UL STA RESP Status 0 - HE TB PPDU, 1 - NULL Delimiter
     * Super set of num_data_ppdu_responded_per_hwq,
     * num_null_delimiters_responded_per_hwq
     */
    A_UINT32 num_total_trig_responses[HTT_STA_UL_OFDMA_NUM_RESP_END_TYPE];

    /**
     * Time interval between current time ms and last successful trigger RX
     * 0xFFFFFFFF denotes no trig received / timestamp roll back
     */
    A_UINT32 last_trig_rx_time_delta_ms;

    /**
     * Rate Statistics for UL OFDMA
     * UL TB PPDU TX MCS, NSS, GI, BW from STA HWQ
     */
    A_UINT32 ul_ofdma_tx_mcs[HTT_STA_UL_OFDMA_NUM_MCS_COUNTERS];
    A_UINT32 ul_ofdma_tx_nss[HTT_TX_PDEV_STATS_NUM_SPATIAL_STREAMS];
    A_UINT32 ul_ofdma_tx_gi[HTT_TX_PDEV_STATS_NUM_GI_COUNTERS][HTT_STA_UL_OFDMA_NUM_MCS_COUNTERS];
    A_UINT32 ul_ofdma_tx_ldpc;
    A_UINT32 ul_ofdma_tx_bw[HTT_STA_UL_OFDMA_NUM_BW_COUNTERS];

    /** Trig based PPDU TX/ RBO based PPDU TX Count */
    A_UINT32 trig_based_ppdu_tx;
    A_UINT32 rbo_based_ppdu_tx;
    /** Switch MU EDCA to SU EDCA Count */
    A_UINT32 mu_edca_to_su_edca_switch_count;
    /** Num MU EDCA applied Count */
    A_UINT32 num_mu_edca_param_apply_count;

    /**
     * Current MU EDCA Parameters for WMM ACs
     * Mode - 0 - SU EDCA, 1- MU EDCA
     */
    A_UINT32 current_edca_hwq_mode[HTT_NUM_AC_WMM];
    /** Contention Window minimum. Range: 1 - 10 */
    A_UINT32 current_cw_min[HTT_NUM_AC_WMM];
    /** Contention Window maximum. Range: 1 - 10 */
    A_UINT32 current_cw_max[HTT_NUM_AC_WMM];
    /** AIFS value - 0 -255 */
    A_UINT32 current_aifs[HTT_NUM_AC_WMM];
    A_UINT32 reduced_ul_ofdma_tx_bw[HTT_STA_UL_OFDMA_NUM_REDUCED_CHAN_TYPES][HTT_STA_UL_OFDMA_NUM_BW_COUNTERS];
} htt_sta_ul_ofdma_stats_tlv;

/* NOTE:
 * This structure is for documentation, and cannot be safely used directly.
 * Instead, use the constituent TLV structures to fill/parse.
 */
typedef struct {
    htt_sta_ul_ofdma_stats_tlv ul_ofdma_sta_stats;
} htt_sta_11ax_ul_stats_t;

typedef struct {
    htt_tlv_hdr_t tlv_hdr;
    /** No of Fine Timing Measurement frames transmitted successfully */
    A_UINT32 tx_ftm_suc;
    /**
     * No of Fine Timing Measurement frames transmitted successfully
     * after retry
      */
    A_UINT32 tx_ftm_suc_retry;
    /** No of Fine Timing Measurement frames not transmitted successfully */
    A_UINT32 tx_ftm_fail;
    /**
     * No of Fine Timing Measurement Request frames received,
     * including initial, non-initial, and duplicates
     */
    A_UINT32 rx_ftmr_cnt;
    /**
     * No of duplicate Fine Timing Measurement Request frames received,
     * including both initial and non-initial
      */
    A_UINT32 rx_ftmr_dup_cnt;
    /** No of initial Fine Timing Measurement Request frames received */
    A_UINT32 rx_iftmr_cnt;
    /**
     * No of duplicate initial Fine Timing Measurement Request frames received
     */
    A_UINT32 rx_iftmr_dup_cnt;
    /** No of responder sessions rejected when initiator was active */
    A_UINT32 initiator_active_responder_rejected_cnt;
    /** Responder terminate count */
    A_UINT32 responder_terminate_cnt;
    A_UINT32 vdev_id;
} htt_vdev_rtt_resp_stats_tlv;

typedef struct {
    htt_vdev_rtt_resp_stats_tlv vdev_rtt_resp_stats;
} htt_vdev_rtt_resp_stats_t;

typedef struct {
    htt_tlv_hdr_t tlv_hdr;

    A_UINT32 vdev_id;
    /**
     * No of Fine Timing Measurement request frames transmitted successfully
     */
    A_UINT32 tx_ftmr_cnt;
    /**
     * No of Fine Timing Measurement request frames not transmitted successfully
     */
    A_UINT32 tx_ftmr_fail;
    /**
     * No of Fine Timing Measurement request frames transmitted successfully
     * after retry
     */
    A_UINT32 tx_ftmr_suc_retry;
    /**
     * No of Fine Timing Measurement frames received, including initial,
     * non-initial, and duplicates
     */
    A_UINT32 rx_ftm_cnt;
    /** Initiator Terminate count */
    A_UINT32 initiator_terminate_cnt;
    /** Debug count to check the Measurement request from host */
    A_UINT32 tx_meas_req_count;
} htt_vdev_rtt_init_stats_tlv;

typedef struct {
    htt_vdev_rtt_init_stats_tlv vdev_rtt_init_stats;
} htt_vdev_rtt_init_stats_t;

/* STATS_TYPE : HTT_DBG_EXT_PKTLOG_AND_HTT_RING_STATS
 * TLV_TAGS:
 *    - HTT_STATS_PKTLOG_AND_HTT_RING_STATS_TAG
 */
/* NOTE:
 * This structure is for documentation, and cannot be safely used directly.
 * Instead, use the constituent TLV structures to fill/parse.
 */
typedef struct {
    htt_tlv_hdr_t   tlv_hdr;

    /** No of pktlog payloads that were dropped in htt_ppdu_stats path */
    A_UINT32 pktlog_lite_drop_cnt;
    /** No of pktlog payloads that were dropped in TQM path */
    A_UINT32 pktlog_tqm_drop_cnt;
    /** No of pktlog ppdu stats payloads that were dropped */
    A_UINT32 pktlog_ppdu_stats_drop_cnt;
    /** No of pktlog ppdu ctrl payloads that were dropped */
    A_UINT32 pktlog_ppdu_ctrl_drop_cnt;
    /** No of pktlog sw events payloads that were dropped */
    A_UINT32 pktlog_sw_events_drop_cnt;
} htt_pktlog_and_htt_ring_stats_tlv;

#define HTT_DLPAGER_STATS_MAX_HIST            10
#define HTT_DLPAGER_ASYNC_LOCKED_PAGE_COUNT_M 0x000000FF
#define HTT_DLPAGER_ASYNC_LOCKED_PAGE_COUNT_S 0
#define HTT_DLPAGER_SYNC_LOCKED_PAGE_COUNT_M  0x0000FF00
#define HTT_DLPAGER_SYNC_LOCKED_PAGE_COUNT_S  8
#define HTT_DLPAGER_TOTAL_LOCKED_PAGES_M      0x0000FFFF
#define HTT_DLPAGER_TOTAL_LOCKED_PAGES_S      0
#define HTT_DLPAGER_TOTAL_FREE_PAGES_M        0xFFFF0000
#define HTT_DLPAGER_TOTAL_FREE_PAGES_S        16
#define HTT_DLPAGER_LAST_LOCKED_PAGE_IDX_M    0x0000FFFF
#define HTT_DLPAGER_LAST_LOCKED_PAGE_IDX_S    0
#define HTT_DLPAGER_LAST_UNLOCKED_PAGE_IDX_M  0xFFFF0000
#define HTT_DLPAGER_LAST_UNLOCKED_PAGE_IDX_S  16

#define HTT_DLPAGER_ASYNC_LOCK_PAGE_COUNT_GET(_var) \
    (((_var) & HTT_DLPAGER_ASYNC_LOCKED_PAGE_COUNT_M) >> \
     HTT_DLPAGER_ASYNC_LOCKED_PAGE_COUNT_S)

#define HTT_DLPAGER_ASYNC_LOCK_PAGE_COUNT_SET(_var, _val) \
    do { \
        HTT_CHECK_SET_VAL(HTT_DLPAGER_ASYNC_LOCKED_PAGE_COUNT, _val); \
        ((_var) &= ~(HTT_DLPAGER_ASYNC_LOCKED_PAGE_COUNT_M));\
        ((_var) |= ((_val) << HTT_DLPAGER_ASYNC_LOCKED_PAGE_COUNT_S)); \
    } while (0)

#define HTT_DLPAGER_SYNC_LOCK_PAGE_COUNT_GET(_var) \
    (((_var) & HTT_DLPAGER_SYNC_LOCKED_PAGE_COUNT_M) >> \
     HTT_DLPAGER_SYNC_LOCKED_PAGE_COUNT_S)

#define HTT_DLPAGER_SYNC_LOCK_PAGE_COUNT_SET(_var, _val) \
    do { \
        HTT_CHECK_SET_VAL(HTT_DLPAGER_SYNC_LOCKED_PAGE_COUNT, _val); \
        ((_var) &= ~(HTT_DLPAGER_SYNC_LOCKED_PAGE_COUNT_M));\
        ((_var) |= ((_val) << HTT_DLPAGER_SYNC_LOCKED_PAGE_COUNT_S)); \
    } while (0)

#define HTT_DLPAGER_TOTAL_LOCKED_PAGES_GET(_var) \
    (((_var) & HTT_DLPAGER_TOTAL_LOCKED_PAGES_M) >> \
     HTT_DLPAGER_TOTAL_LOCKED_PAGES_S)

#define HTT_DLPAGER_TOTAL_LOCKED_PAGES_SET(_var, _val) \
    do { \
        HTT_CHECK_SET_VAL(HTT_DLPAGER_TOTAL_LOCKED_PAGES, _val); \
        ((_var) &= ~(HTT_DLPAGER_TOTAL_LOCKED_PAGES_M)); \
        ((_var) |= ((_val) << HTT_DLPAGER_TOTAL_LOCKED_PAGES_S)); \
    } while (0)

#define HTT_DLPAGER_TOTAL_FREE_PAGES_GET(_var) \
    (((_var) & HTT_DLPAGER_TOTAL_FREE_PAGES_M) >> \
     HTT_DLPAGER_TOTAL_FREE_PAGES_S)

#define HTT_DLPAGER_TOTAL_FREE_PAGES_SET(_var, _val) \
    do { \
        HTT_CHECK_SET_VAL(HTT_DLPAGER_TOTAL_FREE_PAGES, _val); \
        ((_var) &= ~(HTT_DLPAGER_TOTAL_FREE_PAGES_M)); \
        ((_var) |= ((_val) << HTT_DLPAGER_TOTAL_FREE_PAGES_S)); \
    } while (0)

#define HTT_DLPAGER_LAST_LOCKED_PAGE_IDX_GET(_var) \
    (((_var) & HTT_DLPAGER_LAST_LOCKED_PAGE_IDX_M) >> \
     HTT_DLPAGER_LAST_LOCKED_PAGE_IDX_S)

#define HTT_DLPAGER_LAST_LOCKED_PAGE_IDX_SET(_var, _val) \
    do { \
        HTT_CHECK_SET_VAL(HTT_DLPAGER_LAST_LOCKED_PAGE_IDX, _val); \
        ((_var) &= ~(HTT_DLPAGER_LAST_LOCKED_PAGE_IDX_M)); \
        ((_var) |= ((_val) << HTT_DLPAGER_LAST_LOCKED_PAGE_IDX_S)); \
    } while (0)

#define HTT_DLPAGER_LAST_UNLOCKED_PAGE_IDX_GET(_var) \
    (((_var) & HTT_DLPAGER_LAST_UNLOCKED_PAGE_IDX_M) >> \
     HTT_DLPAGER_LAST_UNLOCKED_PAGE_IDX_S)

#define HTT_DLPAGER_LAST_UNLOCKED_PAGE_IDX_SET(_var, _val) \
    do { \
        HTT_CHECK_SET_VAL(HTT_DLPAGER_LAST_UNLOCKED_PAGE_IDX, _val); \
        ((_var) &= ~(HTT_DLPAGER_LAST_UNLOCKED_PAGE_IDX_M)); \
        ((_var) |= ((_val) << HTT_DLPAGER_LAST_UNLOCKED_PAGE_IDX_S)); \
    } while (0)

enum {
    HTT_STATS_PAGE_LOCKED = 0,
    HTT_STATS_PAGE_UNLOCKED = 1,
    HTT_STATS_NUM_PAGE_LOCK_STATES
};

/* dlPagerStats structure
 * Number of lock/unlock pages with last 10 lock/unlock occurrences are recorded */
typedef struct{
    /** msg_dword_1 bitfields:
     *     async_lock                 : 8,
     *     sync_lock                  : 8,
     *     reserved                   : 16;
     */
    A_UINT32     msg_dword_1;
    /** mst_dword_2 bitfields:
     *     total_locked_pages         : 16,
     *     total_free_pages           : 16;
     */
    A_UINT32     msg_dword_2;
    /** msg_dword_3 bitfields:
     *     last_locked_page_idx       : 16,
     *     last_unlocked_page_idx     : 16;
     */
    A_UINT32     msg_dword_3;

    struct {
        A_UINT32 page_num;
        A_UINT32 num_of_pages;
        /** timestamp is in microsecond units, from SoC timer clock */
        A_UINT32 timestamp_lsbs;
        A_UINT32 timestamp_msbs;
    } last_pages_info[HTT_STATS_NUM_PAGE_LOCK_STATES][HTT_DLPAGER_STATS_MAX_HIST];
} htt_dl_pager_stats_tlv;

/* NOTE:
 *  This structure is for documentation, and cannot be safely used directly.
 *  Instead, use the constituent TLV structures to fill/parse.
 *  STATS_TYPE : HTT_DBG_EXT_STATS_DLPAGER_STATS
 *  TLV_TAGS:
 *      - HTT_STATS_DLPAGER_STATS_TAG
 */
typedef struct {
    htt_tlv_hdr_t tlv_hdr;
    htt_dl_pager_stats_tlv dl_pager_stats;
} htt_dlpager_stats_t;

/*======= PHY STATS ====================*/
/*
 * STATS TYPE : HTT_DBG_EXT_PHY_COUNTERS_AND_PHY_STATS
 * TLV_TAGS:
 *    - HTT_STATS_PHY_COUNTERS_TAG
 *    - HTT_STATS_PHY_STATS_TAG
 */

#define HTT_MAX_RX_PKT_CNT 8
#define HTT_MAX_RX_PKT_CRC_PASS_CNT 8
#define HTT_MAX_PER_BLK_ERR_CNT 20
#define HTT_MAX_RX_OTA_ERR_CNT 14

typedef enum {
    HTT_STATS_CHANNEL_HALF_RATE          = 0x0001,   /* Half rate */
    HTT_STATS_CHANNEL_QUARTER_RATE       = 0x0002,   /* Quarter rate */
    HTT_STATS_CHANNEL_DFS                = 0x0004,   /* Enable radar event reporting */
    HTT_STATS_CHANNEL_HOME               = 0x0008,   /* Home channel */
    HTT_STATS_CHANNEL_PASSIVE_SCAN       = 0x0010,   /*Passive Scan */
    HTT_STATS_CHANNEL_DFS_SAP_NOT_UP     = 0x0020,   /* set when VDEV_START_REQUEST, clear when VDEV_UP */
    HTT_STATS_CHANNEL_PASSIVE_SCAN_CAL   = 0x0040,   /* need to do passive scan calibration to avoid "spikes" */
    HTT_STATS_CHANNEL_DFS_SAP_UP         = 0x0080,   /* DFS master */
    HTT_STATS_CHANNEL_DFS_CFREQ2         = 0x0100,   /* Enable radar event reporting for sec80 in VHT80p80 */
    HTT_STATS_CHANNEL_DTIM_SYNTH         = 0x0200,   /* Enable DTIM */
    HTT_STATS_CHANNEL_FORCE_GAIN         = 0x0400,   /* Force gain mmode (only used for FTM) */
    HTT_STATS_CHANNEL_PERFORM_NF_CAL     = 0x0800,   /* Perform NF cal in channel change (only used for FTM) */
    HTT_STATS_CHANNEL_165_MODE_0         = 0x1000,   /* 165 MHz mode 0 */
    HTT_STATS_CHANNEL_165_MODE_1         = 0x2000,   /* 165 MHz mode 1 */
    HTT_STATS_CHANNEL_165_MODE_2         = 0x3000,   /* 165 MHz mode 2 */
    HTT_STATS_CHANNEL_165_MODE_MASK      = 0x3000,   /* 165 MHz 2-bit mode mask */
} HTT_STATS_CHANNEL_FLAGS;

typedef enum {
    HTT_STATS_RF_MODE_MIN          = 0,
    HTT_STATS_RF_MODE_PHYA_ONLY    = 0,        // only PHYA is active
    HTT_STATS_RF_MODE_DBS          = 1,        // PHYA/5G and PHYB/2G
    HTT_STATS_RF_MODE_SBS          = 2,        // PHYA/5G and PHYB/5G in HL/NPR; PHYA0/5G and PHYA1/5G in HK
    HTT_STATS_RF_MODE_PHYB_ONLY    = 3,        // only PHYB is active
    HTT_STATS_RF_MODE_DBS_SBS      = 4,        // PHYA0/5G, PHYA1/5G and PHYB/2G in HK (the 2 5G are in different channel)
    HTT_STATS_RF_MODE_DBS_OR_SBS   = 5,        // PHYA0/5G, PHYA1/5G and PHYB/5G or 2G in HK
    HTT_STATS_RF_MODE_INVALID      = 0xff,
} HTT_STATS_RF_MODE;

typedef enum {
    HTT_STATS_RESET_CAUSE_FIRST_RESET      = 0x00000001, /* First reset by application */
    HTT_STATS_RESET_CAUSE_ERROR            = 0x00000002, /* Trigered due to error */
    HTT_STATS_RESET_CAUSE_DEEP_SLEEP       = 0x00000004, /* Reset after deep sleep */
    HTT_STATS_RESET_CAUSE_FULL_RESET       = 0x00000008, /* Full reset without any optimizations */
    HTT_STATS_RESET_CAUSE_CHANNEL_CHANGE   = 0x00000010, /* For normal channel change */
    HTT_STATS_RESET_CAUSE_BAND_CHANGE      = 0x00000020, /* Trigered due to band change */
    HTT_STATS_RESET_CAUSE_DO_CAL           = 0x00000040, /* Trigered due to calibrations */
    HTT_STATS_RESET_CAUSE_MCI_ERROR        = 0x00000080, /* Triggered due to MCI ERROR */
    HTT_STATS_RESET_CAUSE_CHWIDTH_CHANGE   = 0x00000100, /* Trigered due to channel width change */
    HTT_STATS_RESET_CAUSE_WARM_RESTORE_CAL = 0x00000200, /* Trigered due to warm reset we want to just restore calibrations */
    HTT_STATS_RESET_CAUSE_COLD_RESTORE_CAL = 0x00000400, /* Trigered due to cold reset we want to just restore calibrations */
    HTT_STATS_RESET_CAUSE_PHY_WARM_RESET   = 0x00000800, /* Trigered due to phy warm reset we want to just restore calibrations */
    HTT_STATS_RESET_CAUSE_M3_SSR           = 0x00001000, /* Trigered due to SSR Restart */
    HTT_STATS_RESET_CAUSE_FORCE_CAL        = 0x00002000, /* Reset to force the calibration */
    /* 0x00004000, 0x00008000 reserved */
    HTT_STATS_NO_RESET_CHANNEL_CHANGE      = 0x00010000, /* No reset, normal channel change */
    HTT_STATS_NO_RESET_BAND_CHANGE         = 0x00020000, /* No reset, channel change across band */
    HTT_STATS_NO_RESET_CHWIDTH_CHANGE      = 0x00040000, /* No reset, channel change across channel width */
    HTT_STATS_NO_RESET_CHAINMASK_CHANGE    = 0x00080000, /* No reset, chainmask change */
    HTT_STATS_RESET_CAUSE_PHY_WARM_RESET_UCODE_TRIG = 0x00100000, /* Trigered due to phy warm reset we want to just restore calibrations */
    HTT_STATS_RESET_CAUSE_PHY_OFF_TIMEOUT_RESET  = 0x00200000, /* Reset ucode because phy off ack timeout*/
    HTT_STATS_RESET_CAUSE_LMAC_RESET_UMAC_NOC_ERR = 0x00400000, /* LMAC reset trigered due to NOC Address/Slave error originating at LMAC */
    HTT_STATS_NO_RESET_SCAN_BACK_TO_SAME_HOME_CHANNEL_CHANGE = 0x00800000, /* No reset, scan to home channel change */
} HTT_STATS_RESET_CAUSE;

typedef enum {
    HTT_CHANNEL_RATE_FULL,
    HTT_CHANNEL_RATE_HALF,
    HTT_CHANNEL_RATE_QUARTER,

    HTT_CHANNEL_RATE_COUNT
} HTT_CHANNEL_RATE;

typedef enum {
    HTT_PHY_BW_IDX_20MHz    = 0,
    HTT_PHY_BW_IDX_40MHz    = 1,
    HTT_PHY_BW_IDX_80MHz    = 2,
    HTT_PHY_BW_IDX_80Plus80 = 3,
    HTT_PHY_BW_IDX_160MHz   = 4,
    HTT_PHY_BW_IDX_10MHz    = 5,
    HTT_PHY_BW_IDX_5MHz     = 6,
    HTT_PHY_BW_IDX_165MHz   = 7,

} HTT_PHY_BW_IDX;

typedef enum {
    HTT_WHAL_CONFIG_NONE                = 0x00000000,
    HTT_WHAL_CONFIG_NF_WAR              = 0x00000001,
    HTT_WHAL_CONFIG_CAL_WAR             = 0x00000002,
    HTT_WHAL_CONFIG_DO_NF_CAL           = 0x00000004,
    HTT_WHAL_CONFIG_SET_WAIT_FOR_NF_CAL = 0x00000008,
    HTT_WHAL_CONFIG_FORCED_TX_PWR       = 0x00000010,
    HTT_WHAL_CONFIG_FORCED_GAIN_IDX     = 0x00000020,
    HTT_WHAL_CONFIG_FORCED_PER_CHAIN    = 0x00000040,
} HTT_WHAL_CONFIG;

typedef struct {
    htt_tlv_hdr_t tlv_hdr;
    /** number of RXTD OFDMA OTA error counts except power surge and drop */
    A_UINT32 rx_ofdma_timing_err_cnt;
    /** rx_cck_fail_cnt:
     * number of cck error counts due to rx reception failure because of
     * timing error in cck
     */
    A_UINT32 rx_cck_fail_cnt;
    /** number of times tx abort initiated by mac */
    A_UINT32 mactx_abort_cnt;
    /** number of times rx abort initiated by mac */
    A_UINT32 macrx_abort_cnt;
    /** number of times tx abort initiated by phy */
    A_UINT32 phytx_abort_cnt;
    /** number of times rx abort initiated by phy */
    A_UINT32 phyrx_abort_cnt;
    /** number of rx defered count initiated by phy */
    A_UINT32 phyrx_defer_abort_cnt;
    /** number of sizing events generated at LSTF */
    A_UINT32 rx_gain_adj_lstf_event_cnt; /* a.k.a sizing1 */
    /** number of sizing events generated at non-legacy LTF */
    A_UINT32 rx_gain_adj_non_legacy_cnt; /* a.k.a sizing2 */
    /** rx_pkt_cnt -
     * Received EOP (end-of-packet) count per packet type;
     * [0] = 11a; [1] = 11b; [2] = 11n; [3] = 11ac; [4] = 11ax; [5] = GF
     * [6-7]=RSVD
     */
    A_UINT32 rx_pkt_cnt[HTT_MAX_RX_PKT_CNT];
    /** rx_pkt_crc_pass_cnt -
     * Received EOP (end-of-packet) count per packet type;
     * [0] = 11a; [1] = 11b; [2] = 11n; [3] = 11ac; [4] = 11ax; [5] = GF
     * [6-7]=RSVD
     */
    A_UINT32 rx_pkt_crc_pass_cnt[HTT_MAX_RX_PKT_CRC_PASS_CNT];
    /** per_blk_err_cnt -
     * Error count per error source;
     * [0] = unknown; [1] = LSIG; [2] = HTSIG; [3] = VHTSIG; [4] = HESIG;
     * [5] = RXTD_OTA; [6] = RXTD_FATAL; [7] = DEMF; [8] = ROBE;
     * [9] = PMI; [10] = TXFD; [11] = TXTD; [12] = PHYRF
     * [13-19]=RSVD
     */
    A_UINT32 per_blk_err_cnt[HTT_MAX_PER_BLK_ERR_CNT];
    /** rx_ota_err_cnt -
     * RXTD OTA (over-the-air) error count per error reason;
     * [0] = voting fail; [1] = weak det fail; [2] = strong sig fail;
     * [3] = cck fail; [4] = power surge; [5] = power drop;
     * [6] = btcf timing timeout error; [7] = btcf packet detect error;
     * [8] = coarse timing timeout error
     * [9-13]=RSVD
     */
    A_UINT32 rx_ota_err_cnt[HTT_MAX_RX_OTA_ERR_CNT];
} htt_phy_counters_tlv;

typedef struct {
    htt_tlv_hdr_t tlv_hdr;
    /** per chain hw noise floor values in dBm */
    A_INT32  nf_chain[HTT_STATS_MAX_CHAINS];
    /** number of false radars detected */
    A_UINT32 false_radar_cnt;
    /** number of channel switches happened due to radar detection */
    A_UINT32 radar_cs_cnt;
    /** ani_level -
     * ANI level (noise interference) corresponds to the channel
     * the desense levels range from -5 to 15 in dB units,
     * higher values indicating more noise interference.
     */
    A_INT32 ani_level;
    /** running time in minutes since FW boot */
    A_UINT32 fw_run_time;
    /** per chain runtime noise floor values in dBm */
    A_INT32 runTime_nf_chain[HTT_STATS_MAX_CHAINS];
} htt_phy_stats_tlv;

typedef struct {
    htt_tlv_hdr_t tlv_hdr;
    /** current pdev_id */
    A_UINT32 pdev_id;
    /** current channel information */
    A_UINT32 chan_mhz;
    /** center_freq1, center_freq2 in mhz */
    A_UINT32 chan_band_center_freq1;
    A_UINT32 chan_band_center_freq2;
    /** chan_phy_mode - WLAN_PHY_MODE enum type */
    A_UINT32 chan_phy_mode;
    /** chan_flags follows HTT_STATS_CHANNEL_FLAGS enum */
    A_UINT32  chan_flags;
    /** channel Num updated to virtual phybase */
    A_UINT32 chan_num;

    /** Cause for the phy reset - HTT_STATS_RESET_CAUSE */
    A_UINT32 reset_cause;
    /** Cause for the previous phy reset */
    A_UINT32 prev_reset_cause;
    /** source for the phywarm reset - HTT_STATS_RESET_CAUSE */
    A_UINT32 phy_warm_reset_src;
    /** rxGain Table selection mode - register settings
     * 0 - Auto, 1/2 - Forced with and without BT override respectively
     */
    A_UINT32 rx_gain_tbl_mode;
    /** current xbar value - perchain analog to digital idx mapping */
    A_UINT32 xbar_val;
    /** Flag to indicate forced calibration */
    A_UINT32 force_calibration;
    /** current RF mode (e.g. SBS/DBS) - follows HTT_STATS_RF_MODE enum */
    A_UINT32 phyrf_mode;

    /* PDL phyInput stats */
    /** homechannel flag
     * 1- Homechan, 0 - scan channel
     */
    A_UINT32 phy_homechan;
    /** Tx and Rx chainmask */
    A_UINT32 phy_tx_ch_mask;
    A_UINT32 phy_rx_ch_mask;
    /** INI masks - to decide the INI registers to be loaded on a reset */
    A_UINT32 phybb_ini_mask;
    A_UINT32 phyrf_ini_mask;

    /** DFS,ADFS/Spectral scan enable masks */
    A_UINT32 phy_dfs_en_mask;
    A_UINT32 phy_sscan_en_mask;
    A_UINT32 phy_synth_sel_mask;
    A_UINT32 phy_adfs_freq;

    /** CCK FIR settings
     * register settings - filter coefficients for Iqs conversion
     * [31:24] = FIR_COEFF_3_0
     * [23:16] = FIR_COEFF_2_0
     * [15:8]  = FIR_COEFF_1_0
     * [7:0]   = FIR_COEFF_0_0
     */
    A_UINT32 cck_fir_settings;
    /** dynamic primary channel index
     * primary 20MHz channel index on the current channel BW
     */
    A_UINT32  phy_dyn_pri_chan;

    /**
     * Current CCA detection threshold
     * dB above noisefloor req for CCA
     * Register settings for all subbands
     */
    A_UINT32 cca_thresh;
    /**
     * status for dynamic CCA adjustment
     * 0-disabled, 1-enabled
     */
    A_UINT32 dyn_cca_status;
    /** RXDEAF Register value
     * rxdesense_thresh_sw - VREG Register
     * rxdesense_thresh_hw - PHY Register
     */
    A_UINT32 rxdesense_thresh_sw;
    A_UINT32 rxdesense_thresh_hw;
    /** Current PHY Bandwidth -
     * values are specified by the HTT_PHY_BW_IDX enum type
     */
    A_UINT32 phy_bw_code;
    /** Current channel operating rate -
     * values are specified by the HTT_CHANNEL_RATE enum type
     */
    A_UINT32 phy_rate_mode;
    /** current channel operating band
     * 0 - 5G; 1 - 2G; 2 -6G
     */
    A_UINT32 phy_band_code;
    /** microcode processor virtual phy base address -
     * provided only for debug
     */
    A_UINT32 phy_vreg_base;
    /** microcode processor virtual phy base ext address -
     * provided only for debug
     */
    A_UINT32 phy_vreg_base_ext;
    /** HW LUT table configuration for home/scan channel -
     * provided only for debug
     */
    A_UINT32 cur_table_index;
    /** SW configuration flag for PHY reset and Calibrations -
     * values are specified by the HTT_WHAL_CONFIG enum type
     */
    A_UINT32 whal_config_flag;
} htt_phy_reset_stats_tlv;

typedef struct {
    htt_tlv_hdr_t tlv_hdr;

    /** current pdev_id */
    A_UINT32 pdev_id;
    /** ucode PHYOFF pass/failure count */
    A_UINT32 cf_active_low_fail_cnt;
    A_UINT32 cf_active_low_pass_cnt;

    /** PHYOFF count attempted through ucode VREG */
    A_UINT32 phy_off_through_vreg_cnt;

    /** Force calibration count */
    A_UINT32 force_calibration_cnt;

    /** phyoff count during rfmode switch */
    A_UINT32 rf_mode_switch_phy_off_cnt;

    /** Temperature based recalibration count */
    A_UINT32 temperature_recal_cnt;
} htt_phy_reset_counters_tlv;

/* Considering 320 MHz maximum 16 power levels */
#define HTT_MAX_CH_PWR_INFO_SIZE    16

typedef struct {
    htt_tlv_hdr_t tlv_hdr;

    /** current pdev_id */
    A_UINT32 pdev_id;

    /** Tranmsit power control scaling related configurations */
    A_UINT32 tx_power_scale;
    A_UINT32 tx_power_scale_db;

    /** Minimum negative tx power supported by the target */
    A_INT32 min_negative_tx_power;

    /** current configured CTL domain */
    A_UINT32 reg_ctl_domain;

    /** Regulatory power information for the current channel */
    A_INT32 max_reg_allowed_power[HTT_STATS_MAX_CHAINS];
    A_INT32 max_reg_allowed_power_6g[HTT_STATS_MAX_CHAINS];
    /** channel max regulatory power in 0.5dB */
    A_UINT32 twice_max_rd_power;

    /** current channel and home channel's maximum possible tx power */
    A_INT32 max_tx_power;
    A_INT32 home_max_tx_power;

    /** channel's Power Spectral Density  */
    A_UINT32 psd_power;
    /** channel's EIRP power */
    A_UINT32 eirp_power;
    /** 6G channel power mode
     * 0-LPI, 1-SP, 2-VLPI and 3-SP_CLIENT power mode
     */
    A_UINT32 power_type_6ghz;

    /** sub-band channels and corresponding Tx-power */
    A_UINT32 sub_band_cfreq[HTT_MAX_CH_PWR_INFO_SIZE];
    A_UINT32 sub_band_txpower[HTT_MAX_CH_PWR_INFO_SIZE];
} htt_phy_tpc_stats_tlv;

/* NOTE:
 * This structure is for documentation, and cannot be safely used directly.
 * Instead, use the constituent TLV structures to fill/parse.
 */
typedef struct {
    htt_phy_counters_tlv phy_counters;
    htt_phy_stats_tlv phy_stats;
    htt_phy_reset_counters_tlv phy_reset_counters;
    htt_phy_reset_stats_tlv phy_reset_stats;
    htt_phy_tpc_stats_tlv phy_tpc_stats;
} htt_phy_counters_and_phy_stats_t;

/* NOTE:
 * This structure is for documentation, and cannot be safely used directly.
 * Instead, use the constituent TLV structures to fill/parse.
 */
typedef struct {
    htt_t2h_soc_txrx_stats_common_tlv soc_common_stats;
    htt_t2h_vdev_txrx_stats_hw_stats_tlv vdev_hw_stats[1/*or more*/];
} htt_vdevs_txrx_stats_t;

typedef struct {
    A_UINT32
        success: 16,
        fail:    16;
} htt_stats_strm_gen_mpdus_cntr_t;

typedef struct {
    /* MSDU queue identification */
    A_UINT32
        peer_id:  16,
        tid:       4, /* only TIDs 0-7 actually expected to be used */
        htt_qtype: 4, /* refer to HTT_MSDUQ_INDEX */
        reserved:  8;
} htt_stats_strm_msdu_queue_id;

typedef struct {
    htt_tlv_hdr_t tlv_hdr;
    htt_stats_strm_msdu_queue_id queue_id;
    htt_stats_strm_gen_mpdus_cntr_t svc_interval;
    htt_stats_strm_gen_mpdus_cntr_t burst_size;
} htt_stats_strm_gen_mpdus_tlv_t;

typedef struct {
    htt_tlv_hdr_t tlv_hdr;
    htt_stats_strm_msdu_queue_id queue_id;
    struct {
        A_UINT32
            timestamp_prior_ms: 16,
            timestamp_now_ms:   16;
        A_UINT32
            interval_spec_ms: 16,
            margin_ms:        16;
    } svc_interval;
    struct {
        A_UINT32
            /* consumed_bytes_orig:
             * Raw count (actually estimate) of how many bytes were removed
             * from the MSDU queue by the GEN_MPDUS operation.
             */
            consumed_bytes_orig:  16,
            /* consumed_bytes_final:
             * Adjusted count of removed bytes that incorporates normalizing
             * by the actual service interval compared to the expected
             * service interval.
             * This allows the burst size computation to be independent of
             * whether the target is doing GEN_MPDUS at only the service
             * interval, or substantially more often than the service
             * interval.
             *     consumed_bytes_final = consumed_bytes_orig /
             *         (svc_interval / ref_svc_interval)
             */
            consumed_bytes_final: 16;
        A_UINT32
            remaining_bytes: 16,
            reserved:        16;
        A_UINT32
            burst_size_spec: 16,
            margin_bytes:    16;
    } burst_size;
} htt_stats_strm_gen_mpdus_details_tlv_t;

typedef struct {
    htt_tlv_hdr_t tlv_hdr;
    A_UINT32  reset_count;
    /** lower portion (bits 31:0)  of reset time, in milliseconds */
    A_UINT32  reset_time_lo_ms;
    /** upper portion (bits 63:32) of reset time, in milliseconds */
    A_UINT32  reset_time_hi_ms;
    /** lower portion (bits 31:0)  of disengage time, in milliseconds */
    A_UINT32  disengage_time_lo_ms;
    /** upper portion (bits 63:32) of disengage time, in milliseconds */
    A_UINT32  disengage_time_hi_ms;
    /** lower portion (bits 31:0)  of engage time, in milliseconds */
    A_UINT32  engage_time_lo_ms;
    /** upper portion (bits 63:32) of engage time, in milliseconds */
    A_UINT32  engage_time_hi_ms;
    A_UINT32  disengage_count;
    A_UINT32  engage_count;
    A_UINT32  drain_dest_ring_mask;
} htt_dmac_reset_stats_tlv;


/* Support up to 640 MHz mode for future expansion */
#define HTT_PUNCTURE_STATS_MAX_SUBBAND_COUNT 32

#define HTT_PDEV_PUNCTURE_STATS_MAC_ID_M 0x000000ff
#define HTT_PDEV_PUNCTURE_STATS_MAC_ID_S 0

#define HTT_PDEV_PUNCTURE_STATS_MAC_ID_GET(_var) \
    (((_var) & HTT_PDEV_PUNCTURE_STATS_MAC_ID_M) >> \
     HTT_PDEV_PUNCTURE_STATS_MAC_ID_S)

#define HTT_PDEV_PUNCTURE_STATS_MAC_ID_SET(_var, _val) \
    do { \
        HTT_CHECK_SET_VAL(HTT_PDEV_PUNCTURE_STATS_MAC_ID, _val); \
        ((_var) |= ((_val) << HTT_PDEV_PUNCTURE_STATS_MAC_ID_S)); \
    } while (0)

/*
 * TLV used to provide puncturing related stats for TX/RX and each PPDU type.
 */
typedef struct {
    htt_tlv_hdr_t tlv_hdr;

    /**
     * BIT [ 7 :  0]   :- mac_id
     * BIT [31 :  8]   :- reserved
     */
    union {
        struct {
            A_UINT32 mac_id:    8,
                     reserved: 24;
        };
        A_UINT32 mac_id__word;
    };

    /*
     * Stats direction (TX/RX). Enum value from HTT_STATS_DIRECTION.
     */
    A_UINT32 direction;

    /*
     * Preamble type. Enum value from HTT_STATS_PREAM_TYPE.
     *
     * Note that for although OFDM rates don't technically support
     * "puncturing", this TLV can be used to indicate the 20 MHz sub-bands
     * utilized for OFDM legacy duplicate packets, which are also used during
     * puncturing sequences.
     */
    A_UINT32 preamble;

    /*
     * Stats PPDU type. Enum value from HTT_STATS_PPDU_TYPE.
     */
    A_UINT32 ppdu_type;

    /*
     * Indicates the number of valid elements in the
     * "num_subbands_used_cnt" array, and must be <=
     * HTT_PUNCTURE_STATS_MAX_SUBBAND_COUNT.
     *
     * Also indicates how many bits in the last_used_pattern_mask may be
     * non-zero.
     */
    A_UINT32 subband_count;

    /*
     * The last used transmit 20 MHz subband mask. Bit 0 represents the lowest
     * 20 MHz subband mask, bit 1 the second lowest, and so on.
     *
     * All 32 bits are valid and will be used for expansion to higher BW modes.
     */
    A_UINT32 last_used_pattern_mask;


    /*
     * Number of array elements with valid values is equal to "subband_count".
     * If subband_count is < HTT_PUNCTURE_STATS_MAX_SUBBAND_COUNT, the
     * remaining elements will be implicitly set to 0x0.
     *
     * The array index is the number of 20 MHz subbands utilized during TX/RX,
     * and the counter value at that index is the number of times that subband
     * count was used.
     *
     * The count is incremented once for each OTA PPDU transmitted / received.
     */
    A_UINT32 num_subbands_used_cnt[HTT_PUNCTURE_STATS_MAX_SUBBAND_COUNT];
} htt_pdev_puncture_stats_tlv;

#define HTT_ML_PEER_EXT_DETAILS_PEER_ASSOC_IPC_RECVD_M          0x0000003F
#define HTT_ML_PEER_EXT_DETAILS_PEER_ASSOC_IPC_RECVD_S          0
#define HTT_ML_PEER_EXT_DETAILS_SCHED_PEER_DELETE_RECVD_M       0x00000FC0
#define HTT_ML_PEER_EXT_DETAILS_SCHED_PEER_DELETE_RECVD_S       6
#define HTT_ML_PEER_EXT_DETAILS_MLD_AST_INDEX_M                 0x0FFFF000
#define HTT_ML_PEER_EXT_DETAILS_MLD_AST_INDEX_S                 12

#define HTT_ML_PEER_EXT_DETAILS_PEER_ASSOC_IPC_RECVD_GET(_var) \
    (((_var) & HTT_ML_PEER_EXT_DETAILS_PEER_ASSOC_IPC_RECVD_M) >> \
     HTT_ML_PEER_EXT_DETAILS_PEER_ASSOC_IPC_RECVD_S)

#define HTT_ML_PEER_EXT_DETAILS_PEER_ASSOC_IPC_RECVD_SET(_var, _val) \
    do { \
        HTT_CHECK_SET_VAL(HTT_ML_PEER_EXT_DETAILS_PEER_ASSOC_IPC_RECVD, _val); \
        ((_var) &= ~(HTT_ML_PEER_EXT_DETAILS_PEER_ASSOC_IPC_RECVD_M)); \
        ((_var) |= ((_val) << HTT_ML_PEER_EXT_DETAILS_PEER_ASSOC_IPC_RECVD_S)); \
    } while (0)

#define HTT_ML_PEER_EXT_DETAILS_SCHED_PEER_DELETE_RECVD_GET(_var) \
    (((_var) & HTT_ML_PEER_EXT_DETAILS_SCHED_PEER_DELETE_RECVD_M) >> \
     HTT_ML_PEER_EXT_DETAILS_SCHED_PEER_DELETE_RECVD_S)

#define HTT_ML_PEER_EXT_DETAILS_SCHED_PEER_DELETE_RECVD_SET(_var, _val) \
    do { \
        HTT_CHECK_SET_VAL(HTT_ML_PEER_EXT_DETAILS_SCHED_PEER_DELETE_RECVD, _val); \
        ((_var) &= ~(HTT_ML_PEER_EXT_DETAILS_SCHED_PEER_DELETE_RECVD_M)); \
        ((_var) |= ((_val) << HTT_ML_PEER_EXT_DETAILS_SCHED_PEER_DELETE_RECVD_S)); \
    } while (0)

#define HTT_ML_PEER_EXT_DETAILS_MLD_AST_INDEX_GET(_var) \
    (((_var) & HTT_ML_PEER_EXT_DETAILS_MLD_AST_INDEX_M) >> \
     HTT_ML_PEER_EXT_DETAILS_MLD_AST_INDEX_S)

#define HTT_ML_PEER_EXT_DETAILS_MLD_AST_INDEX_SET(_var, _val) \
    do { \
        HTT_CHECK_SET_VAL(HTT_ML_PEER_EXT_DETAILS_MLD_AST_INDEX, _val); \
        ((_var) &= ~(HTT_ML_PEER_EXT_DETAILS_MLD_AST_INDEX_M)); \
        ((_var) |= ((_val) << HTT_ML_PEER_EXT_DETAILS_MLD_AST_INDEX_S)); \
    } while (0)

typedef struct {
    htt_tlv_hdr_t tlv_hdr;
    union {
        struct {
            A_UINT32 peer_assoc_ipc_recvd    : 6,
                     sched_peer_delete_recvd : 6,
                     mld_ast_index           : 16,
                     reserved                : 4;
        };
        A_UINT32 msg_dword_1;
    };
} htt_ml_peer_ext_details_tlv;

#define HTT_ML_LINK_INFO_VALID_M                0x00000001
#define HTT_ML_LINK_INFO_VALID_S                0
#define HTT_ML_LINK_INFO_ACTIVE_M               0x00000002
#define HTT_ML_LINK_INFO_ACTIVE_S               1
#define HTT_ML_LINK_INFO_PRIMARY_M              0x00000004
#define HTT_ML_LINK_INFO_PRIMARY_S              2
#define HTT_ML_LINK_INFO_ASSOC_LINK_M           0x00000008
#define HTT_ML_LINK_INFO_ASSOC_LINK_S           3
#define HTT_ML_LINK_INFO_CHIP_ID_M              0x00000070
#define HTT_ML_LINK_INFO_CHIP_ID_S              4
#define HTT_ML_LINK_INFO_IEEE_LINK_ID_M         0x00007F80
#define HTT_ML_LINK_INFO_IEEE_LINK_ID_S         7
#define HTT_ML_LINK_INFO_HW_LINK_ID_M           0x00038000
#define HTT_ML_LINK_INFO_HW_LINK_ID_S           15
#define HTT_ML_LINK_INFO_LOGICAL_LINK_ID_M      0x000C0000
#define HTT_ML_LINK_INFO_LOGICAL_LINK_ID_S      18
#define HTT_ML_LINK_INFO_MASTER_LINK_M          0x00100000
#define HTT_ML_LINK_INFO_MASTER_LINK_S          20
#define HTT_ML_LINK_INFO_ANCHOR_LINK_M          0x00200000
#define HTT_ML_LINK_INFO_ANCHOR_LINK_S          21
#define HTT_ML_LINK_INFO_INITIALIZED_M          0x00400000
#define HTT_ML_LINK_INFO_INITIALIZED_S          22

#define HTT_ML_LINK_INFO_SW_PEER_ID_M           0x0000ffff
#define HTT_ML_LINK_INFO_SW_PEER_ID_S           0
#define HTT_ML_LINK_INFO_VDEV_ID_M              0x00ff0000
#define HTT_ML_LINK_INFO_VDEV_ID_S              16

#define HTT_ML_LINK_INFO_VALID_GET(_var) \
    (((_var) & HTT_ML_LINK_INFO_VALID_M) >> \
     HTT_ML_LINK_INFO_VALID_S)

#define HTT_ML_LINK_INFO_VALID_SET(_var, _val) \
    do { \
        HTT_CHECK_SET_VAL(HTT_ML_LINK_INFO_VALID, _val); \
        ((_var) &= ~(HTT_ML_LINK_INFO_VALID_M)); \
        ((_var) |= ((_val) << HTT_ML_LINK_INFO_VALID_S)); \
    } while (0)

#define HTT_ML_LINK_INFO_ACTIVE_GET(_var) \
    (((_var) & HTT_ML_LINK_INFO_ACTIVE_M) >> \
     HTT_ML_LINK_INFO_ACTIVE_S)

#define HTT_ML_LINK_INFO_ACTIVE_SET(_var, _val) \
    do { \
        HTT_CHECK_SET_VAL(HTT_ML_LINK_INFO_ACTIVE, _val); \
        ((_var) &= ~(HTT_ML_LINK_INFO_ACTIVE_M)); \
        ((_var) |= ((_val) << HTT_ML_LINK_INFO_ACTIVE_S)); \
    } while (0)

#define HTT_ML_LINK_INFO_PRIMARY_GET(_var) \
    (((_var) & HTT_ML_LINK_INFO_PRIMARY_M) >> \
     HTT_ML_LINK_INFO_PRIMARY_S)

#define HTT_ML_LINK_INFO_PRIMARY_SET(_var, _val) \
    do { \
        HTT_CHECK_SET_VAL(HTT_ML_LINK_INFO_PRIMARY, _val); \
        ((_var) &= ~(HTT_ML_LINK_INFO_PRIMARY_M)); \
        ((_var) |= ((_val) << HTT_ML_LINK_INFO_PRIMARY_S)); \
    } while (0)

#define HTT_ML_LINK_INFO_ASSOC_LINK_GET(_var) \
    (((_var) & HTT_ML_LINK_INFO_ASSOC_LINK_M) >> \
     HTT_ML_LINK_INFO_ASSOC_LINK_S)

#define HTT_ML_LINK_INFO_ASSOC_LINK_SET(_var, _val) \
    do { \
        HTT_CHECK_SET_VAL(HTT_ML_LINK_INFO_ASSOC_LINK, _val); \
        ((_var) &= ~(HTT_ML_LINK_INFO_ASSOC_LINK_M)); \
        ((_var) |= ((_val) << HTT_ML_LINK_INFO_ASSOC_LINK_S)); \
    } while (0)

#define HTT_ML_LINK_INFO_CHIP_ID_GET(_var) \
    (((_var) & HTT_ML_LINK_INFO_CHIP_ID_M) >> \
     HTT_ML_LINK_INFO_CHIP_ID_S)

#define HTT_ML_LINK_INFO_CHIP_ID_SET(_var, _val) \
    do { \
        HTT_CHECK_SET_VAL(HTT_ML_LINK_INFO_CHIP_ID, _val); \
        ((_var) &= ~(HTT_ML_LINK_INFO_CHIP_ID_M)); \
        ((_var) |= ((_val) << HTT_ML_LINK_INFO_CHIP_ID_S)); \
    } while (0)

#define HTT_ML_LINK_INFO_IEEE_LINK_ID_GET(_var) \
    (((_var) & HTT_ML_LINK_INFO_IEEE_LINK_ID_M) >> \
     HTT_ML_LINK_INFO_IEEE_LINK_ID_S)

#define HTT_ML_LINK_INFO_IEEE_LINK_ID_SET(_var, _val) \
    do { \
        HTT_CHECK_SET_VAL(HTT_ML_LINK_INFO_IEEE_LINK_ID, _val); \
        ((_var) &= ~(HTT_ML_LINK_INFO_IEEE_LINK_ID_M)); \
        ((_var) |= ((_val) << HTT_ML_LINK_INFO_IEEE_LINK_ID_S)); \
    } while (0)

#define HTT_ML_LINK_INFO_HW_LINK_ID_GET(_var) \
    (((_var) & HTT_ML_LINK_INFO_HW_LINK_ID_M) >> \
     HTT_ML_LINK_INFO_HW_LINK_ID_S)

#define HTT_ML_LINK_INFO_HW_LINK_ID_SET(_var, _val) \
    do { \
        HTT_CHECK_SET_VAL(HTT_ML_LINK_INFO_HW_LINK_ID, _val); \
        ((_var) &= ~(HTT_ML_LINK_INFO_HW_LINK_ID_M)); \
        ((_var) |= ((_val) << HTT_ML_LINK_INFO_HW_LINK_ID_S)); \
    } while (0)

#define HTT_ML_LINK_INFO_LOGICAL_LINK_ID_GET(_var) \
    (((_var) & HTT_ML_LINK_INFO_LOGICAL_LINK_ID_M) >> \
     HTT_ML_LINK_INFO_LOGICAL_LINK_ID_S)

#define HTT_ML_LINK_INFO_LOGICAL_LINK_ID_SET(_var, _val) \
    do { \
        HTT_CHECK_SET_VAL(HTT_ML_LINK_INFO_LOGICAL_LINK_ID, _val); \
        ((_var) &= ~(HTT_ML_LINK_INFO_LOGICAL_LINK_ID_M)); \
        ((_var) |= ((_val) << HTT_ML_LINK_INFO_LOGICAL_LINK_ID_S)); \
    } while (0)

#define HTT_ML_LINK_INFO_MASTER_LINK_GET(_var) \
    (((_var) & HTT_ML_LINK_INFO_MASTER_LINK_M) >> \
     HTT_ML_LINK_INFO_MASTER_LINK_S)

#define HTT_ML_LINK_INFO_MASTER_LINK_SET(_var, _val) \
    do { \
        HTT_CHECK_SET_VAL(HTT_ML_LINK_INFO_MASTER_LINK, _val); \
        ((_var) &= ~(HTT_ML_LINK_INFO_MASTER_LINK_M)); \
        ((_var) |= ((_val) << HTT_ML_LINK_INFO_MASTER_LINK_S)); \
    } while (0)

#define HTT_ML_LINK_INFO_ANCHOR_LINK_GET(_var) \
    (((_var) & HTT_ML_LINK_INFO_ANCHOR_LINK_M) >> \
     HTT_ML_LINK_INFO_ANCHOR_LINK_S)

#define HTT_ML_LINK_INFO_ANCHOR_LINK_SET(_var, _val) \
    do { \
        HTT_CHECK_SET_VAL(HTT_ML_LINK_INFO_ANCHOR_LINK, _val); \
        ((_var) &= ~(HTT_ML_LINK_INFO_ANCHOR_LINK_M)); \
        ((_var) |= ((_val) << HTT_ML_LINK_INFO_ANCHOR_LINK_S)); \
    } while (0)

#define HTT_ML_LINK_INFO_INITIALIZED_GET(_var) \
    (((_var) & HTT_ML_LINK_INFO_INITIALIZED_M) >> \
     HTT_ML_LINK_INFO_INITIALIZED_S)

#define HTT_ML_LINK_INFO_INITIALIZED_SET(_var, _val) \
    do { \
        HTT_CHECK_SET_VAL(HTT_ML_LINK_INFO_INITIALIZED, _val); \
        ((_var) &= ~(HTT_ML_LINK_INFO_INITIALIZED_M)); \
        ((_var) |= ((_val) << HTT_ML_LINK_INFO_INITIALIZED_S)); \
    } while (0)

#define HTT_ML_LINK_INFO_SW_PEER_ID_GET(_var) \
    (((_var) & HTT_ML_LINK_INFO_SW_PEER_ID_M) >> \
     HTT_ML_LINK_INFO_SW_PEER_ID_S)

#define HTT_ML_LINK_INFO_SW_PEER_ID_SET(_var, _val) \
    do { \
        HTT_CHECK_SET_VAL(HTT_ML_LINK_INFO_SW_PEER_ID, _val); \
        ((_var) &= ~(HTT_ML_LINK_INFO_SW_PEER_ID_M)); \
        ((_var) |= ((_val) << HTT_ML_LINK_INFO_SW_PEER_ID_S)); \
    } while (0)

#define HTT_ML_LINK_INFO_VDEV_ID_GET(_var) \
    (((_var) & HTT_ML_LINK_INFO_VDEV_ID_M) >> \
     HTT_ML_LINK_INFO_VDEV_ID_S)

#define HTT_ML_LINK_INFO_VDEV_ID_SET(_var, _val) \
    do { \
        HTT_CHECK_SET_VAL(HTT_ML_LINK_INFO_VDEV_ID, _val); \
        ((_var) &= ~(HTT_ML_LINK_INFO_VDEV_ID_M)); \
        ((_var) |= ((_val) << HTT_ML_LINK_INFO_VDEV_ID_S)); \
    } while (0)

typedef struct {
    htt_tlv_hdr_t tlv_hdr;
    union {
        struct {
            A_UINT32 valid           : 1,
                     active          : 1,
                     primary         : 1,
                     assoc_link      : 1,
                     chip_id         : 3,
                     ieee_link_id    : 8,
                     hw_link_id      : 3,
                     logical_link_id : 2,
                     master_link     : 1,
                     anchor_link     : 1,
                     initialized     : 1,
                     reserved        : 9;
        };
        A_UINT32 msg_dword_1;
    };

    union {
        struct {
            A_UINT32 sw_peer_id      : 16,
                     vdev_id         : 8,
                     reserved1       : 8;
        };
        A_UINT32 msg_dword_2;
    };

    A_UINT32 primary_tid_mask;
} htt_ml_link_info_tlv;

#define HTT_ML_PEER_DETAILS_NUM_LINKS_M                     0x00000003
#define HTT_ML_PEER_DETAILS_NUM_LINKS_S                     0
#define HTT_ML_PEER_DETAILS_ML_PEER_ID_M                    0x00003FFC
#define HTT_ML_PEER_DETAILS_ML_PEER_ID_S                    2
#define HTT_ML_PEER_DETAILS_PRIMARY_LINK_IDX_M              0x0001C000
#define HTT_ML_PEER_DETAILS_PRIMARY_LINK_IDX_S              14
#define HTT_ML_PEER_DETAILS_PRIMARY_CHIP_ID_M               0x00060000
#define HTT_ML_PEER_DETAILS_PRIMARY_CHIP_ID_S               17
#define HTT_ML_PEER_DETAILS_LINK_INIT_COUNT_M               0x00380000
#define HTT_ML_PEER_DETAILS_LINK_INIT_COUNT_S               19
#define HTT_ML_PEER_DETAILS_NON_STR_M                       0x00400000
#define HTT_ML_PEER_DETAILS_NON_STR_S                       22
#define HTT_ML_PEER_DETAILS_EMLSR_M                         0x00800000
#define HTT_ML_PEER_DETAILS_EMLSR_S                         23
#define HTT_ML_PEER_DETAILS_IS_STA_KO_M                     0x01000000
#define HTT_ML_PEER_DETAILS_IS_STA_KO_S                     24
#define HTT_ML_PEER_DETAILS_NUM_LOCAL_LINKS_M               0x06000000
#define HTT_ML_PEER_DETAILS_NUM_LOCAL_LINKS_S               25
#define HTT_ML_PEER_DETAILS_ALLOCATED_M                     0x08000000
#define HTT_ML_PEER_DETAILS_ALLOCATED_S                     27

#define HTT_ML_PEER_DETAILS_PARTICIPATING_CHIPS_BITMAP_M    0x000000ff
#define HTT_ML_PEER_DETAILS_PARTICIPATING_CHIPS_BITMAP_S    0

#define HTT_ML_PEER_DETAILS_NUM_LINKS_GET(_var) \
    (((_var) & HTT_ML_PEER_DETAILS_NUM_LINKS_M) >> \
     HTT_ML_PEER_DETAILS_NUM_LINKS_S)

#define HTT_ML_PEER_DETAILS_NUM_LINKS_SET(_var, _val) \
    do { \
        HTT_CHECK_SET_VAL(HTT_ML_PEER_DETAILS_NUM_LINKS, _val); \
        ((_var) &= ~(HTT_ML_PEER_DETAILS_NUM_LINKS_M)); \
        ((_var) |= ((_val) << HTT_ML_PEER_DETAILS_NUM_LINKS_S)); \
    } while (0)

#define HTT_ML_PEER_DETAILS_ML_PEER_ID_GET(_var) \
    (((_var) & HTT_ML_PEER_DETAILS_ML_PEER_ID_M) >> \
     HTT_ML_PEER_DETAILS_ML_PEER_ID_S)

#define HTT_ML_PEER_DETAILS_ML_PEER_ID_SET(_var, _val) \
    do { \
        HTT_CHECK_SET_VAL(HTT_ML_PEER_DETAILS_ML_PEER_ID, _val); \
        ((_var) &= ~(HTT_ML_PEER_DETAILS_ML_PEER_ID_M)); \
        ((_var) |= ((_val) << HTT_ML_PEER_DETAILS_ML_PEER_ID_S)); \
    } while (0)

#define HTT_ML_PEER_DETAILS_PRIMARY_LINK_IDX_GET(_var) \
    (((_var) & HTT_ML_PEER_DETAILS_PRIMARY_LINK_IDX_M) >> \
     HTT_ML_PEER_DETAILS_PRIMARY_LINK_IDX_S)

#define HTT_ML_PEER_DETAILS_PRIMARY_LINK_IDX_SET(_var, _val) \
    do { \
        HTT_CHECK_SET_VAL(HTT_ML_PEER_DETAILS_PRIMARY_LINK_IDX, _val); \
        ((_var) &= ~(HTT_ML_PEER_DETAILS_PRIMARY_LINK_IDX_M)); \
        ((_var) |= ((_val) << HTT_ML_PEER_DETAILS_PRIMARY_LINK_IDX_S)); \
    } while (0)

#define HTT_ML_PEER_DETAILS_PRIMARY_CHIP_ID_GET(_var) \
    (((_var) & HTT_ML_PEER_DETAILS_PRIMARY_CHIP_ID_M) >> \
     HTT_ML_PEER_DETAILS_PRIMARY_CHIP_ID_S)

#define HTT_ML_PEER_DETAILS_PRIMARY_CHIP_ID_SET(_var, _val) \
    do { \
        HTT_CHECK_SET_VAL(HTT_ML_PEER_DETAILS_PRIMARY_CHIP_ID, _val); \
        ((_var) &= ~(HTT_ML_PEER_DETAILS_PRIMARY_CHIP_ID_M)); \
        ((_var) |= ((_val) << HTT_ML_PEER_DETAILS_PRIMARY_CHIP_ID_S)); \
    } while (0)

#define HTT_ML_PEER_DETAILS_LINK_INIT_COUNT_GET(_var) \
    (((_var) & HTT_ML_PEER_DETAILS_LINK_INIT_COUNT_M) >> \
     HTT_ML_PEER_DETAILS_LINK_INIT_COUNT_S)

#define HTT_ML_PEER_DETAILS_LINK_INIT_COUNT_SET(_var, _val) \
    do { \
        HTT_CHECK_SET_VAL(HTT_ML_PEER_DETAILS_LINK_INIT_COUNT, _val); \
        ((_var) &= ~(HTT_ML_PEER_DETAILS_LINK_INIT_COUNT_M)); \
        ((_var) |= ((_val) << HTT_ML_PEER_DETAILS_LINK_INIT_COUNT_S)); \
    } while (0)

#define HTT_ML_PEER_DETAILS_NON_STR_GET(_var) \
    (((_var) & HTT_ML_PEER_DETAILS_NON_STR_M) >> \
     HTT_ML_PEER_DETAILS_NON_STR_S)

#define HTT_ML_PEER_DETAILS_NON_STR_SET(_var, _val) \
    do { \
        HTT_CHECK_SET_VAL(HTT_ML_PEER_DETAILS_NON_STR, _val); \
        ((_var) &= ~(HTT_ML_PEER_DETAILS_NON_STR_M)); \
        ((_var) |= ((_val) << HTT_ML_PEER_DETAILS_NON_STR_S)); \
    } while (0)

#define HTT_ML_PEER_DETAILS_EMLSR_GET(_var) \
    (((_var) & HTT_ML_PEER_DETAILS_EMLSR_M) >> \
     HTT_ML_PEER_DETAILS_EMLSR_S)

#define HTT_ML_PEER_DETAILS_EMLSR_SET(_var, _val) \
    do { \
        HTT_CHECK_SET_VAL(HTT_ML_PEER_DETAILS_EMLSR, _val); \
        ((_var) &= ~(HTT_ML_PEER_DETAILS_EMLSR_M)); \
        ((_var) |= ((_val) << HTT_ML_PEER_DETAILS_EMLSR_S)); \
    } while (0)

#define HTT_ML_PEER_DETAILS_IS_STA_KO_GET(_var) \
    (((_var) & HTT_ML_PEER_DETAILS_IS_STA_KO_M) >> \
     HTT_ML_PEER_DETAILS_IS_STA_KO_S)

#define HTT_ML_PEER_DETAILS_IS_STA_KO_SET(_var, _val) \
    do { \
        HTT_CHECK_SET_VAL(HTT_ML_PEER_DETAILS_IS_STA_KO, _val); \
        ((_var) &= ~(HTT_ML_PEER_DETAILS_IS_STA_KO_M)); \
        ((_var) |= ((_val) << HTT_ML_PEER_DETAILS_IS_STA_KO_S)); \
    } while (0)

#define HTT_ML_PEER_DETAILS_NUM_LOCAL_LINKS_GET(_var) \
    (((_var) & HTT_ML_PEER_DETAILS_NUM_LOCAL_LINKS_M) >> \
     HTT_ML_PEER_DETAILS_NUM_LOCAL_LINKS_S)

#define HTT_ML_PEER_DETAILS_NUM_LOCAL_LINKS_SET(_var, _val) \
    do { \
        HTT_CHECK_SET_VAL(HTT_ML_PEER_DETAILS_NUM_LOCAL_LINKS, _val); \
        ((_var) &= ~(HTT_ML_PEER_DETAILS_NUM_LOCAL_LINKS_M)); \
        ((_var) |= ((_val) << HTT_ML_PEER_DETAILS_NUM_LOCAL_LINKS_S)); \
    } while (0)

#define HTT_ML_PEER_DETAILS_ALLOCATED_GET(_var) \
    (((_var) & HTT_ML_PEER_DETAILS_ALLOCATED_M) >> \
     HTT_ML_PEER_DETAILS_ALLOCATED_S)

#define HTT_ML_PEER_DETAILS_ALLOCATED_SET(_var, _val) \
    do { \
        HTT_CHECK_SET_VAL(HTT_ML_PEER_DETAILS_ALLOCATED, _val); \
        ((_var) &= ~(HTT_ML_PEER_DETAILS_ALLOCATED_M)); \
        ((_var) |= ((_val) << HTT_ML_PEER_DETAILS_ALLOCATED_S)); \
    } while (0)

#define HTT_ML_PEER_DETAILS_PARTICIPATING_CHIPS_BITMAP_GET(_var) \
    (((_var) & HTT_ML_PEER_DETAILS_PARTICIPATING_CHIPS_BITMAP_M) >> \
     HTT_ML_PEER_DETAILS_PARTICIPATING_CHIPS_BITMAP_S)

#define HTT_ML_PEER_DETAILS_PARTICIPATING_CHIPS_BITMAP_SET(_var, _val) \
    do { \
        HTT_CHECK_SET_VAL(HTT_ML_PEER_DETAILS_PARTICIPATING_CHIPS_BITMAP, _val); \
        ((_var) &= ~(HTT_ML_PEER_DETAILS_PARTICIPATING_CHIPS_BITMAP_M)); \
        ((_var) |= ((_val) << HTT_ML_PEER_DETAILS_PARTICIPATING_CHIPS_BITMAP_S)); \
    } while (0)

typedef struct {
    htt_tlv_hdr_t tlv_hdr;
    htt_mac_addr  remote_mld_mac_addr;
    union {
        struct {
            A_UINT32 num_links         : 2,
                     ml_peer_id        : 12,
                     primary_link_idx  : 3,
                     primary_chip_id   : 2,
                     link_init_count   : 3,
                     non_str           : 1,
                     emlsr             : 1,
                     is_sta_ko         : 1,
                     num_local_links   : 2,
                     allocated         : 1,
                     reserved          : 4;
        };
        A_UINT32 msg_dword_1;
    };

    union {
        struct {
            A_UINT32  participating_chips_bitmap : 8,
                     reserved1                  : 24;
        };
        A_UINT32 msg_dword_2;
    };
    /*
     * ml_peer_flags is an opaque field that cannot be interpreted by
     * the host; it is only for off-line debug.
     */
    A_UINT32  ml_peer_flags;
} htt_ml_peer_details_tlv;

/* STATS_TYPE : HTT_DBG_EXT_STATS_ML_PEERS_INFO
 * TLV_TAGS:
 *   - HTT_STATS_ML_PEER_DETAILS_TAG
 *   - HTT_STATS_ML_LINK_INFO_DETAILS_TAG
 *   - HTT_STATS_ML_PEER_EXT_DETAILS_TAG (multiple)
 */
/* NOTE:
 * This structure is for documentation, and cannot be safely used directly.
 * Instead, use the constituent TLV structures to fill/parse.
 */
typedef struct _htt_ml_peer_stats {
    htt_ml_peer_details_tlv         ml_peer_details;
    htt_ml_peer_ext_details_tlv     ml_peer_ext_details;
    htt_ml_link_info_tlv            ml_link_info[];
} htt_ml_peer_stats_t;


#endif /* __HTT_STATS_H__ */<|MERGE_RESOLUTION|>--- conflicted
+++ resolved
@@ -414,11 +414,7 @@
 
     HTT_DBG_EXT_AST_ENTRIES = 41,
 
-<<<<<<< HEAD
-    /* HTT_DBG_EXT_RX_RING_STATS
-=======
     /** HTT_DBG_EXT_RX_RING_STATS
->>>>>>> e49bf29d
      * PARAMS:
      *    - No Params
      * RESP MSG:
@@ -426,8 +422,6 @@
      */
     HTT_DBG_EXT_RX_RING_STATS = 42,
 
-<<<<<<< HEAD
-=======
     /* HTT_STRM_GEN_MPDUS_STATS, HTT_STRM_GEN_MPDUS_DETAILS_STATS
      * PARAMS:
      *   - No params
@@ -469,7 +463,6 @@
      */
     HTT_DBG_EXT_STATS_ML_PEERS_INFO = 47,
 
->>>>>>> e49bf29d
 
     /* keep this last */
     HTT_DBG_NUM_EXT_STATS = 256,
@@ -582,8 +575,6 @@
     HTT_RX_UL_TRIGGER_STATS_UPLOAD_11BE_OFDMA,
 } htt_rx_ul_trigger_stats_upload_t;
 
-<<<<<<< HEAD
-=======
 /*
  * The htt_rx_ul_mumimo_trigger_stats_upload_t enum values are
  * provided by the host as one of the config param elements in
@@ -638,7 +629,6 @@
     HTT_UPLOAD_PUNCTURE_STATS_RX,
 } htt_tx_pdev_puncture_stats_upload_t;
 
->>>>>>> e49bf29d
 #define HTT_STATS_MAX_STRING_SZ32 4
 #define HTT_STATS_MACID_INVALID 0xff
 #define HTT_TX_HWQ_MAX_DIFS_LATENCY_BINS 10
@@ -3207,49 +3197,18 @@
 
 typedef struct {
     htt_tlv_hdr_t tlv_hdr;
-<<<<<<< HEAD
-    /* Represents the count for 11BE UL MU MIMO sequences with Basic Triggers */
+    /**
+     * Represents the count for 11BE UL MU MIMO sequences with Basic Triggers
+     */
     A_UINT32 be_ul_mu_mimo_basic_sch_nusers[HTT_TX_PDEV_STATS_NUM_UL_MUMIMO_USER_STATS];
-    /* Represents the count for 11BE UL MU MIMO sequences with BRP Triggers */
-=======
-    /**
-     * Represents the count for 11BE UL MU MIMO sequences with Basic Triggers
-     */
-    A_UINT32 be_ul_mu_mimo_basic_sch_nusers[HTT_TX_PDEV_STATS_NUM_UL_MUMIMO_USER_STATS];
     /**
      * Represents the count for 11BE UL MU MIMO sequences with BRP Triggers
      */
->>>>>>> e49bf29d
     A_UINT32 be_ul_mu_mimo_brp_sch_nusers[HTT_TX_PDEV_STATS_NUM_UL_MUMIMO_USER_STATS];
 } htt_tx_pdev_be_ul_mu_mimo_sch_stats_tlv;
 
 typedef struct {
     htt_tlv_hdr_t tlv_hdr;
-<<<<<<< HEAD
-    A_UINT32 mu_mimo_mpdus_queued_usr;      /* 11AC DL MU MIMO number of mpdus queued to HW, per user */
-    A_UINT32 mu_mimo_mpdus_tried_usr;       /* 11AC DL MU MIMO number of mpdus tried over the air, per user */
-    A_UINT32 mu_mimo_mpdus_failed_usr;      /* 11AC DL MU MIMO number of mpdus failed acknowledgement, per user */
-    A_UINT32 mu_mimo_mpdus_requeued_usr;    /* 11AC DL MU MIMO number of mpdus re-queued to HW, per user */
-    A_UINT32 mu_mimo_err_no_ba_usr;         /* 11AC DL MU MIMO BA not receieved, per user */
-    A_UINT32 mu_mimo_mpdu_underrun_usr;     /* 11AC DL MU MIMO mpdu underrun encountered, per user */
-    A_UINT32 mu_mimo_ampdu_underrun_usr;    /* 11AC DL MU MIMO ampdu underrun encountered, per user */
-
-    A_UINT32 ax_mu_mimo_mpdus_queued_usr;   /* 11AX MU MIMO number of mpdus queued to HW, per user */
-    A_UINT32 ax_mu_mimo_mpdus_tried_usr;    /* 11AX MU MIMO number of mpdus tried over the air, per user */
-    A_UINT32 ax_mu_mimo_mpdus_failed_usr;   /* 11AX DL MU MIMO number of mpdus failed acknowledgement, per user */
-    A_UINT32 ax_mu_mimo_mpdus_requeued_usr; /* 11AX DL MU MIMO number of mpdus re-queued to HW, per user */
-    A_UINT32 ax_mu_mimo_err_no_ba_usr;      /* 11AX DL MU MIMO BA not receieved, per user */
-    A_UINT32 ax_mu_mimo_mpdu_underrun_usr;  /* 11AX DL MU MIMO mpdu underrun encountered, per user */
-    A_UINT32 ax_mu_mimo_ampdu_underrun_usr; /* 11AX DL MU MIMO ampdu underrun encountered, per user */
-
-    A_UINT32 ax_ofdma_mpdus_queued_usr;     /* 11AX MU OFDMA number of mpdus queued to HW, per user */
-    A_UINT32 ax_ofdma_mpdus_tried_usr;      /* 11AX MU OFDMA number of mpdus tried over the air, per user */
-    A_UINT32 ax_ofdma_mpdus_failed_usr;     /* 11AX MU OFDMA number of mpdus failed acknowledgement, per user */
-    A_UINT32 ax_ofdma_mpdus_requeued_usr;   /* 11AX MU OFDMA number of mpdus re-queued to HW, per user */
-    A_UINT32 ax_ofdma_err_no_ba_usr;        /* 11AX MU OFDMA BA not receieved, per user */
-    A_UINT32 ax_ofdma_mpdu_underrun_usr;    /* 11AX MU OFDMA mpdu underrun encountered, per user */
-    A_UINT32 ax_ofdma_ampdu_underrun_usr;   /* 11AX MU OFDMA ampdu underrun encountered, per user */
-=======
     /** 11AC DL MU MIMO number of mpdus queued to HW, per user */
     A_UINT32 mu_mimo_mpdus_queued_usr;
     /** 11AC DL MU MIMO number of mpdus tried over the air, per user */
@@ -3294,7 +3253,6 @@
     A_UINT32 ax_ofdma_mpdu_underrun_usr;
     /** 11AX MU OFDMA ampdu underrun encountered, per user */
     A_UINT32 ax_ofdma_ampdu_underrun_usr;
->>>>>>> e49bf29d
 } htt_tx_pdev_mu_mimo_mpdu_stats_tlv;
 
 #define HTT_STATS_TX_SCHED_MODE_MU_MIMO_AC  1 /* SCHED_TX_MODE_MU_MIMO_AC */
@@ -4029,13 +3987,9 @@
 /* Rx debug info for status rings */
 typedef struct {
     htt_tlv_hdr_t tlv_hdr;
-<<<<<<< HEAD
-    /* BIT [15 :  0] :- max possible number of entries in respective ring (size of the ring in terms of entries)
-=======
     /**
      * BIT [15 :  0] :- max possible number of entries in respective ring
      *                  (size of the ring in terms of entries)
->>>>>>> e49bf29d
      * BIT [16 : 31] :- current number of entries occupied in respective ring
      */
     A_UINT32 entry_status_sw2rxdma;
@@ -4044,27 +3998,16 @@
     A_UINT32 entry_status_reo2sw4;
     A_UINT32 entry_status_refillringipa;
     A_UINT32 entry_status_refillringhost;
-<<<<<<< HEAD
-    /* datarate - Moving Average of Number of Entries */
-    A_UINT32 datarate_refillringipa;
-    A_UINT32 datarate_refillringhost;
-    /*
-=======
     /** datarate - Moving Average of Number of Entries */
     A_UINT32 datarate_refillringipa;
     A_UINT32 datarate_refillringhost;
     /**
->>>>>>> e49bf29d
      * refillringhost_backpress_hist and refillringipa_backpress_hist are
      * deprecated, and will be filled with 0x0 by the target.
      */
     A_UINT32 refillringhost_backpress_hist[3];
     A_UINT32 refillringipa_backpress_hist[3];
-<<<<<<< HEAD
-    /* reo2sw4ringipa_backpress_hist:
-=======
-    /**
->>>>>>> e49bf29d
+    /**
      * Number of times reo2sw4(IPA_DEST_RING) ring is back-pressured
      * in recent time periods
      * element 0: in last 0 to 250ms
@@ -5332,12 +5275,8 @@
 typedef struct {
     htt_tlv_hdr_t tlv_hdr;
 
-<<<<<<< HEAD
-    /* BIT [ 7 :  0]   :- mac_id
-=======
     /**
      * BIT [ 7 :  0]   :- mac_id
->>>>>>> e49bf29d
      * BIT [31 :  8]   :- reserved
      */
     A_UINT32 mac_id__word;
@@ -5356,15 +5295,10 @@
      * E.g. PPDUs (data or non data) received in RU26 will be incremented in
      * array offset 0 and similarly RU52 will be incremented in array offset 1
      */
-<<<<<<< HEAD
-    A_UINT32 be_rx_ulofdma_data_ru_size_ppdu[HTT_RX_PDEV_STATS_NUM_BE_RU_SIZE_COUNTERS];      /* ppdu level */
-    A_UINT32 be_rx_ulofdma_non_data_ru_size_ppdu[HTT_RX_PDEV_STATS_NUM_BE_RU_SIZE_COUNTERS];  /* ppdu level */
-=======
     /** PPDU level */
     A_UINT32 be_rx_ulofdma_data_ru_size_ppdu[HTT_RX_PDEV_STATS_NUM_BE_RU_SIZE_COUNTERS];
     /** PPDU level */
     A_UINT32 be_rx_ulofdma_non_data_ru_size_ppdu[HTT_RX_PDEV_STATS_NUM_BE_RU_SIZE_COUNTERS];
->>>>>>> e49bf29d
 
     /*
      * These arrays hold Target RSSI (rx power the AP wants),
@@ -5373,29 +5307,11 @@
      * Array acts a circular buffer and holds values for last 5 STAs
      * in the same order as RX.
      */
-<<<<<<< HEAD
-    /* uplink_sta_aid:
-=======
-    /**
->>>>>>> e49bf29d
+    /**
      * STA AID array for identifying which STA the
      * Target-RSSI / FD-RSSI / pwr headroom stats are for
      */
     A_UINT32 be_uplink_sta_aid[HTT_RX_UL_MAX_UPLINK_RSSI_TRACK];
-<<<<<<< HEAD
-    /* uplink_sta_target_rssi:
-     * Trig Target RSSI for STA AID in same index - UNIT(dBm)
-     */
-    A_INT32 be_uplink_sta_target_rssi[HTT_RX_UL_MAX_UPLINK_RSSI_TRACK];
-    /* uplink_sta_fd_rssi:
-     * Trig FD RSSI from STA AID in same index - UNIT(dBm)
-     */
-    A_INT32 be_uplink_sta_fd_rssi[HTT_RX_UL_MAX_UPLINK_RSSI_TRACK];
-    /* uplink_sta_power_headroom:
-     * Trig power headroom for STA AID in same idx - UNIT(dB)
-     */
-    A_UINT32 be_uplink_sta_power_headroom[HTT_RX_UL_MAX_UPLINK_RSSI_TRACK];
-=======
     /**
      * Trig Target RSSI for STA AID in same index - UNIT(dBm)
      */
@@ -5414,7 +5330,6 @@
      * response to basic trigger. Typically a data response is expected.
      */
     A_UINT32 be_ul_ofdma_basic_trigger_rx_qos_null_only;
->>>>>>> e49bf29d
 } htt_rx_pdev_be_ul_trigger_stats_tlv;
 
 /* STATS_TYPE : HTT_DBG_EXT_STATS_PDEV_UL_TRIG_STATS
@@ -5478,12 +5393,6 @@
     htt_tlv_hdr_t tlv_hdr;
 
     A_UINT32 user_index;
-<<<<<<< HEAD
-    A_UINT32 be_rx_ulmumimo_non_data_ppdu; /* ppdu level */
-    A_UINT32 be_rx_ulmumimo_data_ppdu;     /* ppdu level */
-    A_UINT32 be_rx_ulmumimo_mpdu_ok;       /* mpdu level */
-    A_UINT32 be_rx_ulmumimo_mpdu_fail;     /* mpdu level */
-=======
     /** PPDU level */
     A_UINT32 be_rx_ulmumimo_non_data_ppdu;
     /** PPDU level */
@@ -5492,7 +5401,6 @@
     A_UINT32 be_rx_ulmumimo_mpdu_ok;
     /** MPDU level */
     A_UINT32 be_rx_ulmumimo_mpdu_fail;
->>>>>>> e49bf29d
 } htt_rx_pdev_be_ul_mimo_user_stats_tlv;
 
 /* == RX PDEV/SOC STATS == */
