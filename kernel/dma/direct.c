// SPDX-License-Identifier: GPL-2.0
/*
 * Copyright (C) 2018 Christoph Hellwig.
 *
 * DMA operations that map physical memory directly without using an IOMMU.
 */
#include <linux/memblock.h> /* for max_pfn */
#include <linux/export.h>
#include <linux/mm.h>
#include <linux/dma-direct.h>
#include <linux/scatterlist.h>
#include <linux/dma-contiguous.h>
#include <linux/dma-noncoherent.h>
#include <linux/pfn.h>
#include <linux/set_memory.h>
#include <linux/swiotlb.h>

/*
 * Most architectures use ZONE_DMA for the first 16 Megabytes, but
 * some use it for entirely different regions:
 */
#ifndef ARCH_ZONE_DMA_BITS
#define ARCH_ZONE_DMA_BITS 24
#endif

static void report_addr(struct device *dev, dma_addr_t dma_addr, size_t size)
{
	if (!dev->dma_mask) {
		dev_err_once(dev, "DMA map on device without dma_mask\n");
	} else if (*dev->dma_mask >= DMA_BIT_MASK(32) || dev->bus_dma_mask) {
		dev_err_once(dev,
			"overflow %pad+%zu of DMA mask %llx bus mask %llx\n",
			&dma_addr, size, *dev->dma_mask, dev->bus_dma_mask);
	}
	WARN_ON_ONCE(1);
}

static inline dma_addr_t phys_to_dma_direct(struct device *dev,
		phys_addr_t phys)
{
	if (force_dma_unencrypted(dev))
		return __phys_to_dma(dev, phys);
	return phys_to_dma(dev, phys);
}

u64 dma_direct_get_required_mask(struct device *dev)
{
	phys_addr_t phys = (phys_addr_t)(max_pfn - 1) << PAGE_SHIFT;
	u64 max_dma = phys_to_dma_direct(dev, phys);

	return (1ULL << (fls64(max_dma) - 1)) * 2 - 1;
}
EXPORT_SYMBOL_GPL(dma_direct_get_required_mask);

static gfp_t __dma_direct_optimal_gfp_mask(struct device *dev, u64 dma_mask,
		u64 *phys_mask)
{
	if (dev->bus_dma_mask && dev->bus_dma_mask < dma_mask)
		dma_mask = dev->bus_dma_mask;

	if (force_dma_unencrypted(dev))
		*phys_mask = __dma_to_phys(dev, dma_mask);
	else
		*phys_mask = dma_to_phys(dev, dma_mask);

	/*
	 * Optimistically try the zone that the physical address mask falls
	 * into first.  If that returns memory that isn't actually addressable
	 * we will fallback to the next lower zone and try again.
	 *
	 * Note that GFP_DMA32 and GFP_DMA are no ops without the corresponding
	 * zones.
	 */
	if (*phys_mask <= DMA_BIT_MASK(ARCH_ZONE_DMA_BITS))
		return GFP_DMA;
	if (*phys_mask <= DMA_BIT_MASK(32))
		return GFP_DMA32;
	return 0;
}

static bool dma_coherent_ok(struct device *dev, phys_addr_t phys, size_t size)
{
	return phys_to_dma_direct(dev, phys) + size - 1 <=
			min_not_zero(dev->coherent_dma_mask, dev->bus_dma_mask);
}

struct page *__dma_direct_alloc_pages(struct device *dev, size_t size,
		dma_addr_t *dma_handle, gfp_t gfp, unsigned long attrs)
{
	size_t alloc_size = PAGE_ALIGN(size);
	int node = dev_to_node(dev);
	struct page *page = NULL;
	u64 phys_mask;

	if (attrs & DMA_ATTR_NO_WARN)
		gfp |= __GFP_NOWARN;

	/* we always manually zero the memory once we are done: */
	gfp &= ~__GFP_ZERO;
	gfp |= __dma_direct_optimal_gfp_mask(dev, dev->coherent_dma_mask,
			&phys_mask);
	page = dma_alloc_contiguous(dev, alloc_size, gfp);
	if (page && !dma_coherent_ok(dev, page_to_phys(page), size)) {
		dma_free_contiguous(dev, page, alloc_size);
		page = NULL;
	}
again:
	if (!page)
		page = alloc_pages_node(node, gfp, get_order(alloc_size));
	if (page && !dma_coherent_ok(dev, page_to_phys(page), size)) {
		dma_free_contiguous(dev, page, size);
		page = NULL;

		if (IS_ENABLED(CONFIG_ZONE_DMA32) &&
		    phys_mask < DMA_BIT_MASK(64) &&
		    !(gfp & (GFP_DMA32 | GFP_DMA))) {
			gfp |= GFP_DMA32;
			goto again;
		}

		if (IS_ENABLED(CONFIG_ZONE_DMA) && !(gfp & GFP_DMA)) {
			gfp = (gfp & ~GFP_DMA32) | GFP_DMA;
			goto again;
		}
	}

	return page;
}

void *dma_direct_alloc_pages(struct device *dev, size_t size,
		dma_addr_t *dma_handle, gfp_t gfp, unsigned long attrs)
{
	struct page *page;
	void *ret;

	page = __dma_direct_alloc_pages(dev, size, dma_handle, gfp, attrs);
	if (!page)
		return NULL;

	if ((attrs & DMA_ATTR_NO_KERNEL_MAPPING) &&
	    !force_dma_unencrypted(dev)) {
		/* remove any dirty cache lines on the kernel alias */
		if (!PageHighMem(page))
			arch_dma_prep_coherent(page, size);
		*dma_handle = phys_to_dma(dev, page_to_phys(page));
		/* return the page pointer as the opaque cookie */
		return page;
	}

	if (PageHighMem(page)) {
		/*
		 * Depending on the cma= arguments and per-arch setup
		 * dma_alloc_contiguous could return highmem pages.
		 * Without remapping there is no way to return them here,
		 * so log an error and fail.
		 */
		dev_info(dev, "Rejecting highmem page from CMA.\n");
		__dma_direct_free_pages(dev, size, page);
		return NULL;
	}

	ret = page_address(page);
	if (force_dma_unencrypted(dev)) {
		set_memory_decrypted((unsigned long)ret, 1 << get_order(size));
		*dma_handle = __phys_to_dma(dev, page_to_phys(page));
	} else {
		*dma_handle = phys_to_dma(dev, page_to_phys(page));
	}
	memset(ret, 0, size);

	if (IS_ENABLED(CONFIG_ARCH_HAS_UNCACHED_SEGMENT) &&
	    dma_alloc_need_uncached(dev, attrs)) {
		arch_dma_prep_coherent(page, size);
		ret = uncached_kernel_address(ret);
	}

	return ret;
}

void __dma_direct_free_pages(struct device *dev, size_t size, struct page *page)
{
	dma_free_contiguous(dev, page, size);
}

void dma_direct_free_pages(struct device *dev, size_t size, void *cpu_addr,
		dma_addr_t dma_addr, unsigned long attrs)
{
	unsigned int page_order = get_order(size);

	if ((attrs & DMA_ATTR_NO_KERNEL_MAPPING) &&
	    !force_dma_unencrypted(dev)) {
		/* cpu_addr is a struct page cookie, not a kernel address */
		__dma_direct_free_pages(dev, size, cpu_addr);
		return;
	}

	if (force_dma_unencrypted(dev))
		set_memory_encrypted((unsigned long)cpu_addr, 1 << page_order);

	if (IS_ENABLED(CONFIG_ARCH_HAS_UNCACHED_SEGMENT) &&
	    dma_alloc_need_uncached(dev, attrs))
		cpu_addr = cached_kernel_address(cpu_addr);
	__dma_direct_free_pages(dev, size, virt_to_page(cpu_addr));
}

static bool is_dma_coherent(struct device *dev, unsigned long attrs)
{
	if (attrs & DMA_ATTR_FORCE_COHERENT)
		return true;
	else if (attrs & DMA_ATTR_FORCE_NON_COHERENT)
		return false;
	else if (dev_is_dma_coherent(dev))
		return true;
	else
		return false;
}

void *dma_direct_alloc(struct device *dev, size_t size,
		dma_addr_t *dma_handle, gfp_t gfp, unsigned long attrs)
{
	if (!IS_ENABLED(CONFIG_ARCH_HAS_UNCACHED_SEGMENT) &&
	    dma_alloc_need_uncached(dev, attrs))
		return arch_dma_alloc(dev, size, dma_handle, gfp, attrs);
	return dma_direct_alloc_pages(dev, size, dma_handle, gfp, attrs);
}
EXPORT_SYMBOL_GPL(dma_direct_alloc);

void dma_direct_free(struct device *dev, size_t size,
		void *cpu_addr, dma_addr_t dma_addr, unsigned long attrs)
{
	if (!IS_ENABLED(CONFIG_ARCH_HAS_UNCACHED_SEGMENT) &&
	    dma_alloc_need_uncached(dev, attrs))
		arch_dma_free(dev, size, cpu_addr, dma_addr, attrs);
	else
		dma_direct_free_pages(dev, size, cpu_addr, dma_addr, attrs);
}
EXPORT_SYMBOL_GPL(dma_direct_free);

#if defined(CONFIG_ARCH_HAS_SYNC_DMA_FOR_DEVICE) || \
    defined(CONFIG_SWIOTLB)
void dma_direct_sync_single_for_device(struct device *dev,
		dma_addr_t addr, size_t size, enum dma_data_direction dir)
{
	phys_addr_t paddr = dma_to_phys(dev, addr);

	if (unlikely(is_swiotlb_buffer(paddr)))
		swiotlb_tbl_sync_single(dev, paddr, size, dir, SYNC_FOR_DEVICE);

	if (!dev_is_dma_coherent(dev))
		arch_sync_dma_for_device(paddr, size, dir);
}
EXPORT_SYMBOL(dma_direct_sync_single_for_device);

void dma_direct_sync_sg_for_device(struct device *dev,
		struct scatterlist *sgl, int nents, enum dma_data_direction dir)
{
	struct scatterlist *sg;
	int i;

	for_each_sg(sgl, sg, nents, i) {
		phys_addr_t paddr = dma_to_phys(dev, sg_dma_address(sg));

		if (unlikely(is_swiotlb_buffer(paddr)))
			swiotlb_tbl_sync_single(dev, paddr, sg->length,
					dir, SYNC_FOR_DEVICE);

		if (!dev_is_dma_coherent(dev))
			arch_sync_dma_for_device(paddr, sg->length,
					dir);
	}
}
EXPORT_SYMBOL(dma_direct_sync_sg_for_device);
#endif

#if defined(CONFIG_ARCH_HAS_SYNC_DMA_FOR_CPU) || \
    defined(CONFIG_ARCH_HAS_SYNC_DMA_FOR_CPU_ALL) || \
    defined(CONFIG_SWIOTLB)
void dma_direct_sync_single_for_cpu(struct device *dev,
		dma_addr_t addr, size_t size, enum dma_data_direction dir)
{
	phys_addr_t paddr = dma_to_phys(dev, addr);

	if (!dev_is_dma_coherent(dev)) {
		arch_sync_dma_for_cpu(paddr, size, dir);
		arch_sync_dma_for_cpu_all();
	}

	if (unlikely(is_swiotlb_buffer(paddr)))
		swiotlb_tbl_sync_single(dev, paddr, size, dir, SYNC_FOR_CPU);
}
EXPORT_SYMBOL(dma_direct_sync_single_for_cpu);

void dma_direct_sync_sg_for_cpu(struct device *dev,
		struct scatterlist *sgl, int nents, enum dma_data_direction dir)
{
	struct scatterlist *sg;
	int i;

	for_each_sg(sgl, sg, nents, i) {
		phys_addr_t paddr = dma_to_phys(dev, sg_dma_address(sg));

		if (!dev_is_dma_coherent(dev))
			arch_sync_dma_for_cpu(paddr, sg->length, dir);

		if (unlikely(is_swiotlb_buffer(paddr)))
			swiotlb_tbl_sync_single(dev, paddr, sg->length, dir,
					SYNC_FOR_CPU);
	}

	if (!dev_is_dma_coherent(dev))
		arch_sync_dma_for_cpu_all();
}
EXPORT_SYMBOL(dma_direct_sync_sg_for_cpu);

void dma_direct_unmap_page(struct device *dev, dma_addr_t addr,
		size_t size, enum dma_data_direction dir, unsigned long attrs)
{
	phys_addr_t phys = dma_to_phys(dev, addr);

	if (!is_dma_coherent(dev, attrs) && !(attrs & DMA_ATTR_SKIP_CPU_SYNC))
		dma_direct_sync_single_for_cpu(dev, addr, size, dir);

	if (unlikely(is_swiotlb_buffer(phys)))
		swiotlb_tbl_unmap_single(dev, phys, size, size, dir,
					 attrs | DMA_ATTR_SKIP_CPU_SYNC);
}
EXPORT_SYMBOL(dma_direct_unmap_page);

void dma_direct_unmap_sg(struct device *dev, struct scatterlist *sgl,
		int nents, enum dma_data_direction dir, unsigned long attrs)
{
	struct scatterlist *sg;
	int i;

	for_each_sg(sgl, sg, nents, i)
		dma_direct_unmap_page(dev, sg->dma_address, sg_dma_len(sg), dir,
			     attrs);
}
EXPORT_SYMBOL(dma_direct_unmap_sg);
#endif

static inline bool dma_direct_possible(struct device *dev, dma_addr_t dma_addr,
		size_t size)
{
	return swiotlb_force != SWIOTLB_FORCE &&
		dma_capable(dev, dma_addr, size);
}

dma_addr_t dma_direct_map_page(struct device *dev, struct page *page,
		unsigned long offset, size_t size, enum dma_data_direction dir,
		unsigned long attrs)
{
	phys_addr_t phys = page_to_phys(page) + offset;
	dma_addr_t dma_addr = phys_to_dma(dev, phys);

	if (unlikely(!dma_direct_possible(dev, dma_addr, size)) &&
	    !swiotlb_map(dev, &phys, &dma_addr, size, dir, attrs)) {
		report_addr(dev, dma_addr, size);
		return DMA_MAPPING_ERROR;
	}

<<<<<<< HEAD
	if (!is_dma_coherent(dev, attrs) && !(attrs & DMA_ATTR_SKIP_CPU_SYNC))
		arch_sync_dma_for_device(dev, phys, size, dir);
=======
	if (!dev_is_dma_coherent(dev) && !(attrs & DMA_ATTR_SKIP_CPU_SYNC))
		arch_sync_dma_for_device(phys, size, dir);
>>>>>>> 61c6111f
	return dma_addr;
}
EXPORT_SYMBOL(dma_direct_map_page);

int dma_direct_map_sg(struct device *dev, struct scatterlist *sgl, int nents,
		enum dma_data_direction dir, unsigned long attrs)
{
	int i;
	struct scatterlist *sg;

	for_each_sg(sgl, sg, nents, i) {
		sg->dma_address = dma_direct_map_page(dev, sg_page(sg),
				sg->offset, sg->length, dir, attrs);
		if (sg->dma_address == DMA_MAPPING_ERROR)
			goto out_unmap;
		sg_dma_len(sg) = sg->length;
	}

	return nents;

out_unmap:
	dma_direct_unmap_sg(dev, sgl, i, dir, attrs | DMA_ATTR_SKIP_CPU_SYNC);
	return 0;
}
EXPORT_SYMBOL(dma_direct_map_sg);

dma_addr_t dma_direct_map_resource(struct device *dev, phys_addr_t paddr,
		size_t size, enum dma_data_direction dir, unsigned long attrs)
{
	dma_addr_t dma_addr = paddr;

	if (unlikely(!dma_capable(dev, dma_addr, size))) {
		report_addr(dev, dma_addr, size);
		return DMA_MAPPING_ERROR;
	}

	return dma_addr;
}
EXPORT_SYMBOL(dma_direct_map_resource);

/*
 * Because 32-bit DMA masks are so common we expect every architecture to be
 * able to satisfy them - either by not supporting more physical memory, or by
 * providing a ZONE_DMA32.  If neither is the case, the architecture needs to
 * use an IOMMU instead of the direct mapping.
 */
int dma_direct_supported(struct device *dev, u64 mask)
{
	u64 min_mask;

	if (IS_ENABLED(CONFIG_ZONE_DMA))
		min_mask = DMA_BIT_MASK(ARCH_ZONE_DMA_BITS);
	else
		min_mask = DMA_BIT_MASK(32);

	min_mask = min_t(u64, min_mask, (max_pfn - 1) << PAGE_SHIFT);

	/*
	 * This check needs to be against the actual bit mask value, so
	 * use __phys_to_dma() here so that the SME encryption mask isn't
	 * part of the check.
	 */
	return mask >= __phys_to_dma(dev, min_mask);
}

size_t dma_direct_max_mapping_size(struct device *dev)
{
	/* If SWIOTLB is active, use its maximum mapping size */
	if (is_swiotlb_active() &&
	    (dma_addressing_limited(dev) || swiotlb_force == SWIOTLB_FORCE))
		return swiotlb_max_mapping_size(dev);
	return SIZE_MAX;
}<|MERGE_RESOLUTION|>--- conflicted
+++ resolved
@@ -359,13 +359,8 @@
 		return DMA_MAPPING_ERROR;
 	}
 
-<<<<<<< HEAD
 	if (!is_dma_coherent(dev, attrs) && !(attrs & DMA_ATTR_SKIP_CPU_SYNC))
-		arch_sync_dma_for_device(dev, phys, size, dir);
-=======
-	if (!dev_is_dma_coherent(dev) && !(attrs & DMA_ATTR_SKIP_CPU_SYNC))
 		arch_sync_dma_for_device(phys, size, dir);
->>>>>>> 61c6111f
 	return dma_addr;
 }
 EXPORT_SYMBOL(dma_direct_map_page);
