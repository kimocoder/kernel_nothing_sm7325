--- conflicted
+++ resolved
@@ -87,13 +87,8 @@
 # pre-sorted, as --sort=name might not be available.
 find $cpio_dir -printf "./%P\n" | LC_ALL=C sort | \
     tar "${KBUILD_BUILD_TIMESTAMP:+--mtime=$KBUILD_BUILD_TIMESTAMP}" \
-<<<<<<< HEAD
-    --owner=0 --group=0 --numeric-owner --no-recursion \
-    -Jcf $tarfile -C $cpio_dir/ -T - > /dev/null
-=======
     --owner=0 --group=0 --numeric-owner --no-recursion --mode=u=rw,go=r,a+X \
     -I $XZ -cf $tarfile -C $cpio_dir/ -T - > /dev/null
->>>>>>> a54d5662
 
 echo $headers_md5 > kernel/kheaders.md5
 echo "$this_file_md5" >> kernel/kheaders.md5
