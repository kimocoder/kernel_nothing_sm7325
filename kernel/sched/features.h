/* SPDX-License-Identifier: GPL-2.0 */
/*
 * Only give sleepers 50% of their service deficit. This allows
 * them to run sooner, but does not allow tons of sleepers to
 * rip the spread apart.
 */
SCHED_FEAT(GENTLE_FAIR_SLEEPERS, true)

/*
 * Place new tasks ahead so that they do not starve already running
 * tasks
 */
SCHED_FEAT(START_DEBIT, true)

/*
 * Prefer to schedule the task we woke last (assuming it failed
 * wakeup-preemption), since its likely going to consume data we
 * touched, increases cache locality.
 */
SCHED_FEAT(NEXT_BUDDY, false)

/*
 * Prefer to schedule the task that ran last (when we did
 * wake-preempt) as that likely will touch the same data, increases
 * cache locality.
 */
SCHED_FEAT(LAST_BUDDY, true)

/*
 * Consider buddies to be cache hot, decreases the likelyness of a
 * cache buddy being migrated away, increases cache locality.
 */
SCHED_FEAT(CACHE_HOT_BUDDY, true)

/*
 * Allow wakeup-time preemption of the current task:
 */
SCHED_FEAT(WAKEUP_PREEMPTION, true)

SCHED_FEAT(HRTICK, false)
SCHED_FEAT(DOUBLE_TICK, false)

/*
 * Decrement CPU capacity based on time not spent running tasks
 */
SCHED_FEAT(NONTASK_CAPACITY, true)

/*
 * Queue remote wakeups on the target CPU and process them
 * using the scheduler IPI. Reduces rq->lock contention/bounces.
 */
SCHED_FEAT(TTWU_QUEUE, false)

/*
 * When doing wakeups, attempt to limit superfluous scans of the LLC domain.
 */
SCHED_FEAT(SIS_AVG_CPU, false)
SCHED_FEAT(SIS_PROP, true)

/*
 * Issue a WARN when we do multiple update_rq_clock() calls
 * in a single rq->lock section. Default disabled because the
 * annotations are not complete.
 */
SCHED_FEAT(WARN_DOUBLE_CLOCK, false)

#ifdef HAVE_RT_PUSH_IPI
/*
 * In order to avoid a thundering herd attack of CPUs that are
 * lowering their priorities at the same time, and there being
 * a single CPU that has an RT task that can migrate and is waiting
 * to run, where the other CPUs will try to take that CPUs
 * rq lock and possibly create a large contention, sending an
 * IPI to that CPU and let that CPU push the RT task to where
 * it should go may be a better scenario.
 */
SCHED_FEAT(RT_PUSH_IPI, true)
#endif

SCHED_FEAT(RT_RUNTIME_SHARE, true)
SCHED_FEAT(LB_MIN, false)
SCHED_FEAT(ATTACH_AGE_LOAD, true)

SCHED_FEAT(WA_IDLE, true)
SCHED_FEAT(WA_WEIGHT, true)
SCHED_FEAT(WA_BIAS, true)

/*
 * UtilEstimation. Use estimated CPU utilization.
 */
SCHED_FEAT(UTIL_EST, true)
<<<<<<< HEAD

/*
 * Request max frequency from schedutil whenever a RT task is running.
 */
SCHED_FEAT(SUGOV_RT_MAX_FREQ, false)
=======
SCHED_FEAT(UTIL_EST_FASTUP, true)
>>>>>>> 874de1d9
<|MERGE_RESOLUTION|>--- conflicted
+++ resolved
@@ -89,12 +89,9 @@
  * UtilEstimation. Use estimated CPU utilization.
  */
 SCHED_FEAT(UTIL_EST, true)
-<<<<<<< HEAD
 
 /*
  * Request max frequency from schedutil whenever a RT task is running.
  */
 SCHED_FEAT(SUGOV_RT_MAX_FREQ, false)
-=======
-SCHED_FEAT(UTIL_EST_FASTUP, true)
->>>>>>> 874de1d9
+SCHED_FEAT(UTIL_EST_FASTUP, true)