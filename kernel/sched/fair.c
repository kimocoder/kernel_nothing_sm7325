--- conflicted
+++ resolved
@@ -8226,7 +8226,6 @@
 	if (throttled_lb_pair(task_group(p), env->src_cpu, env->dst_cpu))
 		return 0;
 
-<<<<<<< HEAD
 	/*
 	 * don't allow pull boost task to smaller cores.
 	 */
@@ -8239,12 +8238,10 @@
 		return 0;
 #endif
 
-=======
 	/* Disregard pcpu kthreads; they are where they need to be. */
 	if ((p->flags & PF_KTHREAD) && kthread_is_per_cpu(p))
 		return 0;
 
->>>>>>> dca02b19
 	if (!cpumask_test_cpu(env->dst_cpu, p->cpus_ptr)) {
 		int cpu;
 
