<<<<<<< HEAD
/* SPDX-License-Identifier: GPL-2.0-only */
/*
 *
=======
// SPDX-License-Identifier: GPL-2.0
/*
>>>>>>> e5793cd1
 *  Copyright (C) 2012 John Crispin <john@phrozen.org>
 */

#ifndef _RT288X_PINMUX_H__
#define _RT288X_PINMUX_H__

#define FUNC(name, value, pin_first, pin_count) \
	{ name, value, pin_first, pin_count }

#define GRP(_name, _func, _mask, _shift) \
	{ .name = _name, .mask = _mask, .shift = _shift, \
	  .func = _func, .gpio = _mask, \
	  .func_count = ARRAY_SIZE(_func) }

#define GRP_G(_name, _func, _mask, _gpio, _shift) \
	{ .name = _name, .mask = _mask, .shift = _shift, \
	  .func = _func, .gpio = _gpio, \
	  .func_count = ARRAY_SIZE(_func) }

struct rt2880_pmx_group;

struct rt2880_pmx_func {
	const char *name;
	const char value;

	int pin_first;
	int pin_count;
	int *pins;

	int *groups;
	int group_count;

	int enabled;
};

struct rt2880_pmx_group {
	const char *name;
	int enabled;

	const u32 shift;
	const char mask;
	const char gpio;

	struct rt2880_pmx_func *func;
	int func_count;
};

extern struct rt2880_pmx_group *rt2880_pinmux_data;

#endif<|MERGE_RESOLUTION|>--- conflicted
+++ resolved
@@ -1,11 +1,5 @@
-<<<<<<< HEAD
 /* SPDX-License-Identifier: GPL-2.0-only */
 /*
- *
-=======
-// SPDX-License-Identifier: GPL-2.0
-/*
->>>>>>> e5793cd1
  *  Copyright (C) 2012 John Crispin <john@phrozen.org>
  */
 
