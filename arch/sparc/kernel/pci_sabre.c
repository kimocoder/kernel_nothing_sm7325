/* pci_sabre.c: Sabre specific PCI controller support.
 *
 * Copyright (C) 1997, 1998, 1999, 2007 David S. Miller (davem@davemloft.net)
 * Copyright (C) 1998, 1999 Eddie C. Dost   (ecd@skynet.be)
 * Copyright (C) 1999 Jakub Jelinek   (jakub@redhat.com)
 */

#include <linux/kernel.h>
#include <linux/types.h>
#include <linux/pci.h>
#include <linux/init.h>
#include <linux/slab.h>
#include <linux/interrupt.h>
#include <linux/of_device.h>

#include <asm/apb.h>
#include <asm/iommu.h>
#include <asm/irq.h>
#include <asm/prom.h>
#include <asm/upa.h>

#include "pci_impl.h"
#include "iommu_common.h"
#include "psycho_common.h"

#define DRIVER_NAME	"sabre"
#define PFX		DRIVER_NAME ": "

/* SABRE PCI controller register offsets and definitions. */
#define SABRE_UE_AFSR		0x0030UL
#define  SABRE_UEAFSR_PDRD	 0x4000000000000000UL	/* Primary PCI DMA Read */
#define  SABRE_UEAFSR_PDWR	 0x2000000000000000UL	/* Primary PCI DMA Write */
#define  SABRE_UEAFSR_SDRD	 0x0800000000000000UL	/* Secondary PCI DMA Read */
#define  SABRE_UEAFSR_SDWR	 0x0400000000000000UL	/* Secondary PCI DMA Write */
#define  SABRE_UEAFSR_SDTE	 0x0200000000000000UL	/* Secondary DMA Translation Error */
#define  SABRE_UEAFSR_PDTE	 0x0100000000000000UL	/* Primary DMA Translation Error */
#define  SABRE_UEAFSR_BMSK	 0x0000ffff00000000UL	/* Bytemask */
#define  SABRE_UEAFSR_OFF	 0x00000000e0000000UL	/* Offset (AFAR bits [5:3] */
#define  SABRE_UEAFSR_BLK	 0x0000000000800000UL	/* Was block operation */
#define SABRE_UECE_AFAR		0x0038UL
#define SABRE_CE_AFSR		0x0040UL
#define  SABRE_CEAFSR_PDRD	 0x4000000000000000UL	/* Primary PCI DMA Read */
#define  SABRE_CEAFSR_PDWR	 0x2000000000000000UL	/* Primary PCI DMA Write */
#define  SABRE_CEAFSR_SDRD	 0x0800000000000000UL	/* Secondary PCI DMA Read */
#define  SABRE_CEAFSR_SDWR	 0x0400000000000000UL	/* Secondary PCI DMA Write */
#define  SABRE_CEAFSR_ESYND	 0x00ff000000000000UL	/* ECC Syndrome */
#define  SABRE_CEAFSR_BMSK	 0x0000ffff00000000UL	/* Bytemask */
#define  SABRE_CEAFSR_OFF	 0x00000000e0000000UL	/* Offset */
#define  SABRE_CEAFSR_BLK	 0x0000000000800000UL	/* Was block operation */
#define SABRE_UECE_AFAR_ALIAS	0x0048UL	/* Aliases to 0x0038 */
#define SABRE_IOMMU_CONTROL	0x0200UL
#define  SABRE_IOMMUCTRL_ERRSTS	 0x0000000006000000UL	/* Error status bits */
#define  SABRE_IOMMUCTRL_ERR	 0x0000000001000000UL	/* Error present in IOTLB */
#define  SABRE_IOMMUCTRL_LCKEN	 0x0000000000800000UL	/* IOTLB lock enable */
#define  SABRE_IOMMUCTRL_LCKPTR	 0x0000000000780000UL	/* IOTLB lock pointer */
#define  SABRE_IOMMUCTRL_TSBSZ	 0x0000000000070000UL	/* TSB Size */
#define  SABRE_IOMMU_TSBSZ_1K   0x0000000000000000
#define  SABRE_IOMMU_TSBSZ_2K   0x0000000000010000
#define  SABRE_IOMMU_TSBSZ_4K   0x0000000000020000
#define  SABRE_IOMMU_TSBSZ_8K   0x0000000000030000
#define  SABRE_IOMMU_TSBSZ_16K  0x0000000000040000
#define  SABRE_IOMMU_TSBSZ_32K  0x0000000000050000
#define  SABRE_IOMMU_TSBSZ_64K  0x0000000000060000
#define  SABRE_IOMMU_TSBSZ_128K 0x0000000000070000
#define  SABRE_IOMMUCTRL_TBWSZ	 0x0000000000000004UL	/* TSB assumed page size */
#define  SABRE_IOMMUCTRL_DENAB	 0x0000000000000002UL	/* Diagnostic Mode Enable */
#define  SABRE_IOMMUCTRL_ENAB	 0x0000000000000001UL	/* IOMMU Enable */
#define SABRE_IOMMU_TSBBASE	0x0208UL
#define SABRE_IOMMU_FLUSH	0x0210UL
#define SABRE_IMAP_A_SLOT0	0x0c00UL
#define SABRE_IMAP_B_SLOT0	0x0c20UL
#define SABRE_IMAP_SCSI		0x1000UL
#define SABRE_IMAP_ETH		0x1008UL
#define SABRE_IMAP_BPP		0x1010UL
#define SABRE_IMAP_AU_REC	0x1018UL
#define SABRE_IMAP_AU_PLAY	0x1020UL
#define SABRE_IMAP_PFAIL	0x1028UL
#define SABRE_IMAP_KMS		0x1030UL
#define SABRE_IMAP_FLPY		0x1038UL
#define SABRE_IMAP_SHW		0x1040UL
#define SABRE_IMAP_KBD		0x1048UL
#define SABRE_IMAP_MS		0x1050UL
#define SABRE_IMAP_SER		0x1058UL
#define SABRE_IMAP_UE		0x1070UL
#define SABRE_IMAP_CE		0x1078UL
#define SABRE_IMAP_PCIERR	0x1080UL
#define SABRE_IMAP_GFX		0x1098UL
#define SABRE_IMAP_EUPA		0x10a0UL
#define SABRE_ICLR_A_SLOT0	0x1400UL
#define SABRE_ICLR_B_SLOT0	0x1480UL
#define SABRE_ICLR_SCSI		0x1800UL
#define SABRE_ICLR_ETH		0x1808UL
#define SABRE_ICLR_BPP		0x1810UL
#define SABRE_ICLR_AU_REC	0x1818UL
#define SABRE_ICLR_AU_PLAY	0x1820UL
#define SABRE_ICLR_PFAIL	0x1828UL
#define SABRE_ICLR_KMS		0x1830UL
#define SABRE_ICLR_FLPY		0x1838UL
#define SABRE_ICLR_SHW		0x1840UL
#define SABRE_ICLR_KBD		0x1848UL
#define SABRE_ICLR_MS		0x1850UL
#define SABRE_ICLR_SER		0x1858UL
#define SABRE_ICLR_UE		0x1870UL
#define SABRE_ICLR_CE		0x1878UL
#define SABRE_ICLR_PCIERR	0x1880UL
#define SABRE_WRSYNC		0x1c20UL
#define SABRE_PCICTRL		0x2000UL
#define  SABRE_PCICTRL_MRLEN	 0x0000001000000000UL	/* Use MemoryReadLine for block loads/stores */
#define  SABRE_PCICTRL_SERR	 0x0000000400000000UL	/* Set when SERR asserted on PCI bus */
#define  SABRE_PCICTRL_ARBPARK	 0x0000000000200000UL	/* Bus Parking 0=Ultra-IIi 1=prev-bus-owner */
#define  SABRE_PCICTRL_CPUPRIO	 0x0000000000100000UL	/* Ultra-IIi granted every other bus cycle */
#define  SABRE_PCICTRL_ARBPRIO	 0x00000000000f0000UL	/* Slot which is granted every other bus cycle */
#define  SABRE_PCICTRL_ERREN	 0x0000000000000100UL	/* PCI Error Interrupt Enable */
#define  SABRE_PCICTRL_RTRYWE	 0x0000000000000080UL	/* DMA Flow Control 0=wait-if-possible 1=retry */
#define  SABRE_PCICTRL_AEN	 0x000000000000000fUL	/* Slot PCI arbitration enables */
#define SABRE_PIOAFSR		0x2010UL
#define  SABRE_PIOAFSR_PMA	 0x8000000000000000UL	/* Primary Master Abort */
#define  SABRE_PIOAFSR_PTA	 0x4000000000000000UL	/* Primary Target Abort */
#define  SABRE_PIOAFSR_PRTRY	 0x2000000000000000UL	/* Primary Excessive Retries */
#define  SABRE_PIOAFSR_PPERR	 0x1000000000000000UL	/* Primary Parity Error */
#define  SABRE_PIOAFSR_SMA	 0x0800000000000000UL	/* Secondary Master Abort */
#define  SABRE_PIOAFSR_STA	 0x0400000000000000UL	/* Secondary Target Abort */
#define  SABRE_PIOAFSR_SRTRY	 0x0200000000000000UL	/* Secondary Excessive Retries */
#define  SABRE_PIOAFSR_SPERR	 0x0100000000000000UL	/* Secondary Parity Error */
#define  SABRE_PIOAFSR_BMSK	 0x0000ffff00000000UL	/* Byte Mask */
#define  SABRE_PIOAFSR_BLK	 0x0000000080000000UL	/* Was Block Operation */
#define SABRE_PIOAFAR		0x2018UL
#define SABRE_PCIDIAG		0x2020UL
#define  SABRE_PCIDIAG_DRTRY	 0x0000000000000040UL	/* Disable PIO Retry Limit */
#define  SABRE_PCIDIAG_IPAPAR	 0x0000000000000008UL	/* Invert PIO Address Parity */
#define  SABRE_PCIDIAG_IPDPAR	 0x0000000000000004UL	/* Invert PIO Data Parity */
#define  SABRE_PCIDIAG_IDDPAR	 0x0000000000000002UL	/* Invert DMA Data Parity */
#define  SABRE_PCIDIAG_ELPBK	 0x0000000000000001UL	/* Loopback Enable - not supported */
#define SABRE_PCITASR		0x2028UL
#define  SABRE_PCITASR_EF	 0x0000000000000080UL	/* Respond to 0xe0000000-0xffffffff */
#define  SABRE_PCITASR_CD	 0x0000000000000040UL	/* Respond to 0xc0000000-0xdfffffff */
#define  SABRE_PCITASR_AB	 0x0000000000000020UL	/* Respond to 0xa0000000-0xbfffffff */
#define  SABRE_PCITASR_89	 0x0000000000000010UL	/* Respond to 0x80000000-0x9fffffff */
#define  SABRE_PCITASR_67	 0x0000000000000008UL	/* Respond to 0x60000000-0x7fffffff */
#define  SABRE_PCITASR_45	 0x0000000000000004UL	/* Respond to 0x40000000-0x5fffffff */
#define  SABRE_PCITASR_23	 0x0000000000000002UL	/* Respond to 0x20000000-0x3fffffff */
#define  SABRE_PCITASR_01	 0x0000000000000001UL	/* Respond to 0x00000000-0x1fffffff */
#define SABRE_PIOBUF_DIAG	0x5000UL
#define SABRE_DMABUF_DIAGLO	0x5100UL
#define SABRE_DMABUF_DIAGHI	0x51c0UL
#define SABRE_IMAP_GFX_ALIAS	0x6000UL	/* Aliases to 0x1098 */
#define SABRE_IMAP_EUPA_ALIAS	0x8000UL	/* Aliases to 0x10a0 */
#define SABRE_IOMMU_VADIAG	0xa400UL
#define SABRE_IOMMU_TCDIAG	0xa408UL
#define SABRE_IOMMU_TAG		0xa580UL
#define  SABRE_IOMMUTAG_ERRSTS	 0x0000000001800000UL	/* Error status bits */
#define  SABRE_IOMMUTAG_ERR	 0x0000000000400000UL	/* Error present */
#define  SABRE_IOMMUTAG_WRITE	 0x0000000000200000UL	/* Page is writable */
#define  SABRE_IOMMUTAG_STREAM	 0x0000000000100000UL	/* Streamable bit - unused */
#define  SABRE_IOMMUTAG_SIZE	 0x0000000000080000UL	/* 0=8k 1=16k */
#define  SABRE_IOMMUTAG_VPN	 0x000000000007ffffUL	/* Virtual Page Number [31:13] */
#define SABRE_IOMMU_DATA	0xa600UL
#define SABRE_IOMMUDATA_VALID	 0x0000000040000000UL	/* Valid */
#define SABRE_IOMMUDATA_USED	 0x0000000020000000UL	/* Used (for LRU algorithm) */
#define SABRE_IOMMUDATA_CACHE	 0x0000000010000000UL	/* Cacheable */
#define SABRE_IOMMUDATA_PPN	 0x00000000001fffffUL	/* Physical Page Number [33:13] */
#define SABRE_PCI_IRQSTATE	0xa800UL
#define SABRE_OBIO_IRQSTATE	0xa808UL
#define SABRE_FFBCFG		0xf000UL
#define  SABRE_FFBCFG_SPRQS	 0x000000000f000000	/* Slave P_RQST queue size */
#define  SABRE_FFBCFG_ONEREAD	 0x0000000000004000	/* Slave supports one outstanding read */
#define SABRE_MCCTRL0		0xf010UL
#define  SABRE_MCCTRL0_RENAB	 0x0000000080000000	/* Refresh Enable */
#define  SABRE_MCCTRL0_EENAB	 0x0000000010000000	/* Enable all ECC functions */
#define  SABRE_MCCTRL0_11BIT	 0x0000000000001000	/* Enable 11-bit column addressing */
#define  SABRE_MCCTRL0_DPP	 0x0000000000000f00	/* DIMM Pair Present Bits */
#define  SABRE_MCCTRL0_RINTVL	 0x00000000000000ff	/* Refresh Interval */
#define SABRE_MCCTRL1		0xf018UL
#define  SABRE_MCCTRL1_AMDC	 0x0000000038000000	/* Advance Memdata Clock */
#define  SABRE_MCCTRL1_ARDC	 0x0000000007000000	/* Advance DRAM Read Data Clock */
#define  SABRE_MCCTRL1_CSR	 0x0000000000e00000	/* CAS to RAS delay for CBR refresh */
#define  SABRE_MCCTRL1_CASRW	 0x00000000001c0000	/* CAS length for read/write */
#define  SABRE_MCCTRL1_RCD	 0x0000000000038000	/* RAS to CAS delay */
#define  SABRE_MCCTRL1_CP	 0x0000000000007000	/* CAS Precharge */
#define  SABRE_MCCTRL1_RP	 0x0000000000000e00	/* RAS Precharge */
#define  SABRE_MCCTRL1_RAS	 0x00000000000001c0	/* Length of RAS for refresh */
#define  SABRE_MCCTRL1_CASRW2	 0x0000000000000038	/* Must be same as CASRW */
#define  SABRE_MCCTRL1_RSC	 0x0000000000000007	/* RAS after CAS hold time */
#define SABRE_RESETCTRL		0xf020UL

#define SABRE_CONFIGSPACE	0x001000000UL
#define SABRE_IOSPACE		0x002000000UL
#define SABRE_IOSPACE_SIZE	0x000ffffffUL
#define SABRE_MEMSPACE		0x100000000UL
#define SABRE_MEMSPACE_SIZE	0x07fffffffUL

static int hummingbird_p;
static struct pci_bus *sabre_root_bus;

static irqreturn_t sabre_ue_intr(int irq, void *dev_id)
{
	struct pci_pbm_info *pbm = dev_id;
	unsigned long afsr_reg = pbm->controller_regs + SABRE_UE_AFSR;
	unsigned long afar_reg = pbm->controller_regs + SABRE_UECE_AFAR;
	unsigned long afsr, afar, error_bits;
	int reported;

	/* Latch uncorrectable error status. */
	afar = upa_readq(afar_reg);
	afsr = upa_readq(afsr_reg);

	/* Clear the primary/secondary error status bits. */
	error_bits = afsr &
		(SABRE_UEAFSR_PDRD | SABRE_UEAFSR_PDWR |
		 SABRE_UEAFSR_SDRD | SABRE_UEAFSR_SDWR |
		 SABRE_UEAFSR_SDTE | SABRE_UEAFSR_PDTE);
	if (!error_bits)
		return IRQ_NONE;
	upa_writeq(error_bits, afsr_reg);

	/* Log the error. */
	printk("%s: Uncorrectable Error, primary error type[%s%s]\n",
	       pbm->name,
	       ((error_bits & SABRE_UEAFSR_PDRD) ?
		"DMA Read" :
		((error_bits & SABRE_UEAFSR_PDWR) ?
		 "DMA Write" : "???")),
	       ((error_bits & SABRE_UEAFSR_PDTE) ?
		":Translation Error" : ""));
	printk("%s: bytemask[%04lx] dword_offset[%lx] was_block(%d)\n",
	       pbm->name,
	       (afsr & SABRE_UEAFSR_BMSK) >> 32UL,
	       (afsr & SABRE_UEAFSR_OFF) >> 29UL,
	       ((afsr & SABRE_UEAFSR_BLK) ? 1 : 0));
	printk("%s: UE AFAR [%016lx]\n", pbm->name, afar);
	printk("%s: UE Secondary errors [", pbm->name);
	reported = 0;
	if (afsr & SABRE_UEAFSR_SDRD) {
		reported++;
		printk("(DMA Read)");
	}
	if (afsr & SABRE_UEAFSR_SDWR) {
		reported++;
		printk("(DMA Write)");
	}
	if (afsr & SABRE_UEAFSR_SDTE) {
		reported++;
		printk("(Translation Error)");
	}
	if (!reported)
		printk("(none)");
	printk("]\n");

	/* Interrogate IOMMU for error status. */
	psycho_check_iommu_error(pbm, afsr, afar, UE_ERR);

	return IRQ_HANDLED;
}

static irqreturn_t sabre_ce_intr(int irq, void *dev_id)
{
	struct pci_pbm_info *pbm = dev_id;
	unsigned long afsr_reg = pbm->controller_regs + SABRE_CE_AFSR;
	unsigned long afar_reg = pbm->controller_regs + SABRE_UECE_AFAR;
	unsigned long afsr, afar, error_bits;
	int reported;

	/* Latch error status. */
	afar = upa_readq(afar_reg);
	afsr = upa_readq(afsr_reg);

	/* Clear primary/secondary error status bits. */
	error_bits = afsr &
		(SABRE_CEAFSR_PDRD | SABRE_CEAFSR_PDWR |
		 SABRE_CEAFSR_SDRD | SABRE_CEAFSR_SDWR);
	if (!error_bits)
		return IRQ_NONE;
	upa_writeq(error_bits, afsr_reg);

	/* Log the error. */
	printk("%s: Correctable Error, primary error type[%s]\n",
	       pbm->name,
	       ((error_bits & SABRE_CEAFSR_PDRD) ?
		"DMA Read" :
		((error_bits & SABRE_CEAFSR_PDWR) ?
		 "DMA Write" : "???")));

	/* XXX Use syndrome and afar to print out module string just like
	 * XXX UDB CE trap handler does... -DaveM
	 */
	printk("%s: syndrome[%02lx] bytemask[%04lx] dword_offset[%lx] "
	       "was_block(%d)\n",
	       pbm->name,
	       (afsr & SABRE_CEAFSR_ESYND) >> 48UL,
	       (afsr & SABRE_CEAFSR_BMSK) >> 32UL,
	       (afsr & SABRE_CEAFSR_OFF) >> 29UL,
	       ((afsr & SABRE_CEAFSR_BLK) ? 1 : 0));
	printk("%s: CE AFAR [%016lx]\n", pbm->name, afar);
	printk("%s: CE Secondary errors [", pbm->name);
	reported = 0;
	if (afsr & SABRE_CEAFSR_SDRD) {
		reported++;
		printk("(DMA Read)");
	}
	if (afsr & SABRE_CEAFSR_SDWR) {
		reported++;
		printk("(DMA Write)");
	}
	if (!reported)
		printk("(none)");
	printk("]\n");

	return IRQ_HANDLED;
}

static void sabre_register_error_handlers(struct pci_pbm_info *pbm)
{
	struct device_node *dp = pbm->op->dev.of_node;
	struct platform_device *op;
	unsigned long base = pbm->controller_regs;
	u64 tmp;
	int err;

	if (pbm->chip_type == PBM_CHIP_TYPE_SABRE)
		dp = dp->parent;

	op = of_find_device_by_node(dp);
	if (!op)
		return;

	/* Sabre/Hummingbird IRQ property layout is:
	 * 0: PCI ERR
	 * 1: UE ERR
	 * 2: CE ERR
	 * 3: POWER FAIL
	 */
	if (op->archdata.num_irqs < 4)
		return;

	/* We clear the error bits in the appropriate AFSR before
	 * registering the handler so that we don't get spurious
	 * interrupts.
	 */
	upa_writeq((SABRE_UEAFSR_PDRD | SABRE_UEAFSR_PDWR |
		    SABRE_UEAFSR_SDRD | SABRE_UEAFSR_SDWR |
		    SABRE_UEAFSR_SDTE | SABRE_UEAFSR_PDTE),
		   base + SABRE_UE_AFSR);

	err = request_irq(op->archdata.irqs[1], sabre_ue_intr, 0, "SABRE_UE", pbm);
	if (err)
		printk(KERN_WARNING "%s: Couldn't register UE, err=%d.\n",
		       pbm->name, err);

	upa_writeq((SABRE_CEAFSR_PDRD | SABRE_CEAFSR_PDWR |
		    SABRE_CEAFSR_SDRD | SABRE_CEAFSR_SDWR),
		   base + SABRE_CE_AFSR);


	err = request_irq(op->archdata.irqs[2], sabre_ce_intr, 0, "SABRE_CE", pbm);
	if (err)
		printk(KERN_WARNING "%s: Couldn't register CE, err=%d.\n",
		       pbm->name, err);
	err = request_irq(op->archdata.irqs[0], psycho_pcierr_intr, 0,
			  "SABRE_PCIERR", pbm);
	if (err)
		printk(KERN_WARNING "%s: Couldn't register PCIERR, err=%d.\n",
		       pbm->name, err);

	tmp = upa_readq(base + SABRE_PCICTRL);
	tmp |= SABRE_PCICTRL_ERREN;
	upa_writeq(tmp, base + SABRE_PCICTRL);
}

static void apb_init(struct pci_bus *sabre_bus)
{
	struct pci_dev *pdev;

	list_for_each_entry(pdev, &sabre_bus->devices, bus_list) {
		if (pdev->vendor == PCI_VENDOR_ID_SUN &&
		    pdev->device == PCI_DEVICE_ID_SUN_SIMBA) {
			u16 word16;

			pci_read_config_word(pdev, PCI_COMMAND, &word16);
			word16 |= PCI_COMMAND_SERR | PCI_COMMAND_PARITY |
				PCI_COMMAND_MASTER | PCI_COMMAND_MEMORY |
				PCI_COMMAND_IO;
			pci_write_config_word(pdev, PCI_COMMAND, word16);

			/* Status register bits are "write 1 to clear". */
			pci_write_config_word(pdev, PCI_STATUS, 0xffff);
			pci_write_config_word(pdev, PCI_SEC_STATUS, 0xffff);

			/* Use a primary/seconday latency timer value
			 * of 64.
			 */
			pci_write_config_byte(pdev, PCI_LATENCY_TIMER, 64);
			pci_write_config_byte(pdev, PCI_SEC_LATENCY_TIMER, 64);

			/* Enable reporting/forwarding of master aborts,
			 * parity, and SERR.
			 */
			pci_write_config_byte(pdev, PCI_BRIDGE_CONTROL,
					      (PCI_BRIDGE_CTL_PARITY |
					       PCI_BRIDGE_CTL_SERR |
					       PCI_BRIDGE_CTL_MASTER_ABORT));
		}
	}
}

static void __devinit sabre_scan_bus(struct pci_pbm_info *pbm,
				     struct device *parent)
{
	static int once;

	/* The APB bridge speaks to the Sabre host PCI bridge
	 * at 66Mhz, but the front side of APB runs at 33Mhz
	 * for both segments.
	 *
	 * Hummingbird systems do not use APB, so they run
	 * at 66MHZ.
	 */
	if (hummingbird_p)
		pbm->is_66mhz_capable = 1;
	else
		pbm->is_66mhz_capable = 0;

	/* This driver has not been verified to handle
	 * multiple SABREs yet, so trap this.
	 *
	 * Also note that the SABRE host bridge is hardwired
	 * to live at bus 0.
	 */
	if (once != 0) {
		printk(KERN_ERR PFX "Multiple controllers unsupported.\n");
		return;
	}
	once++;

	pbm->pci_bus = pci_scan_one_pbm(pbm, parent);
	if (!pbm->pci_bus)
		return;

	sabre_root_bus = pbm->pci_bus;

	apb_init(pbm->pci_bus);

	sabre_register_error_handlers(pbm);
}

static void __devinit sabre_pbm_init(struct pci_pbm_info *pbm,
				     struct platform_device *op)
{
	psycho_pbm_init_common(pbm, op, "SABRE", PBM_CHIP_TYPE_SABRE);
	pbm->pci_afsr = pbm->controller_regs + SABRE_PIOAFSR;
	pbm->pci_afar = pbm->controller_regs + SABRE_PIOAFAR;
	pbm->pci_csr = pbm->controller_regs + SABRE_PCICTRL;
	sabre_scan_bus(pbm, &op->dev);
}

<<<<<<< HEAD
=======
static const struct of_device_id sabre_match[];
>>>>>>> d762f438
static int __devinit sabre_probe(struct platform_device *op)
{
	const struct of_device_id *match;
	const struct linux_prom64_registers *pr_regs;
	struct device_node *dp = op->dev.of_node;
	struct pci_pbm_info *pbm;
	u32 upa_portid, dma_mask;
	struct iommu *iommu;
	int tsbsize, err;
	const u32 *vdma;
	u64 clear_irq;

<<<<<<< HEAD
	hummingbird_p = op->dev.of_match && (op->dev.of_match->data != NULL);
=======
	match = of_match_device(sabre_match, &op->dev);
	hummingbird_p = match && (match->data != NULL);
>>>>>>> d762f438
	if (!hummingbird_p) {
		struct device_node *cpu_dp;

		/* Of course, Sun has to encode things a thousand
		 * different ways, inconsistently.
		 */
		for_each_node_by_type(cpu_dp, "cpu") {
			if (!strcmp(cpu_dp->name, "SUNW,UltraSPARC-IIe"))
				hummingbird_p = 1;
		}
	}

	err = -ENOMEM;
	pbm = kzalloc(sizeof(*pbm), GFP_KERNEL);
	if (!pbm) {
		printk(KERN_ERR PFX "Cannot allocate pci_pbm_info.\n");
		goto out_err;
	}

	iommu = kzalloc(sizeof(*iommu), GFP_KERNEL);
	if (!iommu) {
		printk(KERN_ERR PFX "Cannot allocate PBM iommu.\n");
		goto out_free_controller;
	}

	pbm->iommu = iommu;

	upa_portid = of_getintprop_default(dp, "upa-portid", 0xff);

	pbm->portid = upa_portid;

	/*
	 * Map in SABRE register set and report the presence of this SABRE.
	 */
	
	pr_regs = of_get_property(dp, "reg", NULL);
	err = -ENODEV;
	if (!pr_regs) {
		printk(KERN_ERR PFX "No reg property\n");
		goto out_free_iommu;
	}

	/*
	 * First REG in property is base of entire SABRE register space.
	 */
	pbm->controller_regs = pr_regs[0].phys_addr;

	/* Clear interrupts */

	/* PCI first */
	for (clear_irq = SABRE_ICLR_A_SLOT0; clear_irq < SABRE_ICLR_B_SLOT0 + 0x80; clear_irq += 8)
		upa_writeq(0x0UL, pbm->controller_regs + clear_irq);

	/* Then OBIO */
	for (clear_irq = SABRE_ICLR_SCSI; clear_irq < SABRE_ICLR_SCSI + 0x80; clear_irq += 8)
		upa_writeq(0x0UL, pbm->controller_regs + clear_irq);

	/* Error interrupts are enabled later after the bus scan. */
	upa_writeq((SABRE_PCICTRL_MRLEN   | SABRE_PCICTRL_SERR |
		    SABRE_PCICTRL_ARBPARK | SABRE_PCICTRL_AEN),
		   pbm->controller_regs + SABRE_PCICTRL);

	/* Now map in PCI config space for entire SABRE. */
	pbm->config_space = pbm->controller_regs + SABRE_CONFIGSPACE;

	vdma = of_get_property(dp, "virtual-dma", NULL);
	if (!vdma) {
		printk(KERN_ERR PFX "No virtual-dma property\n");
		goto out_free_iommu;
	}

	dma_mask = vdma[0];
	switch(vdma[1]) {
		case 0x20000000:
			dma_mask |= 0x1fffffff;
			tsbsize = 64;
			break;
		case 0x40000000:
			dma_mask |= 0x3fffffff;
			tsbsize = 128;
			break;

		case 0x80000000:
			dma_mask |= 0x7fffffff;
			tsbsize = 128;
			break;
		default:
			printk(KERN_ERR PFX "Strange virtual-dma size.\n");
			goto out_free_iommu;
	}

	err = psycho_iommu_init(pbm, tsbsize, vdma[0], dma_mask, SABRE_WRSYNC);
	if (err)
		goto out_free_iommu;

	/*
	 * Look for APB underneath.
	 */
	sabre_pbm_init(pbm, op);

	pbm->next = pci_pbm_root;
	pci_pbm_root = pbm;

	dev_set_drvdata(&op->dev, pbm);

	return 0;

out_free_iommu:
	kfree(pbm->iommu);

out_free_controller:
	kfree(pbm);

out_err:
	return err;
}

static const struct of_device_id sabre_match[] = {
	{
		.name = "pci",
		.compatible = "pci108e,a001",
		.data = (void *) 1,
	},
	{
		.name = "pci",
		.compatible = "pci108e,a000",
	},
	{},
};

static struct platform_driver sabre_driver = {
	.driver = {
		.name = DRIVER_NAME,
		.owner = THIS_MODULE,
		.of_match_table = sabre_match,
	},
	.probe		= sabre_probe,
};

static int __init sabre_init(void)
{
	return platform_driver_register(&sabre_driver);
}

subsys_initcall(sabre_init);<|MERGE_RESOLUTION|>--- conflicted
+++ resolved
@@ -452,10 +452,7 @@
 	sabre_scan_bus(pbm, &op->dev);
 }
 
-<<<<<<< HEAD
-=======
 static const struct of_device_id sabre_match[];
->>>>>>> d762f438
 static int __devinit sabre_probe(struct platform_device *op)
 {
 	const struct of_device_id *match;
@@ -468,12 +465,8 @@
 	const u32 *vdma;
 	u64 clear_irq;
 
-<<<<<<< HEAD
-	hummingbird_p = op->dev.of_match && (op->dev.of_match->data != NULL);
-=======
 	match = of_match_device(sabre_match, &op->dev);
 	hummingbird_p = match && (match->data != NULL);
->>>>>>> d762f438
 	if (!hummingbird_p) {
 		struct device_node *cpu_dp;
 
