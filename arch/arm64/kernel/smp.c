// SPDX-License-Identifier: GPL-2.0-only
/*
 * SMP initialisation and IPI support
 * Based on arch/arm/kernel/smp.c
 *
 * Copyright (C) 2012 ARM Ltd.
 */

#include <linux/acpi.h>
#include <linux/arm_sdei.h>
#include <linux/delay.h>
#include <linux/init.h>
#include <linux/spinlock.h>
#include <linux/sched/mm.h>
#include <linux/sched/hotplug.h>
#include <linux/sched/task_stack.h>
#include <linux/interrupt.h>
#include <linux/cache.h>
#include <linux/profile.h>
#include <linux/errno.h>
#include <linux/mm.h>
#include <linux/err.h>
#include <linux/cpu.h>
#include <linux/smp.h>
#include <linux/seq_file.h>
#include <linux/irq.h>
#include <linux/irqchip/arm-gic-v3.h>
#include <linux/percpu.h>
#include <linux/clockchips.h>
#include <linux/completion.h>
#include <linux/of.h>
#include <linux/irq_work.h>
#include <linux/kexec.h>

#include <asm/alternative.h>
#include <asm/atomic.h>
#include <asm/cacheflush.h>
#include <asm/cpu.h>
#include <asm/cputype.h>
#include <asm/cpu_ops.h>
#include <asm/daifflags.h>
#include <asm/mmu_context.h>
#include <asm/numa.h>
#include <asm/pgtable.h>
#include <asm/pgalloc.h>
#include <asm/processor.h>
#include <asm/smp_plat.h>
#include <asm/sections.h>
#include <asm/tlbflush.h>
#include <asm/ptrace.h>
#include <asm/virt.h>
#include <asm/system_misc.h>

#define CREATE_TRACE_POINTS
#include <trace/events/ipi.h>

DEFINE_PER_CPU_READ_MOSTLY(int, cpu_number);
EXPORT_PER_CPU_SYMBOL(cpu_number);

/*
 * as from 2.5, kernels no longer have an init_tasks structure
 * so we need some other way of telling a new secondary core
 * where to place its SVC stack
 */
struct secondary_data secondary_data;
/* Number of CPUs which aren't online, but looping in kernel text. */
int cpus_stuck_in_kernel;

enum ipi_msg_type {
	IPI_RESCHEDULE,
	IPI_CALL_FUNC,
	IPI_CPU_STOP,
	IPI_CPU_CRASH_STOP,
	IPI_TIMER,
	IPI_IRQ_WORK,
	IPI_WAKEUP
};

#ifdef CONFIG_HOTPLUG_CPU
static int op_cpu_kill(unsigned int cpu);
#else
static inline int op_cpu_kill(unsigned int cpu)
{
	return -ENOSYS;
}
#endif


/*
 * Boot a secondary CPU, and assign it the specified idle task.
 * This also gives us the initial stack to use for this CPU.
 */
static int boot_secondary(unsigned int cpu, struct task_struct *idle)
{
	if (cpu_ops[cpu]->cpu_boot)
		return cpu_ops[cpu]->cpu_boot(cpu);

	return -EOPNOTSUPP;
}

static DECLARE_COMPLETION(cpu_running);

int __cpu_up(unsigned int cpu, struct task_struct *idle)
{
	int ret;
	long status;

	/*
	 * We need to tell the secondary core where to find its stack and the
	 * page tables.
	 */
	secondary_data.task = idle;
	secondary_data.stack = task_stack_page(idle) + THREAD_SIZE;
	update_cpu_boot_status(CPU_MMU_OFF);
	__flush_dcache_area(&secondary_data, sizeof(secondary_data));

	/*
	 * Now bring the CPU into our world.
	 */
	ret = boot_secondary(cpu, idle);
	if (ret == 0) {
		/*
		 * CPU was successfully started, wait for it to come online or
		 * time out.
		 */
		wait_for_completion_timeout(&cpu_running,
					    msecs_to_jiffies(1000));

		if (!cpu_online(cpu)) {
			pr_crit("CPU%u: failed to come online\n", cpu);
			ret = -EIO;
		}
	} else {
		pr_err("CPU%u: failed to boot: %d\n", cpu, ret);
		return ret;
	}

	secondary_data.task = NULL;
	secondary_data.stack = NULL;
	status = READ_ONCE(secondary_data.status);
	if (ret && status) {

		if (status == CPU_MMU_OFF)
			status = READ_ONCE(__early_cpu_boot_status);

		switch (status & CPU_BOOT_STATUS_MASK) {
		default:
			pr_err("CPU%u: failed in unknown state : 0x%lx\n",
					cpu, status);
			break;
		case CPU_KILL_ME:
			if (!op_cpu_kill(cpu)) {
				pr_crit("CPU%u: died during early boot\n", cpu);
				break;
			}
			/* Fall through */
			pr_crit("CPU%u: may not have shut down cleanly\n", cpu);
		case CPU_STUCK_IN_KERNEL:
			pr_crit("CPU%u: is stuck in kernel\n", cpu);
			if (status & CPU_STUCK_REASON_52_BIT_VA)
				pr_crit("CPU%u: does not support 52-bit VAs\n", cpu);
			if (status & CPU_STUCK_REASON_NO_GRAN)
				pr_crit("CPU%u: does not support %luK granule \n", cpu, PAGE_SIZE / SZ_1K);
			cpus_stuck_in_kernel++;
			break;
		case CPU_PANIC_KERNEL:
			panic("CPU%u detected unsupported configuration\n", cpu);
		}
	}

	return ret;
}

static void init_gic_priority_masking(void)
{
	u32 cpuflags;

	if (WARN_ON(!gic_enable_sre()))
		return;

	cpuflags = read_sysreg(daif);

	WARN_ON(!(cpuflags & PSR_I_BIT));

	gic_write_pmr(GIC_PRIO_IRQON | GIC_PRIO_PSR_I_SET);
}

/*
 * This is the secondary CPU boot entry.  We're using this CPUs
 * idle thread stack, but a set of temporary page tables.
 */
asmlinkage notrace void secondary_start_kernel(void)
{
	u64 mpidr = read_cpuid_mpidr() & MPIDR_HWID_BITMASK;
	struct mm_struct *mm = &init_mm;
	unsigned int cpu;

	cpu = task_cpu(current);
	set_my_cpu_offset(per_cpu_offset(cpu));

	/*
	 * All kernel threads share the same mm context; grab a
	 * reference and switch to it.
	 */
	mmgrab(mm);
	current->active_mm = mm;

	/*
	 * TTBR0 is only used for the identity mapping at this stage. Make it
	 * point to zero page to avoid speculatively fetching new entries.
	 */
	cpu_uninstall_idmap();

	if (system_uses_irq_prio_masking())
		init_gic_priority_masking();

	preempt_disable();
	trace_hardirqs_off();

	/*
	 * If the system has established the capabilities, make sure
	 * this CPU ticks all of those. If it doesn't, the CPU will
	 * fail to come online.
	 */
	check_local_cpu_capabilities();

	if (cpu_ops[cpu]->cpu_postboot)
		cpu_ops[cpu]->cpu_postboot();

	/*
	 * Log the CPU info before it is marked online and might get read.
	 */
	cpuinfo_store_cpu();

	/*
	 * Enable GIC and timers.
	 */
	notify_cpu_starting(cpu);

	store_cpu_topology(cpu);
	numa_add_cpu(cpu);

	/*
	 * OK, now it's safe to let the boot CPU continue.  Wait for
	 * the CPU migration code to notice that the CPU is online
	 * before we continue.
	 */
	pr_info("CPU%u: Booted secondary processor 0x%010lx [0x%08x]\n",
					 cpu, (unsigned long)mpidr,
					 read_cpuid_id());
	update_cpu_boot_status(CPU_BOOT_SUCCESS);
	set_cpu_online(cpu, true);
	complete(&cpu_running);

	local_daif_restore(DAIF_PROCCTX);

	/*
	 * OK, it's off to the idle thread for us
	 */
	cpu_startup_entry(CPUHP_AP_ONLINE_IDLE);
}

#ifdef CONFIG_HOTPLUG_CPU
static int op_cpu_disable(unsigned int cpu)
{
	/*
	 * If we don't have a cpu_die method, abort before we reach the point
	 * of no return. CPU0 may not have an cpu_ops, so test for it.
	 */
	if (!cpu_ops[cpu] || !cpu_ops[cpu]->cpu_die)
		return -EOPNOTSUPP;

	/*
	 * We may need to abort a hot unplug for some other mechanism-specific
	 * reason.
	 */
	if (cpu_ops[cpu]->cpu_disable)
		return cpu_ops[cpu]->cpu_disable(cpu);

	return 0;
}

/*
 * __cpu_disable runs on the processor to be shutdown.
 */
int __cpu_disable(void)
{
	unsigned int cpu = smp_processor_id();
	int ret;

	ret = op_cpu_disable(cpu);
	if (ret)
		return ret;

	remove_cpu_topology(cpu);
	numa_remove_cpu(cpu);

	/*
	 * Take this CPU offline.  Once we clear this, we can't return,
	 * and we must not schedule until we're ready to give up the cpu.
	 */
	set_cpu_online(cpu, false);

	/*
	 * OK - migrate IRQs away from this CPU
	 */
	irq_migrate_all_off_this_cpu();

	return 0;
}

static int op_cpu_kill(unsigned int cpu)
{
	/*
	 * If we have no means of synchronising with the dying CPU, then assume
	 * that it is really dead. We can only wait for an arbitrary length of
	 * time and hope that it's dead, so let's skip the wait and just hope.
	 */
	if (!cpu_ops[cpu]->cpu_kill)
		return 0;

	return cpu_ops[cpu]->cpu_kill(cpu);
}

/*
 * called on the thread which is asking for a CPU to be shutdown -
 * waits until shutdown has completed, or it is timed out.
 */
void __cpu_die(unsigned int cpu)
{
	int err;

	if (!cpu_wait_death(cpu, 5)) {
		pr_crit("CPU%u: cpu didn't die\n", cpu);
		return;
	}
	pr_notice("CPU%u: shutdown\n", cpu);

	/*
	 * Now that the dying CPU is beyond the point of no return w.r.t.
	 * in-kernel synchronisation, try to get the firwmare to help us to
	 * verify that it has really left the kernel before we consider
	 * clobbering anything it might still be using.
	 */
	err = op_cpu_kill(cpu);
	if (err)
		pr_warn("CPU%d may not have shut down cleanly: %d\n",
			cpu, err);
}

/*
 * Called from the idle thread for the CPU which has been shutdown.
 *
 */
void cpu_die(void)
{
	unsigned int cpu = smp_processor_id();

	idle_task_exit();

	local_daif_mask();

	/* Tell __cpu_die() that this CPU is now safe to dispose of */
	(void)cpu_report_death();

	/*
	 * Actually shutdown the CPU. This must never fail. The specific hotplug
	 * mechanism must perform all required cache maintenance to ensure that
	 * no dirty lines are lost in the process of shutting down the CPU.
	 */
	cpu_ops[cpu]->cpu_die(cpu);

	BUG();
}
#endif

/*
 * Kill the calling secondary CPU, early in bringup before it is turned
 * online.
 */
void cpu_die_early(void)
{
	int cpu = smp_processor_id();

	pr_crit("CPU%d: will not boot\n", cpu);

	/* Mark this CPU absent */
	set_cpu_present(cpu, 0);

#ifdef CONFIG_HOTPLUG_CPU
	update_cpu_boot_status(CPU_KILL_ME);
	/* Check if we can park ourselves */
	if (cpu_ops[cpu] && cpu_ops[cpu]->cpu_die)
		cpu_ops[cpu]->cpu_die(cpu);
#endif
	update_cpu_boot_status(CPU_STUCK_IN_KERNEL);

	cpu_park_loop();
}

static void __init hyp_mode_check(void)
{
	if (is_hyp_mode_available())
		pr_info("CPU: All CPU(s) started at EL2\n");
	else if (is_hyp_mode_mismatched())
		WARN_TAINT(1, TAINT_CPU_OUT_OF_SPEC,
			   "CPU: CPUs started in inconsistent modes");
	else
		pr_info("CPU: All CPU(s) started at EL1\n");
}

void __init smp_cpus_done(unsigned int max_cpus)
{
	pr_info("SMP: Total of %d processors activated.\n", num_online_cpus());
	setup_cpu_features();
	hyp_mode_check();
	apply_alternatives_all();
	mark_linear_text_alias_ro();
}

void __init smp_prepare_boot_cpu(void)
{
	set_my_cpu_offset(per_cpu_offset(smp_processor_id()));
	cpuinfo_store_boot_cpu();

	/*
	 * We now know enough about the boot CPU to apply the
	 * alternatives that cannot wait until interrupt handling
	 * and/or scheduling is enabled.
	 */
	apply_boot_alternatives();

	/* Conditionally switch to GIC PMR for interrupt masking */
	if (system_uses_irq_prio_masking())
		init_gic_priority_masking();
}

static u64 __init of_get_cpu_mpidr(struct device_node *dn)
{
	const __be32 *cell;
	u64 hwid;

	/*
	 * A cpu node with missing "reg" property is
	 * considered invalid to build a cpu_logical_map
	 * entry.
	 */
	cell = of_get_property(dn, "reg", NULL);
	if (!cell) {
		pr_err("%pOF: missing reg property\n", dn);
		return INVALID_HWID;
	}

	hwid = of_read_number(cell, of_n_addr_cells(dn));
	/*
	 * Non affinity bits must be set to 0 in the DT
	 */
	if (hwid & ~MPIDR_HWID_BITMASK) {
		pr_err("%pOF: invalid reg property\n", dn);
		return INVALID_HWID;
	}
	return hwid;
}

/*
 * Duplicate MPIDRs are a recipe for disaster. Scan all initialized
 * entries and check for duplicates. If any is found just ignore the
 * cpu. cpu_logical_map was initialized to INVALID_HWID to avoid
 * matching valid MPIDR values.
 */
static bool __init is_mpidr_duplicate(unsigned int cpu, u64 hwid)
{
	unsigned int i;

	for (i = 1; (i < cpu) && (i < NR_CPUS); i++)
		if (cpu_logical_map(i) == hwid)
			return true;
	return false;
}

/*
 * Initialize cpu operations for a logical cpu and
 * set it in the possible mask on success
 */
static int __init smp_cpu_setup(int cpu)
{
	if (cpu_read_ops(cpu))
		return -ENODEV;

	if (cpu_ops[cpu]->cpu_init(cpu))
		return -ENODEV;

	set_cpu_possible(cpu, true);

	return 0;
}

static bool bootcpu_valid __initdata;
static unsigned int cpu_count = 1;

#ifdef CONFIG_ACPI
static struct acpi_madt_generic_interrupt cpu_madt_gicc[NR_CPUS];

struct acpi_madt_generic_interrupt *acpi_cpu_get_madt_gicc(int cpu)
{
	return &cpu_madt_gicc[cpu];
}

/*
 * acpi_map_gic_cpu_interface - parse processor MADT entry
 *
 * Carry out sanity checks on MADT processor entry and initialize
 * cpu_logical_map on success
 */
static void __init
acpi_map_gic_cpu_interface(struct acpi_madt_generic_interrupt *processor)
{
	u64 hwid = processor->arm_mpidr;

	if (!(processor->flags & ACPI_MADT_ENABLED)) {
		pr_debug("skipping disabled CPU entry with 0x%llx MPIDR\n", hwid);
		return;
	}

	if (hwid & ~MPIDR_HWID_BITMASK || hwid == INVALID_HWID) {
		pr_err("skipping CPU entry with invalid MPIDR 0x%llx\n", hwid);
		return;
	}

	if (is_mpidr_duplicate(cpu_count, hwid)) {
		pr_err("duplicate CPU MPIDR 0x%llx in MADT\n", hwid);
		return;
	}

	/* Check if GICC structure of boot CPU is available in the MADT */
	if (cpu_logical_map(0) == hwid) {
		if (bootcpu_valid) {
			pr_err("duplicate boot CPU MPIDR: 0x%llx in MADT\n",
			       hwid);
			return;
		}
		bootcpu_valid = true;
		cpu_madt_gicc[0] = *processor;
		return;
	}

	if (cpu_count >= NR_CPUS)
		return;

	/* map the logical cpu id to cpu MPIDR */
	cpu_logical_map(cpu_count) = hwid;

	cpu_madt_gicc[cpu_count] = *processor;

	/*
	 * Set-up the ACPI parking protocol cpu entries
	 * while initializing the cpu_logical_map to
	 * avoid parsing MADT entries multiple times for
	 * nothing (ie a valid cpu_logical_map entry should
	 * contain a valid parking protocol data set to
	 * initialize the cpu if the parking protocol is
	 * the only available enable method).
	 */
	acpi_set_mailbox_entry(cpu_count, processor);

	cpu_count++;
}

static int __init
acpi_parse_gic_cpu_interface(union acpi_subtable_headers *header,
			     const unsigned long end)
{
	struct acpi_madt_generic_interrupt *processor;

	processor = (struct acpi_madt_generic_interrupt *)header;
	if (BAD_MADT_GICC_ENTRY(processor, end))
		return -EINVAL;

	acpi_table_print_madt_entry(&header->common);

	acpi_map_gic_cpu_interface(processor);

	return 0;
}

static void __init acpi_parse_and_init_cpus(void)
{
	int i;

	/*
	 * do a walk of MADT to determine how many CPUs
	 * we have including disabled CPUs, and get information
	 * we need for SMP init.
	 */
	acpi_table_parse_madt(ACPI_MADT_TYPE_GENERIC_INTERRUPT,
				      acpi_parse_gic_cpu_interface, 0);

	/*
	 * In ACPI, SMP and CPU NUMA information is provided in separate
	 * static tables, namely the MADT and the SRAT.
	 *
	 * Thus, it is simpler to first create the cpu logical map through
	 * an MADT walk and then map the logical cpus to their node ids
	 * as separate steps.
	 */
	acpi_map_cpus_to_nodes();

	for (i = 0; i < nr_cpu_ids; i++)
		early_map_cpu_to_node(i, acpi_numa_get_nid(i));
}
#else
#define acpi_parse_and_init_cpus(...)	do { } while (0)
#endif

/*
 * Enumerate the possible CPU set from the device tree and build the
 * cpu logical map array containing MPIDR values related to logical
 * cpus. Assumes that cpu_logical_map(0) has already been initialized.
 */
static void __init of_parse_and_init_cpus(void)
{
	struct device_node *dn;

	for_each_of_cpu_node(dn) {
		u64 hwid = of_get_cpu_mpidr(dn);

		if (hwid == INVALID_HWID)
			goto next;

		if (is_mpidr_duplicate(cpu_count, hwid)) {
			pr_err("%pOF: duplicate cpu reg properties in the DT\n",
				dn);
			goto next;
		}

		/*
		 * The numbering scheme requires that the boot CPU
		 * must be assigned logical id 0. Record it so that
		 * the logical map built from DT is validated and can
		 * be used.
		 */
		if (hwid == cpu_logical_map(0)) {
			if (bootcpu_valid) {
				pr_err("%pOF: duplicate boot cpu reg property in DT\n",
					dn);
				goto next;
			}

			bootcpu_valid = true;
			early_map_cpu_to_node(0, of_node_to_nid(dn));

			/*
			 * cpu_logical_map has already been
			 * initialized and the boot cpu doesn't need
			 * the enable-method so continue without
			 * incrementing cpu.
			 */
			continue;
		}

		if (cpu_count >= NR_CPUS)
			goto next;

		pr_debug("cpu logical map 0x%llx\n", hwid);
		cpu_logical_map(cpu_count) = hwid;

		early_map_cpu_to_node(cpu_count, of_node_to_nid(dn));
next:
		cpu_count++;
	}
}

/*
 * Enumerate the possible CPU set from the device tree or ACPI and build the
 * cpu logical map array containing MPIDR values related to logical
 * cpus. Assumes that cpu_logical_map(0) has already been initialized.
 */
void __init smp_init_cpus(void)
{
	int i;

	if (acpi_disabled)
		of_parse_and_init_cpus();
	else
		acpi_parse_and_init_cpus();

	if (cpu_count > nr_cpu_ids)
		pr_warn("Number of cores (%d) exceeds configured maximum of %u - clipping\n",
			cpu_count, nr_cpu_ids);

	if (!bootcpu_valid) {
		pr_err("missing boot CPU MPIDR, not enabling secondaries\n");
		return;
	}

	/*
	 * We need to set the cpu_logical_map entries before enabling
	 * the cpus so that cpu processor description entries (DT cpu nodes
	 * and ACPI MADT entries) can be retrieved by matching the cpu hwid
	 * with entries in cpu_logical_map while initializing the cpus.
	 * If the cpu set-up fails, invalidate the cpu_logical_map entry.
	 */
	for (i = 1; i < nr_cpu_ids; i++) {
		if (cpu_logical_map(i) != INVALID_HWID) {
			if (smp_cpu_setup(i))
				cpu_logical_map(i) = INVALID_HWID;
		}
	}
}

void __init smp_prepare_cpus(unsigned int max_cpus)
{
	int err;
	unsigned int cpu;
	unsigned int this_cpu;

	init_cpu_topology();

	this_cpu = smp_processor_id();
	store_cpu_topology(this_cpu);
	numa_store_cpu_info(this_cpu);
	numa_add_cpu(this_cpu);

	/*
	 * If UP is mandated by "nosmp" (which implies "maxcpus=0"), don't set
	 * secondary CPUs present.
	 */
	if (max_cpus == 0)
		return;

	/*
	 * Initialise the present map (which describes the set of CPUs
	 * actually populated at the present time) and release the
	 * secondaries from the bootloader.
	 */
	for_each_possible_cpu(cpu) {

		per_cpu(cpu_number, cpu) = cpu;

		if (cpu == smp_processor_id())
			continue;

		if (!cpu_ops[cpu])
			continue;

		err = cpu_ops[cpu]->cpu_prepare(cpu);
		if (err)
			continue;

		set_cpu_present(cpu, true);
		numa_store_cpu_info(cpu);
	}
}

void (*__smp_cross_call)(const struct cpumask *, unsigned int);

void __init set_smp_cross_call(void (*fn)(const struct cpumask *, unsigned int))
{
	__smp_cross_call = fn;
}

static const char *ipi_types[NR_IPI] __tracepoint_string = {
#define S(x,s)	[x] = s
	S(IPI_RESCHEDULE, "Rescheduling interrupts"),
	S(IPI_CALL_FUNC, "Function call interrupts"),
	S(IPI_CPU_STOP, "CPU stop interrupts"),
	S(IPI_CPU_CRASH_STOP, "CPU stop (for crash dump) interrupts"),
	S(IPI_TIMER, "Timer broadcast interrupts"),
	S(IPI_IRQ_WORK, "IRQ work interrupts"),
	S(IPI_WAKEUP, "CPU wake-up interrupts"),
};

static void smp_cross_call(const struct cpumask *target, unsigned int ipinr)
{
	trace_ipi_raise(target, ipi_types[ipinr]);
	__smp_cross_call(target, ipinr);
}

void show_ipi_list(struct seq_file *p, int prec)
{
	unsigned int cpu, i;

	for (i = 0; i < NR_IPI; i++) {
		seq_printf(p, "%*s%u:%s", prec - 1, "IPI", i,
			   prec >= 4 ? " " : "");
		for_each_online_cpu(cpu)
			seq_printf(p, "%10u ",
				   __get_irq_stat(cpu, ipi_irqs[i]));
		seq_printf(p, "      %s\n", ipi_types[i]);
	}
}

u64 smp_irq_stat_cpu(unsigned int cpu)
{
	u64 sum = 0;
	int i;

	for (i = 0; i < NR_IPI; i++)
		sum += __get_irq_stat(cpu, ipi_irqs[i]);

	return sum;
}

void arch_send_call_function_ipi_mask(const struct cpumask *mask)
{
	smp_cross_call(mask, IPI_CALL_FUNC);
}

void arch_send_call_function_single_ipi(int cpu)
{
	smp_cross_call(cpumask_of(cpu), IPI_CALL_FUNC);
}

#ifdef CONFIG_ARM64_ACPI_PARKING_PROTOCOL
void arch_send_wakeup_ipi_mask(const struct cpumask *mask)
{
	smp_cross_call(mask, IPI_WAKEUP);
}
#endif

#ifdef CONFIG_IRQ_WORK
void arch_irq_work_raise(void)
{
	if (__smp_cross_call)
		smp_cross_call(cpumask_of(smp_processor_id()), IPI_IRQ_WORK);
}
#endif

<<<<<<< HEAD
static DEFINE_RAW_SPINLOCK(stop_lock);

static DEFINE_PER_CPU(struct pt_regs, regs_before_stop);

/*
 * ipi_cpu_stop - handle IPI from smp_send_stop()
 */
static void ipi_cpu_stop(unsigned int cpu, struct pt_regs *regs)
{
	if (system_state == SYSTEM_BOOTING ||
	    system_state == SYSTEM_RUNNING) {
		per_cpu(regs_before_stop, cpu) = *regs;
		raw_spin_lock(&stop_lock);
		pr_crit("CPU%u: stopping\n", cpu);
		__show_regs(regs);
		dump_stack();
		raw_spin_unlock(&stop_lock);
	}
	set_cpu_online(cpu, false);
=======
static void local_cpu_stop(void)
{
	set_cpu_online(smp_processor_id(), false);
>>>>>>> 1a9d9156

	flush_cache_all();
	local_daif_mask();
	sdei_mask_local_cpu();
	cpu_park_loop();
}

/*
 * We need to implement panic_smp_self_stop() for parallel panic() calls, so
 * that cpu_online_mask gets correctly updated and smp_send_stop() can skip
 * CPUs that have already stopped themselves.
 */
void panic_smp_self_stop(void)
{
	local_cpu_stop();
}

#ifdef CONFIG_KEXEC_CORE
static atomic_t waiting_for_crash_ipi = ATOMIC_INIT(0);
#endif

static void ipi_cpu_crash_stop(unsigned int cpu, struct pt_regs *regs)
{
#ifdef CONFIG_KEXEC_CORE
	crash_save_cpu(regs, cpu);

	atomic_dec(&waiting_for_crash_ipi);

	local_irq_disable();
	sdei_mask_local_cpu();

#ifdef CONFIG_HOTPLUG_CPU
	if (cpu_ops[cpu]->cpu_die)
		cpu_ops[cpu]->cpu_die(cpu);
#endif

	/* just in case */
	cpu_park_loop();
#endif
}

/*
 * Main handler for inter-processor interrupts
 */
void handle_IPI(int ipinr, struct pt_regs *regs)
{
	unsigned int cpu = smp_processor_id();
	struct pt_regs *old_regs = set_irq_regs(regs);

	if ((unsigned)ipinr < NR_IPI) {
		trace_ipi_entry_rcuidle(ipi_types[ipinr]);
		__inc_irq_stat(cpu, ipi_irqs[ipinr]);
	}

	switch (ipinr) {
	case IPI_RESCHEDULE:
		scheduler_ipi();
		break;

	case IPI_CALL_FUNC:
		irq_enter();
		generic_smp_call_function_interrupt();
		irq_exit();
		break;

	case IPI_CPU_STOP:
		irq_enter();
<<<<<<< HEAD
		ipi_cpu_stop(cpu, regs);
=======
		local_cpu_stop();
>>>>>>> 1a9d9156
		irq_exit();
		break;

	case IPI_CPU_CRASH_STOP:
		if (IS_ENABLED(CONFIG_KEXEC_CORE)) {
			irq_enter();
			ipi_cpu_crash_stop(cpu, regs);

			unreachable();
		}
		break;

#ifdef CONFIG_GENERIC_CLOCKEVENTS_BROADCAST
	case IPI_TIMER:
		irq_enter();
		tick_receive_broadcast();
		irq_exit();
		break;
#endif

#ifdef CONFIG_IRQ_WORK
	case IPI_IRQ_WORK:
		irq_enter();
		irq_work_run();
		irq_exit();
		break;
#endif

#ifdef CONFIG_ARM64_ACPI_PARKING_PROTOCOL
	case IPI_WAKEUP:
		WARN_ONCE(!acpi_parking_protocol_valid(cpu),
			  "CPU%u: Wake-up IPI outside the ACPI parking protocol\n",
			  cpu);
		break;
#endif

	default:
		pr_crit("CPU%u: Unknown IPI message 0x%x\n", cpu, ipinr);
		break;
	}

	if ((unsigned)ipinr < NR_IPI)
		trace_ipi_exit_rcuidle(ipi_types[ipinr]);
	set_irq_regs(old_regs);
}

void smp_send_reschedule(int cpu)
{
	smp_cross_call(cpumask_of(cpu), IPI_RESCHEDULE);
}

#ifdef CONFIG_GENERIC_CLOCKEVENTS_BROADCAST
void tick_broadcast(const struct cpumask *mask)
{
	smp_cross_call(mask, IPI_TIMER);
}
#endif

void smp_send_stop(void)
{
	unsigned long timeout;

	if (num_online_cpus() > 1) {
		cpumask_t mask;

		cpumask_copy(&mask, cpu_online_mask);
		cpumask_clear_cpu(smp_processor_id(), &mask);

		if (system_state <= SYSTEM_RUNNING)
			pr_crit("SMP: stopping secondary CPUs\n");
		smp_cross_call(&mask, IPI_CPU_STOP);
	}

	/* Wait up to one second for other CPUs to stop */
	timeout = USEC_PER_SEC;
	while (num_online_cpus() > 1 && timeout--)
		udelay(1);

	if (num_online_cpus() > 1)
		pr_warning("SMP: failed to stop secondary CPUs %*pbl\n",
			   cpumask_pr_args(cpu_online_mask));

	sdei_mask_local_cpu();
}

#ifdef CONFIG_KEXEC_CORE
void crash_smp_send_stop(void)
{
	static int cpus_stopped;
	cpumask_t mask;
	unsigned long timeout;

	/*
	 * This function can be called twice in panic path, but obviously
	 * we execute this only once.
	 */
	if (cpus_stopped)
		return;

	cpus_stopped = 1;

	if (num_online_cpus() == 1) {
		sdei_mask_local_cpu();
		return;
	}

	cpumask_copy(&mask, cpu_online_mask);
	cpumask_clear_cpu(smp_processor_id(), &mask);

	atomic_set(&waiting_for_crash_ipi, num_online_cpus() - 1);

	pr_crit("SMP: stopping secondary CPUs\n");
	smp_cross_call(&mask, IPI_CPU_CRASH_STOP);

	/* Wait up to one second for other CPUs to stop */
	timeout = USEC_PER_SEC;
	while ((atomic_read(&waiting_for_crash_ipi) > 0) && timeout--)
		udelay(1);

	if (atomic_read(&waiting_for_crash_ipi) > 0)
		pr_warning("SMP: failed to stop secondary CPUs %*pbl\n",
			   cpumask_pr_args(&mask));

	sdei_mask_local_cpu();
}

bool smp_crash_stop_failed(void)
{
	return (atomic_read(&waiting_for_crash_ipi) > 0);
}
#endif

/*
 * not supported here
 */
int setup_profiling_timer(unsigned int multiplier)
{
	return -EINVAL;
}

static bool have_cpu_die(void)
{
#ifdef CONFIG_HOTPLUG_CPU
	int any_cpu = raw_smp_processor_id();

	if (cpu_ops[any_cpu] && cpu_ops[any_cpu]->cpu_die)
		return true;
#endif
	return false;
}

bool cpus_are_stuck_in_kernel(void)
{
	bool smp_spin_tables = (num_possible_cpus() > 1 && !have_cpu_die());

	return !!cpus_stuck_in_kernel || smp_spin_tables;
}<|MERGE_RESOLUTION|>--- conflicted
+++ resolved
@@ -826,16 +826,15 @@
 }
 #endif
 
-<<<<<<< HEAD
 static DEFINE_RAW_SPINLOCK(stop_lock);
 
 static DEFINE_PER_CPU(struct pt_regs, regs_before_stop);
 
-/*
- * ipi_cpu_stop - handle IPI from smp_send_stop()
- */
-static void ipi_cpu_stop(unsigned int cpu, struct pt_regs *regs)
-{
+static void local_cpu_stop()
+{
+	unsigned int cpu = smp_processor_id();
+	struct pt_regs *regs = get_irq_regs();
+
 	if (system_state == SYSTEM_BOOTING ||
 	    system_state == SYSTEM_RUNNING) {
 		per_cpu(regs_before_stop, cpu) = *regs;
@@ -845,12 +844,8 @@
 		dump_stack();
 		raw_spin_unlock(&stop_lock);
 	}
+
 	set_cpu_online(cpu, false);
-=======
-static void local_cpu_stop(void)
-{
-	set_cpu_online(smp_processor_id(), false);
->>>>>>> 1a9d9156
 
 	flush_cache_all();
 	local_daif_mask();
@@ -863,7 +858,7 @@
  * that cpu_online_mask gets correctly updated and smp_send_stop() can skip
  * CPUs that have already stopped themselves.
  */
-void panic_smp_self_stop(void)
+void panic_smp_self_stop()
 {
 	local_cpu_stop();
 }
@@ -918,11 +913,7 @@
 
 	case IPI_CPU_STOP:
 		irq_enter();
-<<<<<<< HEAD
-		ipi_cpu_stop(cpu, regs);
-=======
 		local_cpu_stop();
->>>>>>> 1a9d9156
 		irq_exit();
 		break;
 
