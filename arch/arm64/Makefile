#
# arch/arm64/Makefile
#
# This file is included by the global makefile so that you can add your own
# architecture-specific flags and dependencies.
#
# This file is subject to the terms and conditions of the GNU General Public
# License.  See the file "COPYING" in the main directory of this archive
# for more details.
#
# Copyright (C) 1995-2001 by Russell King

LDFLAGS_vmlinux	:=--no-undefined -X
CPPFLAGS_vmlinux.lds = -DTEXT_OFFSET=$(TEXT_OFFSET)
GZFLAGS		:=-9

ifeq ($(CONFIG_RELOCATABLE), y)
# Pass --no-apply-dynamic-relocs to restore pre-binutils-2.27 behaviour
# for relative relocs, since this leads to better Image compression
# with the relocation offsets always being zero.
LDFLAGS_vmlinux		+= -shared -Bsymbolic -z notext -z norelro \
			$(call ld-option, --no-apply-dynamic-relocs)
endif

ifeq ($(CONFIG_ARM64_ERRATUM_843419),y)
  ifeq ($(call ld-option, --fix-cortex-a53-843419),)
$(warning ld does not support --fix-cortex-a53-843419; kernel may be susceptible to erratum)
  else
LDFLAGS_vmlinux	+= --fix-cortex-a53-843419
  endif
endif

# Check for binutils support for specific extensions
lseinstr := $(call as-instr,.arch_extension lse,-DCONFIG_AS_LSE=1)

ifeq ($(CONFIG_ARM64_LSE_ATOMICS), y)
  ifeq ($(lseinstr),)
$(warning LSE atomics not supported by binutils)
  endif
endif

cc_has_k_constraint := $(call try-run,echo				\
	'int main(void) {						\
		asm volatile("and w0, w0, %w0" :: "K" (4294967295));	\
		return 0;						\
	}' | $(CC) -S -x c -o "$$TMP" -,,-DCONFIG_CC_HAS_K_CONSTRAINT=1)

ifeq ($(CONFIG_ARM64), y)
brokengasinst := $(call as-instr,1:\n.inst 0\n.rept . - 1b\n\nnop\n.endr\n,,-DCONFIG_BROKEN_GAS_INST=1)

  ifneq ($(brokengasinst),)
$(warning Detected assembler with broken .inst; disassembly will be unreliable)
  endif
endif

ifeq ($(CONFIG_GENERIC_COMPAT_VDSO), y)
  CROSS_COMPILE_COMPAT ?= $(CONFIG_CROSS_COMPILE_COMPAT_VDSO:"%"=%)

  ifeq ($(CONFIG_CC_IS_CLANG), y)
    $(warning CROSS_COMPILE_COMPAT is clang, the compat vDSO will not be built)
  else ifeq ($(strip $(CROSS_COMPILE_COMPAT)),)
    $(warning CROSS_COMPILE_COMPAT not defined or empty, the compat vDSO will not be built)
  else ifeq ($(shell which $(CROSS_COMPILE_COMPAT)gcc 2> /dev/null),)
    $(error $(CROSS_COMPILE_COMPAT)gcc not found, check CROSS_COMPILE_COMPAT)
  else
    export CROSS_COMPILE_COMPAT
    export CONFIG_COMPAT_VDSO := y
    compat_vdso := -DCONFIG_COMPAT_VDSO=1
  endif
endif

<<<<<<< HEAD
ifdef CONFIG_CC_IS_CLANG
KBUILD_CFLAGS	+= -mno-implicit-float
else
KBUILD_CFLAGS	+= -mgeneral-regs-only
endif

KBUILD_CFLAGS	+= $(lseinstr) $(brokengasinst) $(compat_vdso)
=======
KBUILD_CFLAGS	+= -mgeneral-regs-only $(lseinstr) $(brokengasinst)	\
		   $(compat_vdso) $(cc_has_k_constraint)
>>>>>>> 935f8bc6
KBUILD_CFLAGS	+= -fno-asynchronous-unwind-tables
KBUILD_CFLAGS	+= $(call cc-disable-warning, psabi)
KBUILD_AFLAGS	+= $(lseinstr) $(brokengasinst) $(compat_vdso)

KBUILD_CFLAGS	+= $(call cc-option,-mabi=lp64)
KBUILD_AFLAGS	+= $(call cc-option,-mabi=lp64)

ifeq ($(CONFIG_STACKPROTECTOR_PER_TASK),y)
prepare: stack_protector_prepare
stack_protector_prepare: prepare0
	$(eval KBUILD_CFLAGS += -mstack-protector-guard=sysreg		  \
				-mstack-protector-guard-reg=sp_el0	  \
				-mstack-protector-guard-offset=$(shell	  \
			awk '{if ($$2 == "TSK_STACK_CANARY") print $$3;}' \
					include/generated/asm-offsets.h))
endif

ifeq ($(CONFIG_CPU_BIG_ENDIAN), y)
KBUILD_CPPFLAGS	+= -mbig-endian
CHECKFLAGS	+= -D__AARCH64EB__
AS		+= -EB
# Prefer the baremetal ELF build target, but not all toolchains include
# it so fall back to the standard linux version if needed.
KBUILD_LDFLAGS	+= -EB $(call ld-option, -maarch64elfb, -maarch64linuxb)
UTS_MACHINE	:= aarch64_be
else
KBUILD_CPPFLAGS	+= -mlittle-endian
CHECKFLAGS	+= -D__AARCH64EL__
AS		+= -EL
# Same as above, prefer ELF but fall back to linux target if needed.
KBUILD_LDFLAGS	+= -EL $(call ld-option, -maarch64elf, -maarch64linux)
UTS_MACHINE	:= aarch64
endif

CHECKFLAGS	+= -D__aarch64__

ifeq ($(CONFIG_ARM64_MODULE_PLTS),y)
KBUILD_LDS_MODULE	+= $(srctree)/arch/arm64/kernel/module.lds
endif

# Default value
head-y		:= arch/arm64/kernel/head.o

# The byte offset of the kernel image in RAM from the start of RAM.
ifeq ($(CONFIG_ARM64_RANDOMIZE_TEXT_OFFSET), y)
TEXT_OFFSET := $(shell awk "BEGIN {srand(); printf \"0x%06x\n\", \
		 int(2 * 1024 * 1024 / (2 ^ $(CONFIG_ARM64_PAGE_SHIFT)) * \
		 rand()) * (2 ^ $(CONFIG_ARM64_PAGE_SHIFT))}")
else
TEXT_OFFSET := 0x00080000
endif

ifeq ($(CONFIG_KASAN_SW_TAGS), y)
KASAN_SHADOW_SCALE_SHIFT := 4
else
KASAN_SHADOW_SCALE_SHIFT := 3
endif

KBUILD_CFLAGS += -DKASAN_SHADOW_SCALE_SHIFT=$(KASAN_SHADOW_SCALE_SHIFT)
KBUILD_CPPFLAGS += -DKASAN_SHADOW_SCALE_SHIFT=$(KASAN_SHADOW_SCALE_SHIFT)
KBUILD_AFLAGS += -DKASAN_SHADOW_SCALE_SHIFT=$(KASAN_SHADOW_SCALE_SHIFT)

export	TEXT_OFFSET GZFLAGS

core-y		+= arch/arm64/
libs-y		:= arch/arm64/lib/ $(libs-y)
core-$(CONFIG_EFI_STUB) += $(objtree)/drivers/firmware/efi/libstub/lib.a

ifeq ($(CONFIG_BUILD_ARM64_KERNEL_COMPRESSION_GZIP),y)
KBUILD_TARGET   := Image.gz
else
KBUILD_TARGET   := Image
endif

# Default target when executing plain make
boot		:= arch/arm64/boot
KBUILD_IMAGE	:= $(boot)/$(KBUILD_TARGET)

all:	$(KBUILD_TARGET)

Image: vmlinux
	$(Q)$(MAKE) $(build)=$(boot) $(boot)/$@

Image.%: Image
	$(Q)$(MAKE) $(build)=$(boot) $(boot)/$@

zinstall install:
	$(Q)$(MAKE) $(build)=$(boot) $@

PHONY += vdso_install
vdso_install:
	$(Q)$(MAKE) $(build)=arch/arm64/kernel/vdso $@

# We use MRPROPER_FILES and CLEAN_FILES now
archclean:
	$(Q)$(MAKE) $(clean)=$(boot)

ifeq ($(KBUILD_EXTMOD),)
# We need to generate vdso-offsets.h before compiling certain files in kernel/.
# In order to do that, we should use the archprepare target, but we can't since
# asm-offsets.h is included in some files used to generate vdso-offsets.h, and
# asm-offsets.h is built in prepare0, for which archprepare is a dependency.
# Therefore we need to generate the header after prepare0 has been made, hence
# this hack.
prepare: vdso_prepare
vdso_prepare: prepare0
	$(Q)$(MAKE) $(build)=arch/arm64/kernel/vdso include/generated/vdso-offsets.h
	$(if $(CONFIG_COMPAT_VDSO),$(Q)$(MAKE) \
		$(build)=arch/arm64/kernel/vdso32  \
		include/generated/vdso32-offsets.h)
endif

define archhelp
  echo  '* Image.gz      - Compressed kernel image (arch/$(ARCH)/boot/Image.gz)'
  echo  '  Image         - Uncompressed kernel image (arch/$(ARCH)/boot/Image)'
  echo  '  install       - Install uncompressed kernel'
  echo  '  zinstall      - Install compressed kernel'
  echo  '                  Install using (your) ~/bin/installkernel or'
  echo  '                  (distribution) /sbin/installkernel or'
  echo  '                  install to $$(INSTALL_PATH) and run lilo'
endef<|MERGE_RESOLUTION|>--- conflicted
+++ resolved
@@ -69,18 +69,14 @@
   endif
 endif
 
-<<<<<<< HEAD
 ifdef CONFIG_CC_IS_CLANG
 KBUILD_CFLAGS	+= -mno-implicit-float
 else
 KBUILD_CFLAGS	+= -mgeneral-regs-only
 endif
 
-KBUILD_CFLAGS	+= $(lseinstr) $(brokengasinst) $(compat_vdso)
-=======
-KBUILD_CFLAGS	+= -mgeneral-regs-only $(lseinstr) $(brokengasinst)	\
+KBUILD_CFLAGS	+= $(lseinstr) $(brokengasinst)	\
 		   $(compat_vdso) $(cc_has_k_constraint)
->>>>>>> 935f8bc6
 KBUILD_CFLAGS	+= -fno-asynchronous-unwind-tables
 KBUILD_CFLAGS	+= $(call cc-disable-warning, psabi)
 KBUILD_AFLAGS	+= $(lseinstr) $(brokengasinst) $(compat_vdso)
