CONFIG_LOCALVERSION="-qgki"
# CONFIG_TRIM_UNUSED_KSYMS is not set
CONFIG_QCOM_IOMMU_IO_PGTABLE_QUIRKS=y
CONFIG_QCOM_LAZY_MAPPING=y
CONFIG_QCOM_SECURE_BUFFER=y
CONFIG_DMABUF_DESTRUCTOR_SUPPORT=y
# CONFIG_ZONE_DMA32 is not set
CONFIG_EDAC_KRYO_ARM64=y
CONFIG_EDAC_KRYO_ARM64_PANIC_ON_UE=y
CONFIG_SPARSEMEM_VMEMMAP=y
CONFIG_STM_PROTO_BASIC=y
CONFIG_ION_MSM_HEAPS=y
CONFIG_IOMMU_IO_PGTABLE_FAST=y
CONFIG_IOMMU_DYNAMIC_DOMAINS=y
# CONFIG_IOMMU_IO_PGTABLE_FAST_SELFTEST is not set
# CONFIG_IOMMU_IO_PGTABLE_FAST_PROVE_TLB is not set
CONFIG_RCU_EXPERT=y
CONFIG_RCU_FAST_NO_HZ=y
CONFIG_RCU_NOCB_CPU=y
CONFIG_QCOM_LLCC_PERFMON=m
CONFIG_SCHED_WALT=y
CONFIG_QCOM_HYP_CORE_CTL=y
CONFIG_QGKI=y
CONFIG_REGULATOR_QTI_DEBUG=y
CONFIG_REGMAP_QTI_DEBUG=y
CONFIG_IPC_LOGGING=y
CONFIG_REGMAP_ALLOW_WRITE_DEBUGFS=y
CONFIG_VM_EVENT_COUNTERS=y
CONFIG_QCOM_SHOW_RESUME_IRQ=y
CONFIG_QCOM_SOC_SLEEP_STATS=y
CONFIG_QCOM_RUN_QUEUE_STATS=y
CONFIG_QTI_RPM_STATS_LOG=y
CONFIG_QTI_DDR_STATS_LOG=y
CONFIG_ARM_QCOM_LPM_CPUIDLE=y
# CONFIG_ARM_CPUIDLE is not set
# CONFIG_ARM_PSCI_CPUIDLE is not set
CONFIG_MSM_GLOBAL_SYNX=y
CONFIG_MSM_CVP=y
CONFIG_ION_POOL_AUTO_REFILL=y
CONFIG_HOTPLUG_SIZE_BITS=29
CONFIG_MEMORY_HOTPLUG_DEFAULT_ONLINE=y
CONFIG_MEMORY_HOTPLUG_MOVABLE_NODE=y
CONFIG_MEMORY_HOTREMOVE=y
CONFIG_QCOM_MINIDUMP=y
CONFIG_QCOM_MEM_OFFLINE=y
CONFIG_OVERRIDE_MEMORY_LIMIT=y
CONFIG_QCOM_MEM_BUF=y
CONFIG_VM_EVENT_COUNT_CLEAN_PAGE_RECLAIM=y
CONFIG_BALANCE_ANON_FILE_RECLAIM=y
CONFIG_DMA_COHERENT_HINT_CACHED=y
CONFIG_PRIORITIZE_OOM_TASKS=y
CONFIG_DMA_CONFIGURE_ALIGNMENT=y
CONFIG_LIMIT_MOVABLE_ZONE_ALLOC=y
# CONFIG_ZONE_DEVICE is not set
# CONFIG_BUG_ON_HW_MEM_ONLINE_FAIL is not set
CONFIG_MSM_BT_POWER=m
CONFIG_I2C_RTC6226_QCA=m
CONFIG_SCSI_UFSHCD_QTI=y
CONFIG_SCSI_UFS_BSG=y
CONFIG_MSM_EXT_DISPLAY=y
CONFIG_SCSI_UFSHCD=y
# CONFIG_RADIO_SI470X is not set
# CONFIG_RADIO_SI4713 is not set
# CONFIG_USB_MR800 is not set
# CONFIG_USB_DSBR is not set
# CONFIG_RADIO_MAXIRADIO is not set
# CONFIG_RADIO_SHARK is not set
# CONFIG_RADIO_SHARK2 is not set
# CONFIG_USB_KEENE is not set
# CONFIG_USB_RAREMONO is not set
# CONFIG_USB_MA901 is not set
# CONFIG_RADIO_TEA5764 is not set
# CONFIG_RADIO_SAA7706H is not set
# CONFIG_RADIO_TEF6862 is not set
# CONFIG_RADIO_WL1273 is not set
CONFIG_QCOM_BIMC_BWMON=y
CONFIG_ARM_MEMLAT_MON=y
CONFIG_DEVFREQ_GOV_QCOM_BW_HWMON=y
CONFIG_DEVFREQ_GOV_MEMLAT=y
CONFIG_DEVFREQ_SIMPLE_DEV=y
CONFIG_EDAC_QCOM=y
CONFIG_EDAC_QGKI=y
CONFIG_EDAC_QCOM_LLCC_PANIC_ON_UE=y
CONFIG_MSM_BOOT_STATS=y
CONFIG_QCOM_DEVFREQ_ICC=y
CONFIG_ARM_QCOM_DEVFREQ_QOSLAT=y
CONFIG_QCOM_LLCC_PMU=y
CONFIG_QCOM_GUESTVM=y
CONFIG_QTI_TZ_LOG=y
CONFIG_MSM_REMOTEQDSS=y
CONFIG_QCOM_DCC_V2=y
CONFIG_CLD_LL_CORE=y
CONFIG_CORESIGHT_QGKI=y
CONFIG_CORESIGHT_LINK_AND_SINK_TMC=y
CONFIG_CORESIGHT_CTI=y
CONFIG_CORESIGHT_CTI_SAVE_DISABLE=y
CONFIG_CORESIGHT_TPDA=y
CONFIG_CORESIGHT_TPDM=y
CONFIG_CORESIGHT_HWEVENT=y
CONFIG_CORESIGHT_DUMMY=y
CONFIG_CORESIGHT_REMOTE_ETM=y
CONFIG_CORESIGHT_TGU=y
CONFIG_AUDIO_QGKI=y
CONFIG_QCOM_FSA4480_I2C=y
# CONFIG_CORESIGHT_CATU is not set
# CONFIG_CORESIGHT_TPDM_DEFAULT_ENABLE is not set
CONFIG_BTFM_SLIM=m
# CONFIG_SND_SOC_WCD9335 is not set
# CONFIG_SLIM_QCOM_CTRL is not set
# CONFIG_SLIM_QCOM_NGD_CTRL is not set
# CONFIG_SLIMBUS_MSM_CTRL is not set
# CONFIG_SLIMBUS_MSM_NGD is not set
CONFIG_QTI_THERMAL=y
CONFIG_THERMAL_WRITABLE_TRIPS=y
CONFIG_QTI_QMI_SENSOR=y
CONFIG_QTI_BCL_PMIC5=y
CONFIG_QTI_BCL_SOC_DRIVER=y
CONFIG_MSM_PERFORMANCE=y
CONFIG_QTI_QMI_COOLING_DEVICE=y
CONFIG_QTI_ADC_TM=y
CONFIG_QTI_CPU_ISOLATE_COOLING_DEVICE=y
CONFIG_QTI_THERMAL_LIMITS_DCVS=y
CONFIG_QTI_CPU_VOLTAGE_COOLING_DEVICE=y
CONFIG_QTI_POLICY_ENGINE_SENSOR=y
CONFIG_QTI_SDPM_CLOCK_MONITOR=y
CONFIG_THERMAL_EMERGENCY_POWEROFF_DELAY_MS=10000
CONFIG_SPS=y
# CONFIG_SPS_SUPPORT_BAMDMA is not set
CONFIG_SPS_SUPPORT_NDP_BAM=y
CONFIG_CPU_FREQ_DEFAULT_GOV_PERFORMANCE=y
CONFIG_CRYPTO_DEV_QCOM_MSM_QCE=y
CONFIG_CRYPTO_DEV_QCRYPTO=y
CONFIG_CRYPTO_DEV_QCEDEV=y
CONFIG_THERMAL_TSENS=y
CONFIG_CPU_FREQ_GOV_SCHEDUTIL=y
CONFIG_HAVE_USERSPACE_LOW_MEMORY_KILLER=y
CONFIG_I2C_MSM_GENI=y
CONFIG_MSM_GENI_SE=y
CONFIG_SERIAL_MSM_GENI=y
CONFIG_SERIAL_MSM_GENI_HALF_SAMPLING=y
CONFIG_SPI_MSM_GENI=y
CONFIG_MSM_DEBUGCC_LAHAINA=y
# CONFIG_SERIAL_DEV_BUS is not set
CONFIG_MSM_GPI_DMA=y
# CONFIG_SERIAL_MSM_GENI_CONSOLE is not set
CONFIG_MSM_GPI_DMA_DEBUG=y
# CONFIG_I3C is not set
# CONFIG_I3C_MASTER_MSM_GENI is not set
# CONFIG_NFC_QTI_I3C is not set
# CONFIG_CDNS_I3C_MASTER is not set
# CONFIG_DW_I3C_MASTER is not set
CONFIG_SLIMBUS_MSM_NGD=y
CONFIG_QCOM_KGSL=y
CONFIG_QCOM_QFPROM=y
CONFIG_ARM_QCOM_CPUFREQ_HW=y
CONFIG_NETFILTER_XT_TARGET_TEE=y
CONFIG_NETFILTER_XT_TARGET_NOTRACK=y
CONFIG_NETFILTER_XT_MATCH_ESP=y
CONFIG_NET_SCH_PRIO=y
CONFIG_NET_CLS_FW=y
CONFIG_MMC_SDHCI_MSM=y
CONFIG_DUMMY=y
CONFIG_IOSCHED_BFQ=y
CONFIG_BFQ_GROUP_IOSCHED=y
CONFIG_HID_QVR=y
CONFIG_NEURON_SERVICE=y
CONFIG_NEURON_CH_HAVEN=y
CONFIG_NEURON_APP_BLOCK_SERVER=y
CONFIG_ADSPRPC_QGKI=y
CONFIG_MSM_RDBG=m
CONFIG_COMMON_CLK_QCOM_DEBUG=y
CONFIG_QMP_DEBUGFS_CLIENT=y
CONFIG_SDC_QTI=y
CONFIG_BRIDGE_NF_EBTABLES=y
CONFIG_BRIDGE_EBT_BROUTE=y
CONFIG_BRIDGE=y
CONFIG_PCI_QTI=y
CONFIG_CFG80211_INTERNAL_REGDB=y
CONFIG_IRQ_TIME_ACCOUNTING=y
CONFIG_NET_IPIP=y
CONFIG_NET_IPGRE=y
CONFIG_IPV6_GRE=y
CONFIG_VETH=y
CONFIG_HID_BATTERY_STRENGTH=y
CONFIG_MMC_CQHCI=y
CONFIG_STATIC_USERMODEHELPER=y
CONFIG_UTS_NS=y
CONFIG_CFG80211_CRDA_SUPPORT=y
CONFIG_RTC_SYSTOHC=y
# CONFIG_NET_IPGRE_BROADCAST is not set
CONFIG_BLK_DEV_LOOP_MIN_COUNT=16
CONFIG_HID_PRODIKEYS=y
CONFIG_HID_UCLOGIC=y
CONFIG_HID_LOGITECH=y
CONFIG_HID_LOGITECH_DJ=y
CONFIG_HID_PICOLCD=y
CONFIG_HID_ROCCAT=y
CONFIG_HID_WACOM=y
CONFIG_HID_WIIMOTE=y
CONFIG_USB_DUMMY_HCD=y
CONFIG_USB_CONFIGFS_ACM=y
CONFIG_USB_CONFIGFS_F_HID=y
CONFIG_EXT4_FS_POSIX_ACL=y
CONFIG_EROFS_FS=y
# CONFIG_SERIAL_MSM_GENI_EARLY_CONSOLE is not set
CONFIG_SM_DEBUGCC_SHIMA=y
CONFIG_QTI_SYS_PM_VX=y
CONFIG_IOMMU_TLBSYNC_DEBUG=y
CONFIG_STACK_HASH_ORDER_SHIFT=12
CONFIG_PAGE_OWNER=y
# CONFIG_DEBUG_DMA_BUF_REF is not set
# CONFIG_PAGE_OWNER_ENABLE_DEFAULT is not set
# CONFIG_PAGE_EXTENSION_PAGE_FREE is not set
CONFIG_PERF_KERNEL_SHARE=y
# CONFIG_PERF_USER_SHARE is not set
CONFIG_MEDIA_RADIO_SUPPORT=y
# CONFIG_RADIO_SI470X is not set
# CONFIG_RADIO_SI4713 is not set
# CONFIG_USB_MR800 is not set
# CONFIG_USB_DSBR is not set
# CONFIG_RADIO_MAXIRADIO is not set
# CONFIG_RADIO_SHARK is not set
# CONFIG_RADIO_SHARK2 is not set
# CONFIG_USB_KEENE is not set
# CONFIG_USB_RAREMONO is not set
# CONFIG_USB_MA901 is not set
# CONFIG_RADIO_TEA5764 is not set
# CONFIG_RADIO_SAA7706H is not set
# CONFIG_RADIO_TEF6862 is not set
# CONFIG_RADIO_WL1273 is not set
<<<<<<< HEAD
# CONFIG_INTERCONNECT_TEST is not set
# CONFIG_BT_HCIUART is not set
CONFIG_QCOM_QFPROM_SYSFS=y
# CONFIG_NVMEM_SYSFS is not set
CONFIG_ARM_QCOM_CPUFREQ_HW_DEBUG=y
=======
CONFIG_INTERCONNECT_TEST=y
# CONFIG_BT_HCIUART is not set
CONFIG_QCOM_QFPROM_SYSFS=y
# CONFIG_NVMEM_SYSFS is not set
CONFIG_ARM_QCOM_CPUFREQ_HW_DEBUG=y
CONFIG_PSTORE_PMSG=y
>>>>>>> 31f07c0c
<|MERGE_RESOLUTION|>--- conflicted
+++ resolved
@@ -228,17 +228,9 @@
 # CONFIG_RADIO_SAA7706H is not set
 # CONFIG_RADIO_TEF6862 is not set
 # CONFIG_RADIO_WL1273 is not set
-<<<<<<< HEAD
-# CONFIG_INTERCONNECT_TEST is not set
-# CONFIG_BT_HCIUART is not set
-CONFIG_QCOM_QFPROM_SYSFS=y
-# CONFIG_NVMEM_SYSFS is not set
-CONFIG_ARM_QCOM_CPUFREQ_HW_DEBUG=y
-=======
 CONFIG_INTERCONNECT_TEST=y
 # CONFIG_BT_HCIUART is not set
 CONFIG_QCOM_QFPROM_SYSFS=y
 # CONFIG_NVMEM_SYSFS is not set
 CONFIG_ARM_QCOM_CPUFREQ_HW_DEBUG=y
-CONFIG_PSTORE_PMSG=y
->>>>>>> 31f07c0c
+CONFIG_PSTORE_PMSG=y