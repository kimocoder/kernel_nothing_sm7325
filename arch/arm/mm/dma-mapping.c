// SPDX-License-Identifier: GPL-2.0-only
/*
 *  linux/arch/arm/mm/dma-mapping.c
 *
 *  Copyright (C) 2000-2004 Russell King
 *
 *  DMA uncached mapping support.
 */
#include <linux/module.h>
#include <linux/mm.h>
#include <linux/genalloc.h>
#include <linux/gfp.h>
#include <linux/errno.h>
#include <linux/list.h>
#include <linux/init.h>
#include <linux/device.h>
#include <linux/dma-direct.h>
#include <linux/dma-mapping.h>
#include <linux/dma-noncoherent.h>
#include <linux/dma-iommu.h>
#include <linux/dma-contiguous.h>
#include <linux/highmem.h>
#include <linux/memblock.h>
#include <linux/slab.h>
#include <linux/iommu.h>
#include <linux/io.h>
#include <linux/vmalloc.h>
#include <linux/sizes.h>
#include <linux/cma.h>

#include <asm/memory.h>
#include <asm/highmem.h>
#include <asm/cacheflush.h>
#include <asm/tlbflush.h>
#include <asm/mach/arch.h>
#include <asm/dma-iommu.h>
#include <asm/mach/map.h>
#include <asm/system_info.h>
#include <asm/dma-contiguous.h>
#include <xen/swiotlb-xen.h>

#include "dma.h"
#include "mm.h"

struct arm_dma_alloc_args {
	struct device *dev;
	size_t size;
	gfp_t gfp;
	pgprot_t prot;
	const void *caller;
	bool want_vaddr;
	int coherent_flag;
};

struct arm_dma_free_args {
	struct device *dev;
	size_t size;
	void *cpu_addr;
	struct page *page;
	bool want_vaddr;
};

#define NORMAL	    0
#define COHERENT    1

struct arm_dma_allocator {
	void *(*alloc)(struct arm_dma_alloc_args *args,
		       struct page **ret_page);
	void (*free)(struct arm_dma_free_args *args);
};

struct arm_dma_buffer {
	struct list_head list;
	void *virt;
	struct arm_dma_allocator *allocator;
};

static LIST_HEAD(arm_dma_bufs);
static DEFINE_SPINLOCK(arm_dma_bufs_lock);

static struct arm_dma_buffer *arm_dma_buffer_find(void *virt)
{
	struct arm_dma_buffer *buf, *found = NULL;
	unsigned long flags;

	spin_lock_irqsave(&arm_dma_bufs_lock, flags);
	list_for_each_entry(buf, &arm_dma_bufs, list) {
		if (buf->virt == virt) {
			list_del(&buf->list);
			found = buf;
			break;
		}
	}
	spin_unlock_irqrestore(&arm_dma_bufs_lock, flags);
	return found;
}

/*
 * The DMA API is built upon the notion of "buffer ownership".  A buffer
 * is either exclusively owned by the CPU (and therefore may be accessed
 * by it) or exclusively owned by the DMA device.  These helper functions
 * represent the transitions between these two ownership states.
 *
 * Note, however, that on later ARMs, this notion does not work due to
 * speculative prefetches.  We model our approach on the assumption that
 * the CPU does do speculative prefetches, which means we clean caches
 * before transfers and delay cache invalidation until transfer completion.
 *
 */
static void __dma_page_cpu_to_dev(struct page *, unsigned long,
		size_t, enum dma_data_direction);
static void __dma_page_dev_to_cpu(struct page *, unsigned long,
		size_t, enum dma_data_direction);

static inline pgprot_t __get_dma_pgprot(unsigned long attrs, pgprot_t prot,
					bool coherent);

static pgprot_t __get_dma_pgprot(unsigned long attrs, pgprot_t prot,
				 bool coherent)
{
	if (!coherent || (attrs & DMA_ATTR_WRITE_COMBINE))
		return pgprot_writecombine(prot);
	return prot;
}

/**
 * arm_dma_map_page - map a portion of a page for streaming DMA
 * @dev: valid struct device pointer, or NULL for ISA and EISA-like devices
 * @page: page that buffer resides in
 * @offset: offset into page for start of buffer
 * @size: size of buffer to map
 * @dir: DMA transfer direction
 *
 * Ensure that any data held in the cache is appropriately discarded
 * or written back.
 *
 * The device owns this memory once this call has completed.  The CPU
 * can regain ownership by calling dma_unmap_page().
 */
static dma_addr_t arm_dma_map_page(struct device *dev, struct page *page,
	     unsigned long offset, size_t size, enum dma_data_direction dir,
	     unsigned long attrs)
{
	if ((attrs & DMA_ATTR_SKIP_CPU_SYNC) == 0)
		__dma_page_cpu_to_dev(page, offset, size, dir);
	return pfn_to_dma(dev, page_to_pfn(page)) + offset;
}

static dma_addr_t arm_coherent_dma_map_page(struct device *dev, struct page *page,
	     unsigned long offset, size_t size, enum dma_data_direction dir,
	     unsigned long attrs)
{
	return pfn_to_dma(dev, page_to_pfn(page)) + offset;
}

/**
 * arm_dma_unmap_page - unmap a buffer previously mapped through dma_map_page()
 * @dev: valid struct device pointer, or NULL for ISA and EISA-like devices
 * @handle: DMA address of buffer
 * @size: size of buffer (same as passed to dma_map_page)
 * @dir: DMA transfer direction (same as passed to dma_map_page)
 *
 * Unmap a page streaming mode DMA translation.  The handle and size
 * must match what was provided in the previous dma_map_page() call.
 * All other usages are undefined.
 *
 * After this call, reads by the CPU to the buffer are guaranteed to see
 * whatever the device wrote there.
 */
static void arm_dma_unmap_page(struct device *dev, dma_addr_t handle,
		size_t size, enum dma_data_direction dir, unsigned long attrs)
{
	if ((attrs & DMA_ATTR_SKIP_CPU_SYNC) == 0)
		__dma_page_dev_to_cpu(pfn_to_page(dma_to_pfn(dev, handle)),
				      handle & ~PAGE_MASK, size, dir);
}

static void arm_dma_sync_single_for_cpu(struct device *dev,
		dma_addr_t handle, size_t size, enum dma_data_direction dir)
{
	unsigned int offset = handle & (PAGE_SIZE - 1);
	struct page *page = pfn_to_page(dma_to_pfn(dev, handle-offset));
	__dma_page_dev_to_cpu(page, offset, size, dir);
}

static void arm_dma_sync_single_for_device(struct device *dev,
		dma_addr_t handle, size_t size, enum dma_data_direction dir)
{
	unsigned int offset = handle & (PAGE_SIZE - 1);
	struct page *page = pfn_to_page(dma_to_pfn(dev, handle-offset));
	__dma_page_cpu_to_dev(page, offset, size, dir);
}

const struct dma_map_ops arm_dma_ops = {
	.alloc			= arm_dma_alloc,
	.free			= arm_dma_free,
	.mmap			= arm_dma_mmap,
	.get_sgtable		= arm_dma_get_sgtable,
	.map_page		= arm_dma_map_page,
	.unmap_page		= arm_dma_unmap_page,
	.map_sg			= arm_dma_map_sg,
	.unmap_sg		= arm_dma_unmap_sg,
	.map_resource		= dma_direct_map_resource,
	.sync_single_for_cpu	= arm_dma_sync_single_for_cpu,
	.sync_single_for_device	= arm_dma_sync_single_for_device,
	.sync_sg_for_cpu	= arm_dma_sync_sg_for_cpu,
	.sync_sg_for_device	= arm_dma_sync_sg_for_device,
	.dma_supported		= arm_dma_supported,
	.get_required_mask	= dma_direct_get_required_mask,
};
EXPORT_SYMBOL(arm_dma_ops);

static void *arm_coherent_dma_alloc(struct device *dev, size_t size,
	dma_addr_t *handle, gfp_t gfp, unsigned long attrs);
static void arm_coherent_dma_free(struct device *dev, size_t size, void *cpu_addr,
				  dma_addr_t handle, unsigned long attrs);
static int arm_coherent_dma_mmap(struct device *dev, struct vm_area_struct *vma,
		 void *cpu_addr, dma_addr_t dma_addr, size_t size,
		 unsigned long attrs);

const struct dma_map_ops arm_coherent_dma_ops = {
	.alloc			= arm_coherent_dma_alloc,
	.free			= arm_coherent_dma_free,
	.mmap			= arm_coherent_dma_mmap,
	.get_sgtable		= arm_dma_get_sgtable,
	.map_page		= arm_coherent_dma_map_page,
	.map_sg			= arm_dma_map_sg,
	.map_resource		= dma_direct_map_resource,
	.dma_supported		= arm_dma_supported,
	.get_required_mask	= dma_direct_get_required_mask,
};
EXPORT_SYMBOL(arm_coherent_dma_ops);

static int __dma_supported(struct device *dev, u64 mask, bool warn)
{
	unsigned long max_dma_pfn = min(max_pfn - 1, arm_dma_pfn_limit);

	/*
	 * Translate the device's DMA mask to a PFN limit.  This
	 * PFN number includes the page which we can DMA to.
	 */
	if (dma_to_pfn(dev, mask) < max_dma_pfn) {
		if (warn)
			dev_warn(dev, "Coherent DMA mask %#llx (pfn %#lx-%#lx) covers a smaller range of system memory than the DMA zone pfn 0x0-%#lx\n",
				 mask,
				 dma_to_pfn(dev, 0), dma_to_pfn(dev, mask) + 1,
				 max_dma_pfn + 1);
		return 0;
	}

	return 1;
}

static u64 get_coherent_dma_mask(struct device *dev)
{
	u64 mask = (u64)DMA_BIT_MASK(32);

	if (dev) {
		mask = dev->coherent_dma_mask;

		/*
		 * Sanity check the DMA mask - it must be non-zero, and
		 * must be able to be satisfied by a DMA allocation.
		 */
		if (mask == 0) {
			dev_warn(dev, "coherent DMA mask is unset\n");
			return 0;
		}

		if (!__dma_supported(dev, mask, true))
			return 0;
	}

	return mask;
}

static void __dma_clear_buffer(struct page *page, size_t size, int coherent_flag)
{
	/*
	 * Ensure that the allocated pages are zeroed, and that any data
	 * lurking in the kernel direct-mapped region is invalidated.
	 */
	if (PageHighMem(page)) {
		phys_addr_t base = __pfn_to_phys(page_to_pfn(page));
		phys_addr_t end = base + size;
		while (size > 0) {
			void *ptr = kmap_atomic(page);
			memset(ptr, 0, PAGE_SIZE);
			if (coherent_flag != COHERENT)
				dmac_flush_range(ptr, ptr + PAGE_SIZE);
			kunmap_atomic(ptr);
			page++;
			size -= PAGE_SIZE;
		}
		if (coherent_flag != COHERENT)
			outer_flush_range(base, end);
	} else {
		void *ptr = page_address(page);
		memset(ptr, 0, size);
		if (coherent_flag != COHERENT) {
			dmac_flush_range(ptr, ptr + size);
			outer_flush_range(__pa(ptr), __pa(ptr) + size);
		}
	}
}

/*
 * Allocate a DMA buffer for 'dev' of size 'size' using the
 * specified gfp mask.  Note that 'size' must be page aligned.
 */
static struct page *__dma_alloc_buffer(struct device *dev, size_t size,
				       gfp_t gfp, int coherent_flag)
{
	unsigned long order = get_order(size);
	struct page *page, *p, *e;

	page = alloc_pages(gfp, order);
	if (!page)
		return NULL;

	/*
	 * Now split the huge page and free the excess pages
	 */
	split_page(page, order);
	for (p = page + (size >> PAGE_SHIFT), e = page + (1 << order); p < e; p++)
		__free_page(p);

	__dma_clear_buffer(page, size, coherent_flag);

	return page;
}

/*
 * Free a DMA buffer.  'size' must be page aligned.
 */
static void __dma_free_buffer(struct page *page, size_t size)
{
	struct page *e = page + (size >> PAGE_SHIFT);

	while (page < e) {
		__free_page(page);
		page++;
	}
}

static void *__alloc_from_contiguous(struct device *dev, size_t size,
				     pgprot_t prot, struct page **ret_page,
				     const void *caller, bool want_vaddr,
				     int coherent_flag, gfp_t gfp);

static void *__alloc_remap_buffer(struct device *dev, size_t size, gfp_t gfp,
				 pgprot_t prot, struct page **ret_page,
				 const void *caller, bool want_vaddr);

#define DEFAULT_DMA_COHERENT_POOL_SIZE	SZ_256K
static struct gen_pool *atomic_pool __ro_after_init;

static size_t atomic_pool_size __initdata = DEFAULT_DMA_COHERENT_POOL_SIZE;

static int __init early_coherent_pool(char *p)
{
	atomic_pool_size = memparse(p, &p);
	return 0;
}
early_param("coherent_pool", early_coherent_pool);

/*
 * Initialise the coherent pool for atomic allocations.
 */
static int __init atomic_pool_init(void)
{
	pgprot_t prot = pgprot_dmacoherent(PAGE_KERNEL);
	gfp_t gfp = GFP_KERNEL | GFP_DMA;
	struct page *page;
	void *ptr;

	atomic_pool = gen_pool_create(PAGE_SHIFT, -1);
	if (!atomic_pool)
		goto out;
	/*
	 * The atomic pool is only used for non-coherent allocations
	 * so we must pass NORMAL for coherent_flag.
	 */
	if (dev_get_cma_area(NULL))
		ptr = __alloc_from_contiguous(NULL, atomic_pool_size, prot,
				      &page, atomic_pool_init, true, NORMAL,
				      GFP_KERNEL);
	else
		ptr = __alloc_remap_buffer(NULL, atomic_pool_size, gfp, prot,
					   &page, atomic_pool_init, true);
	if (ptr) {
		int ret;

		ret = gen_pool_add_virt(atomic_pool, (unsigned long)ptr,
					page_to_phys(page),
					atomic_pool_size, -1);
		if (ret)
			goto destroy_genpool;

		gen_pool_set_algo(atomic_pool,
				gen_pool_first_fit_order_align,
				NULL);
		pr_info("DMA: preallocated %zu KiB pool for atomic coherent allocations\n",
		       atomic_pool_size / 1024);
		return 0;
	}

destroy_genpool:
	gen_pool_destroy(atomic_pool);
	atomic_pool = NULL;
out:
	pr_err("DMA: failed to allocate %zu KiB pool for atomic coherent allocation\n",
	       atomic_pool_size / 1024);
	return -ENOMEM;
}
/*
 * CMA is activated by core_initcall, so we must be called after it.
 */
postcore_initcall(atomic_pool_init);

struct dma_contig_early_reserve {
	phys_addr_t base;
	unsigned long size;
};

static struct dma_contig_early_reserve dma_mmu_remap[MAX_CMA_AREAS] __initdata;

static int dma_mmu_remap_num __initdata;

void __init dma_contiguous_early_fixup(phys_addr_t base, unsigned long size)
{
	dma_mmu_remap[dma_mmu_remap_num].base = base;
	dma_mmu_remap[dma_mmu_remap_num].size = size;
	dma_mmu_remap_num++;
}

void __init dma_contiguous_remap(void)
{
	int i;
	for (i = 0; i < dma_mmu_remap_num; i++) {
		phys_addr_t start = dma_mmu_remap[i].base;
		phys_addr_t end = start + dma_mmu_remap[i].size;
		struct map_desc map;
		unsigned long addr;

		/*
		 * Make start and end PMD_SIZE aligned, observing memory
		 * boundaries
		 */
		if (memblock_is_memory(start & PMD_MASK))
			start = start & PMD_MASK;
		if (memblock_is_memory(ALIGN(end, PMD_SIZE)))
			end = ALIGN(end, PMD_SIZE);

		if (end > arm_lowmem_limit)
			end = arm_lowmem_limit;
		if (start >= end)
			continue;

		map.pfn = __phys_to_pfn(start);
		map.virtual = __phys_to_virt(start);
		map.length = end - start;
		map.type = MT_MEMORY_DMA_READY;

		/*
		 * Clear previous low-memory mapping to ensure that the
		 * TLB does not see any conflicting entries, then flush
		 * the TLB of the old entries before creating new mappings.
		 *
		 * This ensures that any speculatively loaded TLB entries
		 * (even though they may be rare) can not cause any problems,
		 * and ensures that this code is architecturally compliant.
		 */
		for (addr = __phys_to_virt(start); addr < __phys_to_virt(end);
		     addr += PMD_SIZE) {
			pmd_t *pmd;

			pmd = pmd_off_k(addr);
			if (pmd_bad(*pmd))
				pmd_clear(pmd);
		}

		flush_tlb_kernel_range(__phys_to_virt(start),
				       __phys_to_virt(end));

		iotable_init(&map, 1);
	}
}

static int __dma_update_pte(pte_t *pte, unsigned long addr, void *data)
{
	struct page *page = virt_to_page(addr);
	pgprot_t prot = *(pgprot_t *)data;

	set_pte_ext(pte, mk_pte(page, prot), 0);
	return 0;
}

static void __dma_remap(struct page *page, size_t size, pgprot_t prot)
{
	unsigned long start = (unsigned long) page_address(page);
	unsigned end = start + size;

	apply_to_page_range(&init_mm, start, size, __dma_update_pte, &prot);
	flush_tlb_kernel_range(start, end);
}

static void *__alloc_remap_buffer(struct device *dev, size_t size, gfp_t gfp,
				 pgprot_t prot, struct page **ret_page,
				 const void *caller, bool want_vaddr)
{
	struct page *page;
	void *ptr = NULL;
	/*
	 * __alloc_remap_buffer is only called when the device is
	 * non-coherent
	 */
	page = __dma_alloc_buffer(dev, size, gfp, NORMAL);
	if (!page)
		return NULL;
	if (!want_vaddr)
		goto out;

	ptr = dma_common_contiguous_remap(page, size, prot, caller);
	if (!ptr) {
		__dma_free_buffer(page, size);
		return NULL;
	}

 out:
	*ret_page = page;
	return ptr;
}

static void *__alloc_from_pool(size_t size, struct page **ret_page)
{
	unsigned long val;
	void *ptr = NULL;

	if (!atomic_pool) {
		WARN(1, "coherent pool not initialised!\n");
		return NULL;
	}

	val = gen_pool_alloc(atomic_pool, size);
	if (val) {
		phys_addr_t phys = gen_pool_virt_to_phys(atomic_pool, val);

		*ret_page = phys_to_page(phys);
		ptr = (void *)val;
	}

	return ptr;
}

static bool __in_atomic_pool(void *start, size_t size)
{
	return addr_in_gen_pool(atomic_pool, (unsigned long)start, size);
}

static int __free_from_pool(void *start, size_t size)
{
	if (!__in_atomic_pool(start, size))
		return 0;

	gen_pool_free(atomic_pool, (unsigned long)start, size);

	return 1;
}

static void *__alloc_from_contiguous(struct device *dev, size_t size,
				     pgprot_t prot, struct page **ret_page,
				     const void *caller, bool want_vaddr,
				     int coherent_flag, gfp_t gfp)
{
	unsigned long order = get_order(size);
	size_t count = size >> PAGE_SHIFT;
	struct page *page;
	void *ptr = NULL;

	page = dma_alloc_from_contiguous(dev, count, order, gfp & __GFP_NOWARN);
	if (!page)
		return NULL;

	__dma_clear_buffer(page, size, coherent_flag);

	if (!want_vaddr)
		goto out;

	if (PageHighMem(page)) {
		ptr = dma_common_contiguous_remap(page, size, prot, caller);
		if (!ptr) {
			dma_release_from_contiguous(dev, page, count);
			return NULL;
		}
	} else {
		__dma_remap(page, size, prot);
		ptr = page_address(page);
	}

 out:
	*ret_page = page;
	return ptr;
}

static void __free_from_contiguous(struct device *dev, struct page *page,
				   void *cpu_addr, size_t size, bool want_vaddr)
{
	if (want_vaddr) {
		if (PageHighMem(page))
			dma_common_free_remap(cpu_addr, size);
		else
			__dma_remap(page, size, PAGE_KERNEL);
	}
	dma_release_from_contiguous(dev, page, size >> PAGE_SHIFT);
}

static void *__alloc_simple_buffer(struct device *dev, size_t size, gfp_t gfp,
				   struct page **ret_page)
{
	struct page *page;
	/* __alloc_simple_buffer is only called when the device is coherent */
	page = __dma_alloc_buffer(dev, size, gfp, COHERENT);
	if (!page)
		return NULL;

	*ret_page = page;
	return page_address(page);
}

static void *simple_allocator_alloc(struct arm_dma_alloc_args *args,
				    struct page **ret_page)
{
	return __alloc_simple_buffer(args->dev, args->size, args->gfp,
				     ret_page);
}

static void simple_allocator_free(struct arm_dma_free_args *args)
{
	__dma_free_buffer(args->page, args->size);
}

static struct arm_dma_allocator simple_allocator = {
	.alloc = simple_allocator_alloc,
	.free = simple_allocator_free,
};

static void *cma_allocator_alloc(struct arm_dma_alloc_args *args,
				 struct page **ret_page)
{
	return __alloc_from_contiguous(args->dev, args->size, args->prot,
				       ret_page, args->caller,
				       args->want_vaddr, args->coherent_flag,
				       args->gfp);
}

static void cma_allocator_free(struct arm_dma_free_args *args)
{
	__free_from_contiguous(args->dev, args->page, args->cpu_addr,
			       args->size, args->want_vaddr);
}

static struct arm_dma_allocator cma_allocator = {
	.alloc = cma_allocator_alloc,
	.free = cma_allocator_free,
};

static void *pool_allocator_alloc(struct arm_dma_alloc_args *args,
				  struct page **ret_page)
{
	return __alloc_from_pool(args->size, ret_page);
}

static void pool_allocator_free(struct arm_dma_free_args *args)
{
	__free_from_pool(args->cpu_addr, args->size);
}

static struct arm_dma_allocator pool_allocator = {
	.alloc = pool_allocator_alloc,
	.free = pool_allocator_free,
};

static void *remap_allocator_alloc(struct arm_dma_alloc_args *args,
				   struct page **ret_page)
{
	return __alloc_remap_buffer(args->dev, args->size, args->gfp,
				    args->prot, ret_page, args->caller,
				    args->want_vaddr);
}

static void remap_allocator_free(struct arm_dma_free_args *args)
{
	if (args->want_vaddr)
		dma_common_free_remap(args->cpu_addr, args->size);

	__dma_free_buffer(args->page, args->size);
}

static struct arm_dma_allocator remap_allocator = {
	.alloc = remap_allocator_alloc,
	.free = remap_allocator_free,
};

static void *__dma_alloc(struct device *dev, size_t size, dma_addr_t *handle,
			 gfp_t gfp, pgprot_t prot, bool is_coherent,
			 unsigned long attrs, const void *caller)
{
	u64 mask = get_coherent_dma_mask(dev);
	struct page *page = NULL;
	void *addr;
	bool allowblock, cma;
	struct arm_dma_buffer *buf;
	struct arm_dma_alloc_args args = {
		.dev = dev,
		.size = PAGE_ALIGN(size),
		.gfp = gfp,
		.prot = prot,
		.caller = caller,
		.want_vaddr = ((attrs & DMA_ATTR_NO_KERNEL_MAPPING) == 0),
		.coherent_flag = is_coherent ? COHERENT : NORMAL,
	};

#ifdef CONFIG_DMA_API_DEBUG
	u64 limit = (mask + 1) & ~mask;
	if (limit && size >= limit) {
		dev_warn(dev, "coherent allocation too big (requested %#x mask %#llx)\n",
			size, mask);
		return NULL;
	}
#endif

	if (!mask)
		return NULL;

	buf = kzalloc(sizeof(*buf),
		      gfp & ~(__GFP_DMA | __GFP_DMA32 | __GFP_HIGHMEM));
	if (!buf)
		return NULL;

	if (mask < 0xffffffffULL)
		gfp |= GFP_DMA;

	/*
	 * Following is a work-around (a.k.a. hack) to prevent pages
	 * with __GFP_COMP being passed to split_page() which cannot
	 * handle them.  The real problem is that this flag probably
	 * should be 0 on ARM as it is not supported on this
	 * platform; see CONFIG_HUGETLBFS.
	 */
	gfp &= ~(__GFP_COMP);
	args.gfp = gfp;

	*handle = DMA_MAPPING_ERROR;
	allowblock = gfpflags_allow_blocking(gfp);
	cma = allowblock ? dev_get_cma_area(dev) : false;

	if (cma)
		buf->allocator = &cma_allocator;
	else if (is_coherent)
		buf->allocator = &simple_allocator;
	else if (allowblock)
		buf->allocator = &remap_allocator;
	else
		buf->allocator = &pool_allocator;

	addr = buf->allocator->alloc(&args, &page);

	if (page) {
		unsigned long flags;

		*handle = pfn_to_dma(dev, page_to_pfn(page));
		buf->virt = args.want_vaddr ? addr : page;

		spin_lock_irqsave(&arm_dma_bufs_lock, flags);
		list_add(&buf->list, &arm_dma_bufs);
		spin_unlock_irqrestore(&arm_dma_bufs_lock, flags);
	} else {
		kfree(buf);
	}

	return args.want_vaddr ? addr : page;
}

/*
 * Allocate DMA-coherent memory space and return both the kernel remapped
 * virtual and bus address for that space.
 */
void *arm_dma_alloc(struct device *dev, size_t size, dma_addr_t *handle,
		    gfp_t gfp, unsigned long attrs)
{
	pgprot_t prot = __get_dma_pgprot(attrs, PAGE_KERNEL, false);

	return __dma_alloc(dev, size, handle, gfp, prot, false,
			   attrs, __builtin_return_address(0));
}

static void *arm_coherent_dma_alloc(struct device *dev, size_t size,
	dma_addr_t *handle, gfp_t gfp, unsigned long attrs)
{
	return __dma_alloc(dev, size, handle, gfp, PAGE_KERNEL, true,
			   attrs, __builtin_return_address(0));
}

static int __arm_dma_mmap(struct device *dev, struct vm_area_struct *vma,
		 void *cpu_addr, dma_addr_t dma_addr, size_t size,
		 unsigned long attrs)
{
	int ret = -ENXIO;
	unsigned long nr_vma_pages = vma_pages(vma);
	unsigned long nr_pages = PAGE_ALIGN(size) >> PAGE_SHIFT;
	unsigned long pfn = dma_to_pfn(dev, dma_addr);
	unsigned long off = vma->vm_pgoff;

	if (dma_mmap_from_dev_coherent(dev, vma, cpu_addr, size, &ret))
		return ret;

	if (off < nr_pages && nr_vma_pages <= (nr_pages - off)) {
		ret = remap_pfn_range(vma, vma->vm_start,
				      pfn + off,
				      vma->vm_end - vma->vm_start,
				      vma->vm_page_prot);
	}

	return ret;
}

/*
 * Create userspace mapping for the DMA-coherent memory.
 */
static int arm_coherent_dma_mmap(struct device *dev, struct vm_area_struct *vma,
		 void *cpu_addr, dma_addr_t dma_addr, size_t size,
		 unsigned long attrs)
{
	return __arm_dma_mmap(dev, vma, cpu_addr, dma_addr, size, attrs);
}

int arm_dma_mmap(struct device *dev, struct vm_area_struct *vma,
		 void *cpu_addr, dma_addr_t dma_addr, size_t size,
		 unsigned long attrs)
{
	vma->vm_page_prot = __get_dma_pgprot(attrs, vma->vm_page_prot,
						false);
	return __arm_dma_mmap(dev, vma, cpu_addr, dma_addr, size, attrs);
}

/*
 * Free a buffer as defined by the above mapping.
 */
static void __arm_dma_free(struct device *dev, size_t size, void *cpu_addr,
			   dma_addr_t handle, unsigned long attrs,
			   bool is_coherent)
{
	struct page *page = pfn_to_page(dma_to_pfn(dev, handle));
	struct arm_dma_buffer *buf;
	struct arm_dma_free_args args = {
		.dev = dev,
		.size = PAGE_ALIGN(size),
		.cpu_addr = cpu_addr,
		.page = page,
		.want_vaddr = ((attrs & DMA_ATTR_NO_KERNEL_MAPPING) == 0),
	};
	void *addr = (args.want_vaddr) ? cpu_addr : page;

	buf = arm_dma_buffer_find(addr);
	if (WARN(!buf, "Freeing invalid buffer %pK\n", addr))
		return;

	buf->allocator->free(&args);
	kfree(buf);
}

void arm_dma_free(struct device *dev, size_t size, void *cpu_addr,
		  dma_addr_t handle, unsigned long attrs)
{
	__arm_dma_free(dev, size, cpu_addr, handle, attrs, false);
}

static void arm_coherent_dma_free(struct device *dev, size_t size, void *cpu_addr,
				  dma_addr_t handle, unsigned long attrs)
{
	__arm_dma_free(dev, size, cpu_addr, handle, attrs, true);
}

int arm_dma_get_sgtable(struct device *dev, struct sg_table *sgt,
		 void *cpu_addr, dma_addr_t handle, size_t size,
		 unsigned long attrs)
{
	unsigned long pfn = dma_to_pfn(dev, handle);
	struct page *page;
	int ret;

	/* If the PFN is not valid, we do not have a struct page */
	if (!pfn_valid(pfn))
		return -ENXIO;

	page = pfn_to_page(pfn);

	ret = sg_alloc_table(sgt, 1, GFP_KERNEL);
	if (unlikely(ret))
		return ret;

	sg_set_page(sgt->sgl, page, PAGE_ALIGN(size), 0);
	return 0;
}

static void dma_cache_maint_page(struct page *page, unsigned long offset,
	size_t size, enum dma_data_direction dir,
	void (*op)(const void *, size_t, int))
{
	unsigned long pfn;
	size_t left = size;

	pfn = page_to_pfn(page) + offset / PAGE_SIZE;
	offset %= PAGE_SIZE;

	/*
	 * A single sg entry may refer to multiple physically contiguous
	 * pages.  But we still need to process highmem pages individually.
	 * If highmem is not configured then the bulk of this loop gets
	 * optimized out.
	 */
	do {
		size_t len = left;
		void *vaddr;

		page = pfn_to_page(pfn);

		if (PageHighMem(page)) {
			if (len + offset > PAGE_SIZE)
				len = PAGE_SIZE - offset;

			if (cache_is_vipt_nonaliasing()) {
				vaddr = kmap_atomic(page);
				op(vaddr + offset, len, dir);
				kunmap_atomic(vaddr);
			} else {
				vaddr = kmap_high_get(page);
				if (vaddr) {
					op(vaddr + offset, len, dir);
					kunmap_high(page);
				}
			}
		} else {
			vaddr = page_address(page) + offset;
			op(vaddr, len, dir);
		}
		offset = 0;
		pfn++;
		left -= len;
	} while (left);
}

/*
 * Make an area consistent for devices.
 * Note: Drivers should NOT use this function directly, as it will break
 * platforms with CONFIG_DMABOUNCE.
 * Use the driver DMA support - see dma-mapping.h (dma_sync_*)
 */
static void __dma_page_cpu_to_dev(struct page *page, unsigned long off,
	size_t size, enum dma_data_direction dir)
{
	phys_addr_t paddr;

	dma_cache_maint_page(page, off, size, dir, dmac_map_area);

	paddr = page_to_phys(page) + off;
	if (dir == DMA_FROM_DEVICE) {
		outer_inv_range(paddr, paddr + size);
	} else {
		outer_clean_range(paddr, paddr + size);
	}
	/* FIXME: non-speculating: flush on bidirectional mappings? */
}

static void __dma_page_dev_to_cpu(struct page *page, unsigned long off,
	size_t size, enum dma_data_direction dir)
{
	phys_addr_t paddr = page_to_phys(page) + off;

	/* FIXME: non-speculating: not required */
	/* in any case, don't bother invalidating if DMA to device */
	if (dir != DMA_TO_DEVICE) {
		outer_inv_range(paddr, paddr + size);

		dma_cache_maint_page(page, off, size, dir, dmac_unmap_area);
	}

	/*
	 * Mark the D-cache clean for these pages to avoid extra flushing.
	 */
	if (dir != DMA_TO_DEVICE && size >= PAGE_SIZE) {
		unsigned long pfn;
		size_t left = size;

		pfn = page_to_pfn(page) + off / PAGE_SIZE;
		off %= PAGE_SIZE;
		if (off) {
			pfn++;
			left -= PAGE_SIZE - off;
		}
		while (left >= PAGE_SIZE) {
			page = pfn_to_page(pfn++);
			set_bit(PG_dcache_clean, &page->flags);
			left -= PAGE_SIZE;
		}
	}
}

/**
 * arm_dma_map_sg - map a set of SG buffers for streaming mode DMA
 * @dev: valid struct device pointer, or NULL for ISA and EISA-like devices
 * @sg: list of buffers
 * @nents: number of buffers to map
 * @dir: DMA transfer direction
 *
 * Map a set of buffers described by scatterlist in streaming mode for DMA.
 * This is the scatter-gather version of the dma_map_single interface.
 * Here the scatter gather list elements are each tagged with the
 * appropriate dma address and length.  They are obtained via
 * sg_dma_{address,length}.
 *
 * Device ownership issues as mentioned for dma_map_single are the same
 * here.
 */
int arm_dma_map_sg(struct device *dev, struct scatterlist *sg, int nents,
		enum dma_data_direction dir, unsigned long attrs)
{
	const struct dma_map_ops *ops = get_dma_ops(dev);
	struct scatterlist *s;
	int i, j;

	for_each_sg(sg, s, nents, i) {
#ifdef CONFIG_NEED_SG_DMA_LENGTH
		s->dma_length = s->length;
#endif
		s->dma_address = ops->map_page(dev, sg_page(s), s->offset,
						s->length, dir, attrs);
		if (dma_mapping_error(dev, s->dma_address))
			goto bad_mapping;
	}
	return nents;

 bad_mapping:
	for_each_sg(sg, s, i, j)
		ops->unmap_page(dev, sg_dma_address(s), sg_dma_len(s), dir, attrs);
	return 0;
}

/**
 * arm_dma_unmap_sg - unmap a set of SG buffers mapped by dma_map_sg
 * @dev: valid struct device pointer, or NULL for ISA and EISA-like devices
 * @sg: list of buffers
 * @nents: number of buffers to unmap (same as was passed to dma_map_sg)
 * @dir: DMA transfer direction (same as was passed to dma_map_sg)
 *
 * Unmap a set of streaming mode DMA translations.  Again, CPU access
 * rules concerning calls here are the same as for dma_unmap_single().
 */
void arm_dma_unmap_sg(struct device *dev, struct scatterlist *sg, int nents,
		enum dma_data_direction dir, unsigned long attrs)
{
	const struct dma_map_ops *ops = get_dma_ops(dev);
	struct scatterlist *s;

	int i;

	for_each_sg(sg, s, nents, i)
		ops->unmap_page(dev, sg_dma_address(s), sg_dma_len(s), dir, attrs);
}

/**
 * arm_dma_sync_sg_for_cpu
 * @dev: valid struct device pointer, or NULL for ISA and EISA-like devices
 * @sg: list of buffers
 * @nents: number of buffers to map (returned from dma_map_sg)
 * @dir: DMA transfer direction (same as was passed to dma_map_sg)
 */
void arm_dma_sync_sg_for_cpu(struct device *dev, struct scatterlist *sg,
			int nents, enum dma_data_direction dir)
{
	const struct dma_map_ops *ops = get_dma_ops(dev);
	struct scatterlist *s;
	int i;

	for_each_sg(sg, s, nents, i)
		ops->sync_single_for_cpu(dev, sg_dma_address(s), s->length,
					 dir);
}

/**
 * arm_dma_sync_sg_for_device
 * @dev: valid struct device pointer, or NULL for ISA and EISA-like devices
 * @sg: list of buffers
 * @nents: number of buffers to map (returned from dma_map_sg)
 * @dir: DMA transfer direction (same as was passed to dma_map_sg)
 */
void arm_dma_sync_sg_for_device(struct device *dev, struct scatterlist *sg,
			int nents, enum dma_data_direction dir)
{
	const struct dma_map_ops *ops = get_dma_ops(dev);
	struct scatterlist *s;
	int i;

	for_each_sg(sg, s, nents, i)
		ops->sync_single_for_device(dev, sg_dma_address(s), s->length,
					    dir);
}

/*
 * Return whether the given device DMA address mask can be supported
 * properly.  For example, if your device can only drive the low 24-bits
 * during bus mastering, then you would pass 0x00ffffff as the mask
 * to this function.
 */
int arm_dma_supported(struct device *dev, u64 mask)
{
	return __dma_supported(dev, mask, false);
}

static const struct dma_map_ops *arm_get_dma_map_ops(bool coherent)
{
	/*
	 * When CONFIG_ARM_LPAE is set, physical address can extend above
	 * 32-bits, which then can't be addressed by devices that only support
	 * 32-bit DMA.
	 * Use the generic dma-direct / swiotlb ops code in that case, as that
	 * handles bounce buffering for us.
	 */
	if (IS_ENABLED(CONFIG_ARM_LPAE))
		return NULL;
	return coherent ? &arm_coherent_dma_ops : &arm_dma_ops;
}

#ifdef CONFIG_ARM_DMA_USE_IOMMU

static bool is_dma_coherent(struct device *dev, unsigned long attrs,
			    bool is_coherent)
{
	if (attrs & DMA_ATTR_FORCE_COHERENT)
		is_coherent = true;
	else if (attrs & DMA_ATTR_FORCE_NON_COHERENT)
		is_coherent = false;
	else if (dev->archdata.dma_coherent)
		is_coherent = true;

	return is_coherent;
}

static int __dma_info_to_prot(enum dma_data_direction dir, unsigned long attrs)
{
	int prot = 0;

	if (attrs & DMA_ATTR_PRIVILEGED)
		prot |= IOMMU_PRIV;

	switch (dir) {
	case DMA_BIDIRECTIONAL:
		return prot | IOMMU_READ | IOMMU_WRITE;
	case DMA_TO_DEVICE:
		return prot | IOMMU_READ;
	case DMA_FROM_DEVICE:
		return prot | IOMMU_WRITE;
	default:
		return prot;
	}
}

/* IOMMU */

static int extend_iommu_mapping(struct dma_iommu_mapping *mapping);

static inline dma_addr_t __alloc_iova(struct dma_iommu_mapping *mapping,
				      size_t size)
{
	unsigned int order = get_order(size);
	unsigned int align = 0;
	unsigned int count, start;
	size_t mapping_size = mapping->bits << PAGE_SHIFT;
	unsigned long flags;
	dma_addr_t iova;
	int i;

	if (order > CONFIG_ARM_DMA_IOMMU_ALIGNMENT)
		order = CONFIG_ARM_DMA_IOMMU_ALIGNMENT;

	count = PAGE_ALIGN(size) >> PAGE_SHIFT;
	align = (1 << order) - 1;

	spin_lock_irqsave(&mapping->lock, flags);
	for (i = 0; i < mapping->nr_bitmaps; i++) {
		start = bitmap_find_next_zero_area(mapping->bitmaps[i],
				mapping->bits, 0, count, align);

		if (start > mapping->bits)
			continue;

		bitmap_set(mapping->bitmaps[i], start, count);
		break;
	}

	/*
	 * No unused range found. Try to extend the existing mapping
	 * and perform a second attempt to reserve an IO virtual
	 * address range of size bytes.
	 */
	if (i == mapping->nr_bitmaps) {
		if (extend_iommu_mapping(mapping)) {
			spin_unlock_irqrestore(&mapping->lock, flags);
			return DMA_MAPPING_ERROR;
		}

		start = bitmap_find_next_zero_area(mapping->bitmaps[i],
				mapping->bits, 0, count, align);

		if (start > mapping->bits) {
			spin_unlock_irqrestore(&mapping->lock, flags);
			return DMA_MAPPING_ERROR;
		}

		bitmap_set(mapping->bitmaps[i], start, count);
	}
	spin_unlock_irqrestore(&mapping->lock, flags);

	iova = mapping->base + (mapping_size * i);
	iova += start << PAGE_SHIFT;

	return iova;
}

static inline void __free_iova(struct dma_iommu_mapping *mapping,
			       dma_addr_t addr, size_t size)
{
	unsigned int start, count;
	size_t mapping_size = mapping->bits << PAGE_SHIFT;
	unsigned long flags;
	dma_addr_t bitmap_base;
	u32 bitmap_index;

	if (!size)
		return;

	bitmap_index = (u32) (addr - mapping->base) / (u32) mapping_size;
	BUG_ON(addr < mapping->base || bitmap_index > mapping->extensions);

	bitmap_base = mapping->base + mapping_size * bitmap_index;

	start = (addr - bitmap_base) >>	PAGE_SHIFT;

	if (addr + size > bitmap_base + mapping_size) {
		/*
		 * The address range to be freed reaches into the iova
		 * range of the next bitmap. This should not happen as
		 * we don't allow this in __alloc_iova (at the
		 * moment).
		 */
		BUG();
	} else
		count = size >> PAGE_SHIFT;

	spin_lock_irqsave(&mapping->lock, flags);
	bitmap_clear(mapping->bitmaps[bitmap_index], start, count);
	spin_unlock_irqrestore(&mapping->lock, flags);
}

/* We'll try 2M, 1M, 64K, and finally 4K; array must end with 0! */
static const int iommu_order_array[] = { 9, 8, 4, 0 };

static struct page **__iommu_alloc_buffer(struct device *dev, size_t size,
					  gfp_t gfp, unsigned long attrs,
					  int coherent_flag)
{
	struct page **pages;
	size_t count = size >> PAGE_SHIFT;
	size_t array_size = count * sizeof(struct page *);
	int i = 0;
	int order_idx = 0;

	if (array_size <= PAGE_SIZE)
		pages = kzalloc(array_size, GFP_KERNEL);
	else
		pages = vzalloc(array_size);
	if (!pages)
		return NULL;

	if (attrs & DMA_ATTR_FORCE_CONTIGUOUS)
	{
		unsigned long order = get_order(size);
		struct page *page;

		page = dma_alloc_from_contiguous(dev, count, order,
						 gfp & __GFP_NOWARN);
		if (!page)
			goto error;

		__dma_clear_buffer(page, size, coherent_flag);

		for (i = 0; i < count; i++)
			pages[i] = page + i;

		return pages;
	}

	/* Go straight to 4K chunks if caller says it's OK. */
	if (attrs & DMA_ATTR_ALLOC_SINGLE_PAGES)
		order_idx = ARRAY_SIZE(iommu_order_array) - 1;

	/*
	 * IOMMU can map any pages, so himem can also be used here
	 */
	gfp |= __GFP_NOWARN | __GFP_HIGHMEM;

	while (count) {
		int j, order;

		order = iommu_order_array[order_idx];

		/* Drop down when we get small */
		if (__fls(count) < order) {
			order_idx++;
			continue;
		}

		if (order) {
			/* See if it's easy to allocate a high-order chunk */
			pages[i] = alloc_pages(gfp | __GFP_NORETRY, order);

			/* Go down a notch at first sign of pressure */
			if (!pages[i]) {
				order_idx++;
				continue;
			}
		} else {
			pages[i] = alloc_pages(gfp, 0);
			if (!pages[i])
				goto error;
		}

		if (order) {
			split_page(pages[i], order);
			j = 1 << order;
			while (--j)
				pages[i + j] = pages[i] + j;
		}

		__dma_clear_buffer(pages[i], PAGE_SIZE << order, coherent_flag);
		i += 1 << order;
		count -= 1 << order;
	}

	return pages;
error:
	while (i--)
		if (pages[i])
			__free_pages(pages[i], 0);
	kvfree(pages);
	return NULL;
}

static int __iommu_free_buffer(struct device *dev, struct page **pages,
			       size_t size, unsigned long attrs)
{
	int count = size >> PAGE_SHIFT;
	int i;

	if (attrs & DMA_ATTR_FORCE_CONTIGUOUS) {
		dma_release_from_contiguous(dev, pages[0], count);
	} else {
		for (i = 0; i < count; i++)
			if (pages[i])
				__free_pages(pages[i], 0);
	}

	kvfree(pages);
	return 0;
}

/*
 * Create a mapping in device IO address space for specified pages
 */
static dma_addr_t
__iommu_create_mapping(struct device *dev, struct page **pages, size_t size,
			int coherent_flag)
{
	struct dma_iommu_mapping *mapping = to_dma_iommu_mapping(dev);
	unsigned int count = PAGE_ALIGN(size) >> PAGE_SHIFT;
	dma_addr_t dma_addr, iova;
	int i;
	int prot = IOMMU_READ | IOMMU_WRITE;

	dma_addr = __alloc_iova(mapping, size);
	if (dma_addr == DMA_MAPPING_ERROR)
		return dma_addr;
	prot |= coherent_flag ? IOMMU_CACHE : 0;

	iova = dma_addr;
	for (i = 0; i < count; ) {
		int ret;

		unsigned int next_pfn = page_to_pfn(pages[i]) + 1;
		phys_addr_t phys = page_to_phys(pages[i]);
		unsigned int len, j;

		for (j = i + 1; j < count; j++, next_pfn++)
			if (page_to_pfn(pages[j]) != next_pfn)
				break;

		len = (j - i) << PAGE_SHIFT;
		ret = iommu_map(mapping->domain, iova, phys, len, prot);
		if (ret < 0)
			goto fail;
		iova += len;
		i = j;
	}
	return dma_addr;
fail:
	iommu_unmap(mapping->domain, dma_addr, iova-dma_addr);
	__free_iova(mapping, dma_addr, size);
	return DMA_MAPPING_ERROR;
}

static int __iommu_remove_mapping(struct device *dev, dma_addr_t iova, size_t size)
{
	struct dma_iommu_mapping *mapping = to_dma_iommu_mapping(dev);

	/*
	 * add optional in-page offset from iova to size and align
	 * result to page size
	 */
	size = PAGE_ALIGN((iova & ~PAGE_MASK) + size);
	iova &= PAGE_MASK;

	iommu_unmap(mapping->domain, iova, size);
	__free_iova(mapping, iova, size);
	return 0;
}

static struct page **__atomic_get_pages(void *addr)
{
	struct page *page;
	phys_addr_t phys;

	phys = gen_pool_virt_to_phys(atomic_pool, (unsigned long)addr);
	page = phys_to_page(phys);

	return (struct page **)page;
}

static struct page **__iommu_get_pages(void *cpu_addr, unsigned long attrs)
{
	if (__in_atomic_pool(cpu_addr, PAGE_SIZE))
		return __atomic_get_pages(cpu_addr);

	if (attrs & DMA_ATTR_NO_KERNEL_MAPPING)
		return cpu_addr;

	return dma_common_find_pages(cpu_addr);
}

static void *__iommu_alloc_simple(struct device *dev, size_t size, gfp_t gfp,
				  dma_addr_t *handle, int coherent_flag,
				  unsigned long attrs)
{
	struct page *page;
	void *addr;

	if (coherent_flag  == COHERENT)
		addr = __alloc_simple_buffer(dev, size, gfp, &page);
	else
		addr = __alloc_from_pool(size, &page);
	if (!addr)
		return NULL;

	*handle = __iommu_create_mapping(dev, &page, size, coherent_flag);
	if (*handle == DMA_MAPPING_ERROR)
		goto err_mapping;

	return addr;

err_mapping:
	__free_from_pool(addr, size);
	return NULL;
}

static void __iommu_free_atomic(struct device *dev, void *cpu_addr,
			dma_addr_t handle, size_t size, int coherent_flag)
{
	__iommu_remove_mapping(dev, handle, size);
	if (coherent_flag == COHERENT)
		__dma_free_buffer(virt_to_page(cpu_addr), size);
	else
		__free_from_pool(cpu_addr, size);
}

static void *__arm_iommu_alloc_attrs(struct device *dev, size_t size,
	    dma_addr_t *handle, gfp_t gfp, unsigned long attrs,
	    int coherent_flag)
{
	struct page **pages;
	void *addr = NULL;
	pgprot_t prot;

	*handle = DMA_MAPPING_ERROR;
	size = PAGE_ALIGN(size);

	if (coherent_flag == COHERENT || !gfpflags_allow_blocking(gfp))
		return __iommu_alloc_simple(dev, size, gfp, handle,
					    coherent_flag, attrs);

	coherent_flag = is_dma_coherent(dev, attrs, coherent_flag);
	prot = __get_dma_pgprot(attrs, PAGE_KERNEL, coherent_flag);
	/*
	 * Following is a work-around (a.k.a. hack) to prevent pages
	 * with __GFP_COMP being passed to split_page() which cannot
	 * handle them.  The real problem is that this flag probably
	 * should be 0 on ARM as it is not supported on this
	 * platform; see CONFIG_HUGETLBFS.
	 */
	gfp &= ~(__GFP_COMP);

	pages = __iommu_alloc_buffer(dev, size, gfp, attrs, coherent_flag);
	if (!pages)
		return NULL;

	*handle = __iommu_create_mapping(dev, pages, size, coherent_flag);
	if (*handle == DMA_MAPPING_ERROR)
		goto err_buffer;

	if (attrs & DMA_ATTR_NO_KERNEL_MAPPING)
		return pages;

	addr = dma_common_pages_remap(pages, size, prot,
				   __builtin_return_address(0));
	if (!addr)
		goto err_mapping;

	return addr;

err_mapping:
	__iommu_remove_mapping(dev, *handle, size);
err_buffer:
	__iommu_free_buffer(dev, pages, size, attrs);
	return NULL;
}

static void *arm_iommu_alloc_attrs(struct device *dev, size_t size,
	    dma_addr_t *handle, gfp_t gfp, unsigned long attrs)
{
	return __arm_iommu_alloc_attrs(dev, size, handle, gfp, attrs, NORMAL);
}

static void *arm_coherent_iommu_alloc_attrs(struct device *dev, size_t size,
		    dma_addr_t *handle, gfp_t gfp, unsigned long attrs)
{
	return __arm_iommu_alloc_attrs(dev, size, handle, gfp, attrs, COHERENT);
}

static int __arm_iommu_mmap_attrs(struct device *dev, struct vm_area_struct *vma,
		    void *cpu_addr, dma_addr_t dma_addr, size_t size,
		    unsigned long attrs)
{
	struct page **pages = __iommu_get_pages(cpu_addr, attrs);
	unsigned long nr_pages = PAGE_ALIGN(size) >> PAGE_SHIFT;
	int err;

	if (!pages)
		return -ENXIO;

	if (vma->vm_pgoff >= nr_pages)
		return -ENXIO;

	err = vm_map_pages(vma, pages, nr_pages);
	if (err)
		pr_err("Remapping memory failed: %d\n", err);

	return err;
}
static int arm_iommu_mmap_attrs(struct device *dev,
		struct vm_area_struct *vma, void *cpu_addr,
		dma_addr_t dma_addr, size_t size, unsigned long attrs)
{
	vma->vm_page_prot = __get_dma_pgprot(attrs, vma->vm_page_prot,
					is_dma_coherent(dev, attrs, NORMAL));

	return __arm_iommu_mmap_attrs(dev, vma, cpu_addr, dma_addr, size, attrs);
}

static int arm_coherent_iommu_mmap_attrs(struct device *dev,
		struct vm_area_struct *vma, void *cpu_addr,
		dma_addr_t dma_addr, size_t size, unsigned long attrs)
{
	return __arm_iommu_mmap_attrs(dev, vma, cpu_addr, dma_addr, size, attrs);
}

/*
 * free a page as defined by the above mapping.
 * Must not be called with IRQs disabled.
 */
void __arm_iommu_free_attrs(struct device *dev, size_t size, void *cpu_addr,
	dma_addr_t handle, unsigned long attrs, int coherent_flag)
{
	struct page **pages;
	size = PAGE_ALIGN(size);

	if (coherent_flag == COHERENT || __in_atomic_pool(cpu_addr, size)) {
		__iommu_free_atomic(dev, cpu_addr, handle, size, coherent_flag);
		return;
	}

	pages = __iommu_get_pages(cpu_addr, attrs);
	if (!pages) {
		WARN(1, "trying to free invalid coherent area: %p\n", cpu_addr);
		return;
	}

	if ((attrs & DMA_ATTR_NO_KERNEL_MAPPING) == 0)
		dma_common_free_remap(cpu_addr, size);

	__iommu_remove_mapping(dev, handle, size);
	__iommu_free_buffer(dev, pages, size, attrs);
}

void arm_iommu_free_attrs(struct device *dev, size_t size,
		    void *cpu_addr, dma_addr_t handle, unsigned long attrs)
{
	__arm_iommu_free_attrs(dev, size, cpu_addr, handle, attrs,
				is_dma_coherent(dev, attrs, NORMAL));
}

void arm_coherent_iommu_free_attrs(struct device *dev, size_t size,
		    void *cpu_addr, dma_addr_t handle, unsigned long attrs)
{
	__arm_iommu_free_attrs(dev, size, cpu_addr, handle, attrs, COHERENT);
}

static int arm_iommu_get_sgtable(struct device *dev, struct sg_table *sgt,
				 void *cpu_addr, dma_addr_t dma_addr,
				 size_t size, unsigned long attrs)
{
	unsigned int count = PAGE_ALIGN(size) >> PAGE_SHIFT;
	struct page **pages = __iommu_get_pages(cpu_addr, attrs);

	if (!pages)
		return -ENXIO;

	return sg_alloc_table_from_pages(sgt, pages, count, 0, size,
					 GFP_KERNEL);
}

/*
 * Map a part of the scatter-gather list into contiguous io address space
 */
static int __map_sg_chunk(struct device *dev, struct scatterlist *sg,
			  size_t size, dma_addr_t *handle,
			  enum dma_data_direction dir, unsigned long attrs,
			  bool is_coherent)
{
	struct dma_iommu_mapping *mapping = to_dma_iommu_mapping(dev);
	dma_addr_t iova, iova_base;
	int ret = 0;
	unsigned int count;
	struct scatterlist *s;
	int prot;

	size = PAGE_ALIGN(size);
	*handle = DMA_MAPPING_ERROR;

	iova_base = iova = __alloc_iova(mapping, size);
	if (iova == DMA_MAPPING_ERROR)
		return -ENOMEM;

	for (count = 0, s = sg; count < (size >> PAGE_SHIFT); s = sg_next(s)) {
		phys_addr_t phys = page_to_phys(sg_page(s));
		unsigned int len = PAGE_ALIGN(s->offset + s->length);

		if (!is_coherent && (attrs & DMA_ATTR_SKIP_CPU_SYNC) == 0)
			__dma_page_cpu_to_dev(sg_page(s), s->offset, s->length, dir);

		prot = __dma_info_to_prot(dir, attrs);

		ret = iommu_map(mapping->domain, iova, phys, len, prot);
		if (ret < 0)
			goto fail;
		count += len >> PAGE_SHIFT;
		iova += len;
	}
	*handle = iova_base;

	return 0;
fail:
	iommu_unmap(mapping->domain, iova_base, count * PAGE_SIZE);
	__free_iova(mapping, iova_base, size);
	return ret;
}

static int __iommu_map_sg(struct device *dev, struct scatterlist *sg, int nents,
		     enum dma_data_direction dir, unsigned long attrs,
		     bool is_coherent)
{
	struct scatterlist *s = sg, *dma = sg, *start = sg;
	int i, count = 0;
	unsigned int offset = s->offset;
	unsigned int size = s->offset + s->length;
	unsigned int max = dma_get_max_seg_size(dev);

	for (i = 1; i < nents; i++) {
		s = sg_next(s);

		s->dma_address = DMA_MAPPING_ERROR;
		s->dma_length = 0;

		if (s->offset || (size & ~PAGE_MASK) || size + s->length > max) {
			if (__map_sg_chunk(dev, start, size, &dma->dma_address,
			    dir, attrs, is_coherent) < 0)
				goto bad_mapping;

			dma->dma_address += offset;
			dma->dma_length = size - offset;

			size = offset = s->offset;
			start = s;
			dma = sg_next(dma);
			count += 1;
		}
		size += s->length;
	}
	if (__map_sg_chunk(dev, start, size, &dma->dma_address, dir, attrs,
		is_coherent) < 0)
		goto bad_mapping;

	dma->dma_address += offset;
	dma->dma_length = size - offset;

	return count+1;

bad_mapping:
	for_each_sg(sg, s, count, i)
		__iommu_remove_mapping(dev, sg_dma_address(s), sg_dma_len(s));
	return 0;
}

/**
 * arm_coherent_iommu_map_sg - map a set of SG buffers for streaming mode DMA
 * @dev: valid struct device pointer
 * @sg: list of buffers
 * @nents: number of buffers to map
 * @dir: DMA transfer direction
 *
 * Map a set of i/o coherent buffers described by scatterlist in streaming
 * mode for DMA. The scatter gather list elements are merged together (if
 * possible) and tagged with the appropriate dma address and length. They are
 * obtained via sg_dma_{address,length}.
 */
int arm_coherent_iommu_map_sg(struct device *dev, struct scatterlist *sg,
		int nents, enum dma_data_direction dir, unsigned long attrs)
{
	return __iommu_map_sg(dev, sg, nents, dir, attrs, true);
}

/**
 * arm_iommu_map_sg - map a set of SG buffers for streaming mode DMA
 * @dev: valid struct device pointer
 * @sg: list of buffers
 * @nents: number of buffers to map
 * @dir: DMA transfer direction
 *
 * Map a set of buffers described by scatterlist in streaming mode for DMA.
 * The scatter gather list elements are merged together (if possible) and
 * tagged with the appropriate dma address and length. They are obtained via
 * sg_dma_{address,length}.
 */
int arm_iommu_map_sg(struct device *dev, struct scatterlist *sg,
		int nents, enum dma_data_direction dir, unsigned long attrs)
{
	struct scatterlist *s;
	int i;
	size_t ret;
	struct dma_iommu_mapping *mapping = dev->archdata.mapping;
	unsigned int total_length = 0, current_offset = 0;
	dma_addr_t iova;
	int prot = __dma_info_to_prot(dir, attrs);
	bool coherent;

	for_each_sg(sg, s, nents, i)
		total_length += s->length;

	iova = __alloc_iova(mapping, total_length);
	if (iova == DMA_MAPPING_ERROR)
		return 0;

	coherent = of_dma_is_coherent(dev->of_node);
	prot |= is_dma_coherent(dev, attrs, coherent) ? IOMMU_CACHE : 0;

	ret = iommu_map_sg(mapping->domain, iova, sg, nents, prot);
	if (ret != total_length) {
		__free_iova(mapping, iova, total_length);
		return 0;
	}

	for_each_sg(sg, s, nents, i) {
		s->dma_address = iova + current_offset;
		if (i == 0)
			s->dma_length = total_length;
		else
			s->dma_length = 0;
		current_offset += s->length;
	}

	return nents;
}

static void __iommu_unmap_sg(struct device *dev, struct scatterlist *sg,
		int nents, enum dma_data_direction dir,
		unsigned long attrs, bool is_coherent)
{
	struct scatterlist *s;
	int i;

	for_each_sg(sg, s, nents, i) {
		if (sg_dma_len(s))
			__iommu_remove_mapping(dev, sg_dma_address(s),
					       sg_dma_len(s));
		if (!is_coherent && (attrs & DMA_ATTR_SKIP_CPU_SYNC) == 0)
			__dma_page_dev_to_cpu(sg_page(s), s->offset,
					      s->length, dir);
	}
}

/**
 * arm_coherent_iommu_unmap_sg - unmap a set of SG buffers mapped by dma_map_sg
 * @dev: valid struct device pointer
 * @sg: list of buffers
 * @nents: number of buffers to unmap (same as was passed to dma_map_sg)
 * @dir: DMA transfer direction (same as was passed to dma_map_sg)
 *
 * Unmap a set of streaming mode DMA translations.  Again, CPU access
 * rules concerning calls here are the same as for dma_unmap_single().
 */
void arm_coherent_iommu_unmap_sg(struct device *dev, struct scatterlist *sg,
		int nents, enum dma_data_direction dir,
		unsigned long attrs)
{
	__iommu_unmap_sg(dev, sg, nents, dir, attrs, true);
}

/**
 * arm_iommu_unmap_sg - unmap a set of SG buffers mapped by dma_map_sg
 * @dev: valid struct device pointer
 * @sg: list of buffers
 * @nents: number of buffers to unmap (same as was passed to dma_map_sg)
 * @dir: DMA transfer direction (same as was passed to dma_map_sg)
 *
 * Unmap a set of streaming mode DMA translations.  Again, CPU access
 * rules concerning calls here are the same as for dma_unmap_single().
 */
void arm_iommu_unmap_sg(struct device *dev, struct scatterlist *sg, int nents,
			enum dma_data_direction dir,
			unsigned long attrs)
{
	struct dma_iommu_mapping *mapping = dev->archdata.mapping;
	unsigned int total_length = sg_dma_len(sg);
	dma_addr_t iova = sg_dma_address(sg);

	total_length = PAGE_ALIGN((iova & ~PAGE_MASK) + total_length);
	iova &= PAGE_MASK;

	iommu_unmap(mapping->domain, iova, total_length);
	__free_iova(mapping, iova, total_length);
}

/**
 * arm_iommu_sync_sg_for_cpu
 * @dev: valid struct device pointer
 * @sg: list of buffers
 * @nents: number of buffers to map (returned from dma_map_sg)
 * @dir: DMA transfer direction (same as was passed to dma_map_sg)
 */
void arm_iommu_sync_sg_for_cpu(struct device *dev, struct scatterlist *sg,
			int nents, enum dma_data_direction dir)
{
	struct scatterlist *s;
	int i;
	struct dma_iommu_mapping *mapping = dev->archdata.mapping;
	dma_addr_t iova = sg_dma_address(sg);
	bool iova_coherent = iommu_is_iova_coherent(mapping->domain, iova);

	if (iova_coherent)
		return;

	for_each_sg(sg, s, nents, i)
		__dma_page_dev_to_cpu(sg_page(s), s->offset, s->length, dir);

}

/**
 * arm_iommu_sync_sg_for_device
 * @dev: valid struct device pointer
 * @sg: list of buffers
 * @nents: number of buffers to map (returned from dma_map_sg)
 * @dir: DMA transfer direction (same as was passed to dma_map_sg)
 */
void arm_iommu_sync_sg_for_device(struct device *dev, struct scatterlist *sg,
			int nents, enum dma_data_direction dir)
{
	struct scatterlist *s;
	int i;

	struct dma_iommu_mapping *mapping = dev->archdata.mapping;
	dma_addr_t iova = sg_dma_address(sg);
	bool iova_coherent = iommu_is_iova_coherent(mapping->domain, iova);

	if (iova_coherent)
		return;

	for_each_sg(sg, s, nents, i)
		__dma_page_cpu_to_dev(sg_page(s), s->offset, s->length, dir);
}


/**
 * arm_coherent_iommu_map_page
 * @dev: valid struct device pointer
 * @page: page that buffer resides in
 * @offset: offset into page for start of buffer
 * @size: size of buffer to map
 * @dir: DMA transfer direction
 *
 * Coherent IOMMU aware version of arm_dma_map_page()
 */
static dma_addr_t arm_coherent_iommu_map_page(struct device *dev, struct page *page,
	     unsigned long offset, size_t size, enum dma_data_direction dir,
	     unsigned long attrs)
{
	struct dma_iommu_mapping *mapping = to_dma_iommu_mapping(dev);
	dma_addr_t dma_addr;
	int ret, prot, len, start_offset, map_offset;

	map_offset = offset & ~PAGE_MASK;
	start_offset = offset & PAGE_MASK;
	len = PAGE_ALIGN(map_offset + size);

	dma_addr = __alloc_iova(mapping, len);
	if (dma_addr == DMA_MAPPING_ERROR)
		return dma_addr;

	prot = __dma_info_to_prot(dir, attrs);

	ret = iommu_map(mapping->domain, dma_addr, page_to_phys(page) +
			start_offset, len, prot);
	if (ret < 0)
		goto fail;

	return dma_addr + map_offset;
fail:
	__free_iova(mapping, dma_addr, len);
	return DMA_MAPPING_ERROR;
}

/**
 * arm_iommu_map_page
 * @dev: valid struct device pointer
 * @page: page that buffer resides in
 * @offset: offset into page for start of buffer
 * @size: size of buffer to map
 * @dir: DMA transfer direction
 *
 * IOMMU aware version of arm_dma_map_page()
 */
static dma_addr_t arm_iommu_map_page(struct device *dev, struct page *page,
	     unsigned long offset, size_t size, enum dma_data_direction dir,
	     unsigned long attrs)
{
	if (!is_dma_coherent(dev, attrs, false) &&
	      !(attrs & DMA_ATTR_SKIP_CPU_SYNC))
		__dma_page_cpu_to_dev(page, offset, size, dir);

	return arm_coherent_iommu_map_page(dev, page, offset, size, dir, attrs);
}

/**
 * arm_coherent_iommu_unmap_page
 * @dev: valid struct device pointer
 * @handle: DMA address of buffer
 * @size: size of buffer (same as passed to dma_map_page)
 * @dir: DMA transfer direction (same as passed to dma_map_page)
 *
 * Coherent IOMMU aware version of arm_dma_unmap_page()
 */
static void arm_coherent_iommu_unmap_page(struct device *dev, dma_addr_t handle,
		size_t size, enum dma_data_direction dir, unsigned long attrs)
{
	struct dma_iommu_mapping *mapping = to_dma_iommu_mapping(dev);
	dma_addr_t iova = handle & PAGE_MASK;
	int offset = handle & ~PAGE_MASK;
	int len = PAGE_ALIGN(size + offset);

	iommu_unmap(mapping->domain, iova, len);
	__free_iova(mapping, iova, len);
}

/**
 * arm_iommu_unmap_page
 * @dev: valid struct device pointer
 * @handle: DMA address of buffer
 * @size: size of buffer (same as passed to dma_map_page)
 * @dir: DMA transfer direction (same as passed to dma_map_page)
 *
 * IOMMU aware version of arm_dma_unmap_page()
 */
static void arm_iommu_unmap_page(struct device *dev, dma_addr_t handle,
		size_t size, enum dma_data_direction dir, unsigned long attrs)
{
	struct dma_iommu_mapping *mapping = to_dma_iommu_mapping(dev);
	dma_addr_t iova = handle & PAGE_MASK;
	struct page *page = phys_to_page(iommu_iova_to_phys(mapping->domain, iova));
	int offset = handle & ~PAGE_MASK;
	int len = PAGE_ALIGN(size + offset);

	if (!iova)
		return;

	if (!(is_dma_coherent(dev, attrs, false) ||
	      (attrs & DMA_ATTR_SKIP_CPU_SYNC)))
		__dma_page_dev_to_cpu(page, offset, size, dir);

	iommu_unmap(mapping->domain, iova, len);
	__free_iova(mapping, iova, len);
}

/**
 * arm_iommu_map_resource - map a device resource for DMA
 * @dev: valid struct device pointer
 * @phys_addr: physical address of resource
 * @size: size of resource to map
 * @dir: DMA transfer direction
 */
static dma_addr_t arm_iommu_map_resource(struct device *dev,
		phys_addr_t phys_addr, size_t size,
		enum dma_data_direction dir, unsigned long attrs)
{
	struct dma_iommu_mapping *mapping = to_dma_iommu_mapping(dev);
	dma_addr_t dma_addr;
	int ret, prot;
	phys_addr_t addr = phys_addr & PAGE_MASK;
	unsigned int offset = phys_addr & ~PAGE_MASK;
	size_t len = PAGE_ALIGN(size + offset);

	dma_addr = __alloc_iova(mapping, len);
	if (dma_addr == DMA_MAPPING_ERROR)
		return dma_addr;

	prot = __dma_info_to_prot(dir, attrs) | IOMMU_MMIO;

	ret = iommu_map(mapping->domain, dma_addr, addr, len, prot);
	if (ret < 0)
		goto fail;

	return dma_addr + offset;
fail:
	__free_iova(mapping, dma_addr, len);
	return DMA_MAPPING_ERROR;
}

/**
 * arm_iommu_unmap_resource - unmap a device DMA resource
 * @dev: valid struct device pointer
 * @dma_handle: DMA address to resource
 * @size: size of resource to map
 * @dir: DMA transfer direction
 */
static void arm_iommu_unmap_resource(struct device *dev, dma_addr_t dma_handle,
		size_t size, enum dma_data_direction dir,
		unsigned long attrs)
{
	struct dma_iommu_mapping *mapping = to_dma_iommu_mapping(dev);
	dma_addr_t iova = dma_handle & PAGE_MASK;
	unsigned int offset = dma_handle & ~PAGE_MASK;
	size_t len = PAGE_ALIGN(size + offset);

	if (!iova)
		return;

	iommu_unmap(mapping->domain, iova, len);
	__free_iova(mapping, iova, len);
}

static void arm_iommu_sync_single_for_cpu(struct device *dev,
		dma_addr_t handle, size_t size, enum dma_data_direction dir)
{
	struct dma_iommu_mapping *mapping = to_dma_iommu_mapping(dev);
	dma_addr_t iova = handle & PAGE_MASK;
	struct page *page = phys_to_page(iommu_iova_to_phys(mapping->domain, iova));
	unsigned int offset = handle & ~PAGE_MASK;
	bool iova_coherent = iommu_is_iova_coherent(mapping->domain, handle);

	if (!iova_coherent)
		__dma_page_dev_to_cpu(page, offset, size, dir);
}

static void arm_iommu_sync_single_for_device(struct device *dev,
		dma_addr_t handle, size_t size, enum dma_data_direction dir)
{
	struct dma_iommu_mapping *mapping = to_dma_iommu_mapping(dev);
	dma_addr_t iova = handle & PAGE_MASK;
	struct page *page = phys_to_page(iommu_iova_to_phys(mapping->domain, iova));
	unsigned int offset = handle & ~PAGE_MASK;
	bool iova_coherent = iommu_is_iova_coherent(mapping->domain, handle);

	if (!iova_coherent)
		__dma_page_cpu_to_dev(page, offset, size, dir);
}

const struct dma_map_ops iommu_ops = {
	.alloc		= arm_iommu_alloc_attrs,
	.free		= arm_iommu_free_attrs,
	.mmap		= arm_iommu_mmap_attrs,
	.get_sgtable	= arm_iommu_get_sgtable,

	.map_page		= arm_iommu_map_page,
	.unmap_page		= arm_iommu_unmap_page,
	.sync_single_for_cpu	= arm_iommu_sync_single_for_cpu,
	.sync_single_for_device	= arm_iommu_sync_single_for_device,

	.map_sg			= arm_iommu_map_sg,
	.unmap_sg		= arm_iommu_unmap_sg,
	.sync_sg_for_cpu	= arm_iommu_sync_sg_for_cpu,
	.sync_sg_for_device	= arm_iommu_sync_sg_for_device,

	.map_resource		= arm_iommu_map_resource,
	.unmap_resource		= arm_iommu_unmap_resource,

	.dma_supported		= arm_dma_supported,
};

const struct dma_map_ops iommu_coherent_ops = {
	.alloc		= arm_coherent_iommu_alloc_attrs,
	.free		= arm_coherent_iommu_free_attrs,
	.mmap		= arm_coherent_iommu_mmap_attrs,
	.get_sgtable	= arm_iommu_get_sgtable,

	.map_page	= arm_coherent_iommu_map_page,
	.unmap_page	= arm_coherent_iommu_unmap_page,

	.map_sg		= arm_coherent_iommu_map_sg,
	.unmap_sg	= arm_coherent_iommu_unmap_sg,

	.map_resource	= arm_iommu_map_resource,
	.unmap_resource	= arm_iommu_unmap_resource,

	.dma_supported		= arm_dma_supported,
};

/**
 * DEPRECATED
 * arm_iommu_create_mapping
 * @bus: pointer to the bus holding the client device (for IOMMU calls)
 * @base: start address of the valid IO address space
 * @size: maximum size of the valid IO address space
 *
 * Creates a mapping structure which holds information about used/unused
 * IO address ranges, which is required to perform memory allocation and
 * mapping with IOMMU aware functions.
 *
 * The client device need to be attached to the mapping with
 * arm_iommu_attach_device function.
 */
struct dma_iommu_mapping *
arm_iommu_create_mapping(struct bus_type *bus, dma_addr_t base, u64 size)
{
	unsigned int bits = size >> PAGE_SHIFT;
	unsigned int bitmap_size = BITS_TO_LONGS(bits) * sizeof(long);
	struct dma_iommu_mapping *mapping;
	int extensions = 1;
	int err = -ENOMEM;

	/* currently only 32-bit DMA address space is supported */
	if (size > DMA_BIT_MASK(32) + 1)
		return ERR_PTR(-ERANGE);

	if (!bitmap_size)
		return ERR_PTR(-EINVAL);

	if (bitmap_size > PAGE_SIZE) {
		extensions = bitmap_size / PAGE_SIZE;
		bitmap_size = PAGE_SIZE;
	}

	mapping = kzalloc(sizeof(struct dma_iommu_mapping), GFP_KERNEL);
	if (!mapping)
		goto err;

	mapping->bitmap_size = bitmap_size;
	mapping->bitmaps = kcalloc(extensions, sizeof(unsigned long *),
				   GFP_KERNEL);
	if (!mapping->bitmaps)
		goto err2;

	mapping->bitmaps[0] = kzalloc(bitmap_size, GFP_KERNEL);
	if (!mapping->bitmaps[0])
		goto err3;

	mapping->nr_bitmaps = 1;
	mapping->extensions = extensions;
	mapping->base = base;
	mapping->bits = BITS_PER_BYTE * bitmap_size;

	spin_lock_init(&mapping->lock);

	mapping->domain = iommu_domain_alloc(bus);
	if (!mapping->domain)
		goto err4;

	kref_init(&mapping->kref);
	return mapping;
err4:
	kfree(mapping->bitmaps[0]);
err3:
	kfree(mapping->bitmaps);
err2:
	kfree(mapping);
err:
	return ERR_PTR(err);
}
EXPORT_SYMBOL_GPL(arm_iommu_create_mapping);

static void release_iommu_mapping(struct kref *kref)
{
	int i;
	struct dma_iommu_mapping *mapping =
		container_of(kref, struct dma_iommu_mapping, kref);

	iommu_domain_free(mapping->domain);
	for (i = 0; i < mapping->nr_bitmaps; i++)
		kfree(mapping->bitmaps[i]);
	kfree(mapping->bitmaps);
	kfree(mapping);
}

static int extend_iommu_mapping(struct dma_iommu_mapping *mapping)
{
	int next_bitmap;

	if (mapping->nr_bitmaps >= mapping->extensions)
		return -EINVAL;

	next_bitmap = mapping->nr_bitmaps;
	mapping->bitmaps[next_bitmap] = kzalloc(mapping->bitmap_size,
						GFP_ATOMIC);
	if (!mapping->bitmaps[next_bitmap])
		return -ENOMEM;

	mapping->nr_bitmaps++;

	return 0;
}

/**
 * DEPRECATED
 */
void arm_iommu_release_mapping(struct dma_iommu_mapping *mapping)
{
	if (mapping)
		kref_put(&mapping->kref, release_iommu_mapping);
}
EXPORT_SYMBOL_GPL(arm_iommu_release_mapping);

static int __arm_iommu_attach_device(struct device *dev,
				     struct dma_iommu_mapping *mapping)
{
	int err;

	err = iommu_attach_device(mapping->domain, dev);
	if (err)
		return err;

	kref_get(&mapping->kref);
	to_dma_iommu_mapping(dev) = mapping;

	pr_debug("Attached IOMMU controller to %s device.\n", dev_name(dev));
	return 0;
}

/**
 * DEPRECATED
 * arm_iommu_attach_device
 * @dev: valid struct device pointer
 * @mapping: io address space mapping structure (returned from
 *	arm_iommu_create_mapping)
 *
 * Attaches specified io address space mapping to the provided device.
 * This replaces the dma operations (dma_map_ops pointer) with the
 * IOMMU aware version.
 *
 * More than one client might be attached to the same io address space
 * mapping.
 */
int arm_iommu_attach_device(struct device *dev,
			    struct dma_iommu_mapping *mapping)
{
	int err;

	err = __arm_iommu_attach_device(dev, mapping);
	if (err)
		return err;

	set_dma_ops(dev, &iommu_ops);
	return 0;
}
EXPORT_SYMBOL_GPL(arm_iommu_attach_device);

/**
 * DEPRECATED
 * arm_iommu_detach_device
 * @dev: valid struct device pointer
 *
 * Detaches the provided device from a previously attached map.
 * This overwrites the dma_ops pointer with appropriate non-IOMMU ops.
 */
void arm_iommu_detach_device(struct device *dev)
{
	struct dma_iommu_mapping *mapping;

	mapping = to_dma_iommu_mapping(dev);
	if (!mapping) {
		dev_warn(dev, "Not attached\n");
		return;
	}

	iommu_detach_device(mapping->domain, dev);
	kref_put(&mapping->kref, release_iommu_mapping);
	to_dma_iommu_mapping(dev) = NULL;
	set_dma_ops(dev, arm_get_dma_map_ops(dev->archdata.dma_coherent));

	pr_debug("Detached IOMMU controller from %s device.\n", dev_name(dev));
}
EXPORT_SYMBOL_GPL(arm_iommu_detach_device);

/*
static const struct dma_map_ops *arm_get_iommu_dma_map_ops(bool coherent)
{
	return coherent ? &iommu_coherent_ops : &iommu_ops;
}
*/

static void arm_iommu_dma_release_mapping(struct kref *kref)
{
	int i;
	int is_fast = 0;
	int s1_bypass = 0;
	struct dma_iommu_mapping *mapping =
			container_of(kref, struct dma_iommu_mapping, kref);

	if (!mapping)
		return;

	iommu_domain_get_attr(mapping->domain, DOMAIN_ATTR_FAST, &is_fast);
	iommu_domain_get_attr(mapping->domain, DOMAIN_ATTR_S1_BYPASS,
			&s1_bypass);

	if (is_fast) {
		fast_smmu_put_dma_cookie(mapping->domain);
	} else if (!s1_bypass) {
		for (i = 0; i < mapping->nr_bitmaps; i++)
			kfree(mapping->bitmaps[i]);
		kfree(mapping->bitmaps);
	}

	kfree(mapping);
}

static int
iommu_init_mapping(struct device *dev, struct dma_iommu_mapping *mapping)
{
	unsigned int bitmap_size = BITS_TO_LONGS(mapping->bits) * sizeof(long);
	int extensions = 1;
	int err = -ENOMEM;

	if (!bitmap_size)
		return -EINVAL;

	if (bitmap_size > PAGE_SIZE) {
		extensions = bitmap_size / PAGE_SIZE;
		bitmap_size = PAGE_SIZE;
	}

	mapping->bitmap_size = bitmap_size;
	mapping->bitmaps = kcalloc(extensions, sizeof(unsigned long *),
				   GFP_KERNEL);
	if (!mapping->bitmaps)
		goto err;

	mapping->bitmaps[0] = kzalloc(bitmap_size, GFP_KERNEL);
	if (!mapping->bitmaps[0])
		goto err2;

	mapping->nr_bitmaps = 1;
	mapping->extensions = extensions;
	mapping->bits = BITS_PER_BYTE * bitmap_size;
	mapping->ops = &iommu_ops;

	spin_lock_init(&mapping->lock);
	return 0;
err2:
	kfree(mapping->bitmaps);
err:
	return err;
}

struct dma_iommu_mapping *
arm_iommu_dma_init_mapping(struct device *dev, dma_addr_t base, u64 size,
		struct iommu_domain *domain)
{
	unsigned int bits = size >> PAGE_SHIFT;
	struct dma_iommu_mapping *mapping;
	int err = 0;
	int is_fast = 0;
	int s1_bypass = 0;

	if (!bits)
		return ERR_PTR(-EINVAL);

	/* currently only 32-bit DMA address space is supported */
	if (size > DMA_BIT_MASK(32) + 1)
		return ERR_PTR(-ERANGE);

	mapping = kzalloc(sizeof(struct dma_iommu_mapping), GFP_KERNEL);
	if (!mapping)
		return ERR_PTR(-ENOMEM);

	mapping->base = base;
	mapping->bits = bits;
	mapping->domain = domain;

	iommu_domain_get_attr(domain, DOMAIN_ATTR_FAST, &is_fast);
	iommu_domain_get_attr(domain, DOMAIN_ATTR_S1_BYPASS, &s1_bypass);

	if (is_fast)
		err = fast_smmu_init_mapping(dev, mapping);
	else if (s1_bypass)
		mapping->ops = arm_get_dma_map_ops(dev->archdata.dma_coherent);
	else
		err = iommu_init_mapping(dev, mapping);

	if (err) {
		kfree(mapping);
		return ERR_PTR(err);
	}

	kref_init(&mapping->kref);
	return mapping;
}

/*
 * Checks for "qcom,iommu-dma-addr-pool" property.
 * If not present, leaves dma_addr and dma_size unmodified.
 */
static void arm_iommu_get_dma_window(struct device *dev, u64 *dma_addr,
					u64 *dma_size)
{
	struct device_node *np;
	int naddr, nsize, len;
	const __be32 *ranges;

	if (!dev->of_node)
		return;

	np = of_parse_phandle(dev->of_node, "qcom,iommu-group", 0);
	if (!np)
		np = dev->of_node;

	ranges = of_get_property(np, "qcom,iommu-dma-addr-pool", &len);
	if (!ranges)
		return;

	len /= sizeof(u32);
	naddr = of_n_addr_cells(np);
	nsize = of_n_size_cells(np);
	if (len < naddr + nsize) {
		dev_err(dev, "Invalid length for qcom,iommu-dma-addr-pool, expected %d cells\n",
			naddr + nsize);
		return;
	}
	if (naddr == 0 || nsize == 0) {
		dev_err(dev, "Invalid #address-cells %d or #size-cells %d\n",
			naddr, nsize);
		return;
	}

	*dma_addr = of_read_number(ranges, naddr);
	*dma_size = of_read_number(ranges + naddr, nsize);
}

static bool __maybe_unused
arm_setup_iommu_dma_ops(struct device *dev, u64 dma_base, u64 size,
			const struct iommu_ops *iommu)
{
	struct iommu_group *group;
	struct iommu_domain *domain;
	struct dma_iommu_mapping *mapping;

	if (!iommu)
		return false;

	group = dev->iommu_group;
	if (!group)
		return false;

	domain = iommu_get_domain_for_dev(dev);
	if (!domain)
		return false;

	arm_iommu_get_dma_window(dev, &dma_base, &size);

	/* Allow iommu-debug to call arch_setup_dma_ops to reconfigure itself */
	if (domain->type != IOMMU_DOMAIN_DMA &&
	    !of_device_is_compatible(dev->of_node, "iommu-debug-test")) {
		dev_err(dev, "Invalid iommu domain type!\n");
		return false;
	}

	mapping = arm_iommu_dma_init_mapping(dev, dma_base, size, domain);
	if (IS_ERR(mapping)) {
		pr_warn("Failed to initialize %llu-byte IOMMU mapping for device %s\n",
				size, dev_name(dev));
		return false;
	}

	to_dma_iommu_mapping(dev) = mapping;

	return true;
}

static void arm_teardown_iommu_dma_ops(struct device *dev)
{
	struct dma_iommu_mapping *mapping;
	int s1_bypass = 0;

	mapping = to_dma_iommu_mapping(dev);
	if (!mapping)
		return;

	iommu_domain_get_attr(mapping->domain, DOMAIN_ATTR_S1_BYPASS,
			&s1_bypass);

	kref_put(&mapping->kref, arm_iommu_dma_release_mapping);
	to_dma_iommu_mapping(dev) = NULL;

	/* Let arch_setup_dma_ops() start again from scratch upon re-probe */
	if (!s1_bypass)
		set_dma_ops(dev, NULL);

}
#else

static bool __maybe_unused
arm_setup_iommu_dma_ops(struct device *dev, u64 dma_base, u64 size,
			const struct iommu_ops *iommu)
{
	return false;
}

static void arm_teardown_iommu_dma_ops(struct device *dev) { }

#define arm_get_iommu_dma_map_ops arm_get_dma_map_ops

#endif	/* CONFIG_ARM_DMA_USE_IOMMU */

void arch_setup_dma_ops(struct device *dev, u64 dma_base, u64 size,
			const struct iommu_ops *iommu, bool coherent)
{
	const struct dma_map_ops *dma_ops;

	dev->archdata.dma_coherent = coherent;
#if defined(CONFIG_SWIOTLB) || defined(CONFIG_IOMMU_DMA)
	dev->dma_coherent = coherent;
#endif

	/*
	 * Don't override the dma_ops if they have already been set. Ideally
	 * this should be the only location where dma_ops are set, remove this
	 * check when all other callers of set_dma_ops will have disappeared.
	 */
	if (dev->dma_ops)
		return;

	if (iommu)
		iommu_setup_dma_ops(dev, dma_base, size);

	if (!dev->dma_ops) {
		dma_ops = arm_get_dma_map_ops(coherent);
		set_dma_ops(dev, dma_ops);
	}

#ifdef CONFIG_XEN
	if (xen_initial_domain())
		dev->dma_ops = &xen_swiotlb_dma_ops;
#endif
	dev->archdata.dma_ops_setup = true;
}
EXPORT_SYMBOL_GPL(arch_setup_dma_ops);

void arch_teardown_dma_ops(struct device *dev)
{
	if (!dev->archdata.dma_ops_setup)
		return;

	arm_teardown_iommu_dma_ops(dev);
}

<<<<<<< HEAD
#if defined(CONFIG_SWIOTLB) || defined(CONFIG_IOMMU_DMA)
void arch_sync_dma_for_device(struct device *dev, phys_addr_t paddr,
		size_t size, enum dma_data_direction dir)
=======
#ifdef CONFIG_SWIOTLB
void arch_sync_dma_for_device(phys_addr_t paddr, size_t size,
		enum dma_data_direction dir)
>>>>>>> 61c6111f
{
	__dma_page_cpu_to_dev(phys_to_page(paddr), paddr & (PAGE_SIZE - 1),
			      size, dir);
}

void arch_sync_dma_for_cpu(phys_addr_t paddr, size_t size,
		enum dma_data_direction dir)
{
	__dma_page_dev_to_cpu(phys_to_page(paddr), paddr & (PAGE_SIZE - 1),
			      size, dir);
}
#endif

#ifdef CONFIG_SWIOTLB
long arch_dma_coherent_to_pfn(struct device *dev, void *cpu_addr,
		dma_addr_t dma_addr)
{
	return dma_to_pfn(dev, dma_addr);
}

void *arch_dma_alloc(struct device *dev, size_t size, dma_addr_t *dma_handle,
		gfp_t gfp, unsigned long attrs)
{
	return __dma_alloc(dev, size, dma_handle, gfp,
			   __get_dma_pgprot(attrs, PAGE_KERNEL, false), false,
			   attrs, __builtin_return_address(0));
}

void arch_dma_free(struct device *dev, size_t size, void *cpu_addr,
		dma_addr_t dma_handle, unsigned long attrs)
{
	__arm_dma_free(dev, size, cpu_addr, dma_handle, attrs, false);
}
#endif /* CONFIG_SWIOTLB */

#ifdef CONFIG_IOMMU_DMA
void arch_dma_prep_coherent(struct page *page, size_t size)
{
	__dma_page_cpu_to_dev(page, 0, size, DMA_BIDIRECTIONAL);
}
#endif /* CONFIG_IOMMU_DMA */<|MERGE_RESOLUTION|>--- conflicted
+++ resolved
@@ -2607,15 +2607,9 @@
 	arm_teardown_iommu_dma_ops(dev);
 }
 
-<<<<<<< HEAD
 #if defined(CONFIG_SWIOTLB) || defined(CONFIG_IOMMU_DMA)
-void arch_sync_dma_for_device(struct device *dev, phys_addr_t paddr,
-		size_t size, enum dma_data_direction dir)
-=======
-#ifdef CONFIG_SWIOTLB
 void arch_sync_dma_for_device(phys_addr_t paddr, size_t size,
 		enum dma_data_direction dir)
->>>>>>> 61c6111f
 {
 	__dma_page_cpu_to_dev(phys_to_page(paddr), paddr & (PAGE_SIZE - 1),
 			      size, dir);
