--- conflicted
+++ resolved
@@ -67,10 +67,7 @@
 static unsigned long spitz_pin_config[] __initdata = {
 	/* Chip Selects */
 	GPIO78_nCS_2,	/* SCOOP #2 */
-<<<<<<< HEAD
-=======
 	GPIO79_nCS_3,	/* NAND */
->>>>>>> c07f62e5
 	GPIO80_nCS_4,	/* SCOOP #1 */
 
 	/* LCD - 16bpp Active TFT */
@@ -101,17 +98,10 @@
 	GPIO51_nPIOW,
 	GPIO85_nPCE_1,
 	GPIO54_nPCE_2,
-<<<<<<< HEAD
-	GPIO79_PSKTSEL,
-	GPIO55_nPREG,
-	GPIO56_nPWAIT,
-	GPIO57_nIOIS16,
-=======
 	GPIO55_nPREG,
 	GPIO56_nPWAIT,
 	GPIO57_nIOIS16,
 	GPIO104_PSKTSEL,
->>>>>>> c07f62e5
 
 	/* MMC */
 	GPIO32_MMC_CLK,
@@ -396,8 +386,6 @@
 	if (err)
 		goto err_free_2;
 
-<<<<<<< HEAD
-=======
 	err = gpio_direction_output(SPITZ_GPIO_ADS7846_CS, 1);
 	if (err)
 		goto err_free_3;
@@ -408,7 +396,6 @@
 	if (err)
 		goto err_free_3;
 
->>>>>>> c07f62e5
 	if (machine_is_akita()) {
 		spitz_lcdcon_info.gpio_backlight_cont = AKITA_GPIO_BACKLIGHT_CONT;
 		spitz_lcdcon_info.gpio_backlight_on = AKITA_GPIO_BACKLIGHT_ON;
@@ -418,11 +405,8 @@
 	spi_register_board_info(ARRAY_AND_SIZE(spitz_spi_devices));
 	return;
 
-<<<<<<< HEAD
-=======
 err_free_3:
 	gpio_free(SPITZ_GPIO_MAX1111_CS);
->>>>>>> c07f62e5
 err_free_2:
 	gpio_free(SPITZ_GPIO_LCDCON_CS);
 err_free_1:
@@ -703,10 +687,6 @@
 	spitz_pcmcia_config.num_devs = 1;
 	platform_scoop_config = &spitz_pcmcia_config;
 
-<<<<<<< HEAD
-	pxa_set_i2c_info(NULL);
-=======
->>>>>>> c07f62e5
 	i2c_register_board_info(0, ARRAY_AND_SIZE(akita_i2c_board_info));
 
 	common_init();
