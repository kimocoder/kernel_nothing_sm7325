/*
 * arch/arm/mach-ixp2000/include/mach/system.h
 *
 * Copyright (C) 2002 Intel Corp.
 * Copyricht (C) 2003-2005 MontaVista Software, Inc.
 *
 * This program is free software; you can redistribute it and/or modify
 * it under the terms of the GNU General Public License version 2 as
 * published by the Free Software Foundation.
 */
static inline void arch_idle(void)
{
	cpu_do_idle();
<<<<<<< HEAD
}

static inline void arch_reset(char mode, const char *cmd)
{
	/*
	 * Reset flash banking register so that we are pointing at
	 * RedBoot bank.
	 */
	if (machine_is_ixdp2401()) {
		ixp2000_reg_write(IXDP2X01_CPLD_FLASH_REG,
					((0 >> IXDP2X01_FLASH_WINDOW_BITS)
						| IXDP2X01_CPLD_FLASH_INTERN));
		ixp2000_reg_wrb(IXDP2X01_CPLD_RESET_REG, 0xffffffff);
	}

	/*
	 * On IXDP2801 we need to write this magic sequence to the CPLD
	 * to cause a complete reset of the CPU and all external devices
	 * and move the flash bank register back to 0.
	 */
	if (machine_is_ixdp2801() || machine_is_ixdp28x5()) {
		unsigned long reset_reg = *IXDP2X01_CPLD_RESET_REG;

		reset_reg = 0x55AA0000 | (reset_reg & 0x0000FFFF);
		ixp2000_reg_write(IXDP2X01_CPLD_RESET_REG, reset_reg);
		ixp2000_reg_wrb(IXDP2X01_CPLD_RESET_REG, 0x80000000);
	}

	ixp2000_reg_wrb(IXP2000_RESET0, RSTALL);
=======
>>>>>>> a07613a5
}<|MERGE_RESOLUTION|>--- conflicted
+++ resolved
@@ -11,36 +11,4 @@
 static inline void arch_idle(void)
 {
 	cpu_do_idle();
-<<<<<<< HEAD
-}
-
-static inline void arch_reset(char mode, const char *cmd)
-{
-	/*
-	 * Reset flash banking register so that we are pointing at
-	 * RedBoot bank.
-	 */
-	if (machine_is_ixdp2401()) {
-		ixp2000_reg_write(IXDP2X01_CPLD_FLASH_REG,
-					((0 >> IXDP2X01_FLASH_WINDOW_BITS)
-						| IXDP2X01_CPLD_FLASH_INTERN));
-		ixp2000_reg_wrb(IXDP2X01_CPLD_RESET_REG, 0xffffffff);
-	}
-
-	/*
-	 * On IXDP2801 we need to write this magic sequence to the CPLD
-	 * to cause a complete reset of the CPU and all external devices
-	 * and move the flash bank register back to 0.
-	 */
-	if (machine_is_ixdp2801() || machine_is_ixdp28x5()) {
-		unsigned long reset_reg = *IXDP2X01_CPLD_RESET_REG;
-
-		reset_reg = 0x55AA0000 | (reset_reg & 0x0000FFFF);
-		ixp2000_reg_write(IXDP2X01_CPLD_RESET_REG, reset_reg);
-		ixp2000_reg_wrb(IXDP2X01_CPLD_RESET_REG, 0x80000000);
-	}
-
-	ixp2000_reg_wrb(IXP2000_RESET0, RSTALL);
-=======
->>>>>>> a07613a5
 }