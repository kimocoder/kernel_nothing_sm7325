// SPDX-License-Identifier: GPL-2.0+
/*
 * Procedures for creating, accessing and interpreting the device tree.
 *
 * Paul Mackerras	August 1996.
 * Copyright (C) 1996-2005 Paul Mackerras.
 *
 *  Adapted for 64bit PowerPC by Dave Engebretsen and Peter Bergner.
 *    {engebret|bergner}@us.ibm.com
 *
 *  Adapted for sparc and sparc64 by David S. Miller davem@davemloft.net
 *
 *  Reconsolidated from arch/x/kernel/prom.c by Stephen Rothwell and
 *  Grant Likely.
 */

#define pr_fmt(fmt)	"OF: " fmt

#include <linux/bitmap.h>
#include <linux/console.h>
#include <linux/ctype.h>
#include <linux/cpu.h>
#include <linux/module.h>
#include <linux/of.h>
#include <linux/of_device.h>
#include <linux/of_graph.h>
#include <linux/spinlock.h>
#include <linux/slab.h>
#include <linux/string.h>
#include <linux/proc_fs.h>

#include "of_private.h"

LIST_HEAD(aliases_lookup);

struct device_node *of_root;
EXPORT_SYMBOL(of_root);
struct device_node *of_chosen;
struct device_node *of_aliases;
struct device_node *of_stdout;
static const char *of_stdout_options;

struct kset *of_kset;

/*
 * Used to protect the of_aliases, to hold off addition of nodes to sysfs.
 * This mutex must be held whenever modifications are being made to the
 * device tree. The of_{attach,detach}_node() and
 * of_{add,remove,update}_property() helpers make sure this happens.
 */
DEFINE_MUTEX(of_mutex);

/* use when traversing tree through the child, sibling,
 * or parent members of struct device_node.
 */
DEFINE_RAW_SPINLOCK(devtree_lock);

bool of_node_name_eq(const struct device_node *np, const char *name)
{
	const char *node_name;
	size_t len;

	if (!np)
		return false;

	node_name = kbasename(np->full_name);
	len = strchrnul(node_name, '@') - node_name;

	return (strlen(name) == len) && (strncmp(node_name, name, len) == 0);
}
EXPORT_SYMBOL(of_node_name_eq);

bool of_node_name_prefix(const struct device_node *np, const char *prefix)
{
	if (!np)
		return false;

	return strncmp(kbasename(np->full_name), prefix, strlen(prefix)) == 0;
}
EXPORT_SYMBOL(of_node_name_prefix);

static bool __of_node_is_type(const struct device_node *np, const char *type)
{
	const char *match = __of_get_property(np, "device_type", NULL);

	return np && match && type && !strcmp(match, type);
}

int of_bus_n_addr_cells(struct device_node *np)
{
	u32 cells;

	for (; np; np = np->parent)
		if (!of_property_read_u32(np, "#address-cells", &cells))
			return cells;

	/* No #address-cells property for the root node */
	return OF_ROOT_NODE_ADDR_CELLS_DEFAULT;
}

int of_n_addr_cells(struct device_node *np)
{
	if (np->parent)
		np = np->parent;

	return of_bus_n_addr_cells(np);
}
EXPORT_SYMBOL(of_n_addr_cells);

int of_bus_n_size_cells(struct device_node *np)
{
	u32 cells;

	for (; np; np = np->parent)
		if (!of_property_read_u32(np, "#size-cells", &cells))
			return cells;

	/* No #size-cells property for the root node */
	return OF_ROOT_NODE_SIZE_CELLS_DEFAULT;
}

int of_n_size_cells(struct device_node *np)
{
	if (np->parent)
		np = np->parent;

	return of_bus_n_size_cells(np);
}
EXPORT_SYMBOL(of_n_size_cells);

#ifdef CONFIG_NUMA
int __weak of_node_to_nid(struct device_node *np)
{
	return NUMA_NO_NODE;
}
#endif

/*
 * Assumptions behind phandle_cache implementation:
 *   - phandle property values are in a contiguous range of 1..n
 *
 * If the assumptions do not hold, then
 *   - the phandle lookup overhead reduction provided by the cache
 *     will likely be less
 */

static struct device_node **phandle_cache;
static u32 phandle_cache_mask;

/*
 * Caller must hold devtree_lock.
 */
static void __of_free_phandle_cache(void)
{
	u32 cache_entries = phandle_cache_mask + 1;
	u32 k;

	if (!phandle_cache)
		return;

	for (k = 0; k < cache_entries; k++)
		of_node_put(phandle_cache[k]);

	kfree(phandle_cache);
	phandle_cache = NULL;
}

int of_free_phandle_cache(void)
{
	unsigned long flags;

	raw_spin_lock_irqsave(&devtree_lock, flags);

	__of_free_phandle_cache();

	raw_spin_unlock_irqrestore(&devtree_lock, flags);

	return 0;
}
#if !defined(CONFIG_MODULES)
late_initcall_sync(of_free_phandle_cache);
#endif

/*
 * Caller must hold devtree_lock.
 */
void __of_free_phandle_cache_entry(phandle handle)
{
	phandle masked_handle;
	struct device_node *np;

	if (!handle)
		return;

	masked_handle = handle & phandle_cache_mask;

	if (phandle_cache) {
		np = phandle_cache[masked_handle];
		if (np && handle == np->phandle) {
			of_node_put(np);
			phandle_cache[masked_handle] = NULL;
		}
	}
}

void of_populate_phandle_cache(void)
{
	unsigned long flags;
	u32 cache_entries;
	struct device_node *np;
	u32 phandles = 0;

	raw_spin_lock_irqsave(&devtree_lock, flags);

	__of_free_phandle_cache();

	for_each_of_allnodes(np)
		if (np->phandle && np->phandle != OF_PHANDLE_ILLEGAL)
			phandles++;

	if (!phandles)
		goto out;

	cache_entries = roundup_pow_of_two(phandles);
	phandle_cache_mask = cache_entries - 1;

	phandle_cache = kcalloc(cache_entries, sizeof(*phandle_cache),
				GFP_ATOMIC);
	if (!phandle_cache)
		goto out;

	for_each_of_allnodes(np)
		if (np->phandle && np->phandle != OF_PHANDLE_ILLEGAL) {
			of_node_get(np);
			phandle_cache[np->phandle & phandle_cache_mask] = np;
		}

out:
	raw_spin_unlock_irqrestore(&devtree_lock, flags);
}

void __init of_core_init(void)
{
	struct device_node *np;

	of_populate_phandle_cache();

	/* Create the kset, and register existing nodes */
	mutex_lock(&of_mutex);
	of_kset = kset_create_and_add("devicetree", NULL, firmware_kobj);
	if (!of_kset) {
		mutex_unlock(&of_mutex);
		pr_err("failed to register existing nodes\n");
		return;
	}
	for_each_of_allnodes(np)
		__of_attach_node_sysfs(np);
	mutex_unlock(&of_mutex);

	/* Symlink in /proc as required by userspace ABI */
	if (of_root)
		proc_symlink("device-tree", NULL, "/sys/firmware/devicetree/base");
}

static struct property *__of_find_property(const struct device_node *np,
					   const char *name, int *lenp)
{
	struct property *pp;

	if (!np)
		return NULL;

	for (pp = np->properties; pp; pp = pp->next) {
		if (of_prop_cmp(pp->name, name) == 0) {
			if (lenp)
				*lenp = pp->length;
			break;
		}
	}

	return pp;
}

struct property *of_find_property(const struct device_node *np,
				  const char *name,
				  int *lenp)
{
	struct property *pp;
	unsigned long flags;

	raw_spin_lock_irqsave(&devtree_lock, flags);
	pp = __of_find_property(np, name, lenp);
	raw_spin_unlock_irqrestore(&devtree_lock, flags);

	return pp;
}
EXPORT_SYMBOL(of_find_property);

struct device_node *__of_find_all_nodes(struct device_node *prev)
{
	struct device_node *np;
	if (!prev) {
		np = of_root;
	} else if (prev->child) {
		np = prev->child;
	} else {
		/* Walk back up looking for a sibling, or the end of the structure */
		np = prev;
		while (np->parent && !np->sibling)
			np = np->parent;
		np = np->sibling; /* Might be null at the end of the tree */
	}
	return np;
}

/**
 * of_find_all_nodes - Get next node in global list
 * @prev:	Previous node or NULL to start iteration
 *		of_node_put() will be called on it
 *
 * Return: A node pointer with refcount incremented, use
 * of_node_put() on it when done.
 */
struct device_node *of_find_all_nodes(struct device_node *prev)
{
	struct device_node *np;
	unsigned long flags;

	raw_spin_lock_irqsave(&devtree_lock, flags);
	np = __of_find_all_nodes(prev);
	of_node_get(np);
	of_node_put(prev);
	raw_spin_unlock_irqrestore(&devtree_lock, flags);
	return np;
}
EXPORT_SYMBOL(of_find_all_nodes);

/*
 * Find a property with a given name for a given node
 * and return the value.
 */
const void *__of_get_property(const struct device_node *np,
			      const char *name, int *lenp)
{
	struct property *pp = __of_find_property(np, name, lenp);

	return pp ? pp->value : NULL;
}

/*
 * Find a property with a given name for a given node
 * and return the value.
 */
const void *of_get_property(const struct device_node *np, const char *name,
			    int *lenp)
{
	struct property *pp = of_find_property(np, name, lenp);

	return pp ? pp->value : NULL;
}
EXPORT_SYMBOL(of_get_property);

/*
 * arch_match_cpu_phys_id - Match the given logical CPU and physical id
 *
 * @cpu: logical cpu index of a core/thread
 * @phys_id: physical identifier of a core/thread
 *
 * CPU logical to physical index mapping is architecture specific.
 * However this __weak function provides a default match of physical
 * id to logical cpu index. phys_id provided here is usually values read
 * from the device tree which must match the hardware internal registers.
 *
 * Returns true if the physical identifier and the logical cpu index
 * correspond to the same core/thread, false otherwise.
 */
bool __weak arch_match_cpu_phys_id(int cpu, u64 phys_id)
{
	return (u32)phys_id == cpu;
}

/*
 * Checks if the given "prop_name" property holds the physical id of the
 * core/thread corresponding to the logical cpu 'cpu'. If 'thread' is not
 * NULL, local thread number within the core is returned in it.
 */
static bool __of_find_n_match_cpu_property(struct device_node *cpun,
			const char *prop_name, int cpu, unsigned int *thread)
{
	const __be32 *cell;
	int ac, prop_len, tid;
	u64 hwid;

	ac = of_n_addr_cells(cpun);
	cell = of_get_property(cpun, prop_name, &prop_len);
	if (!cell && !ac && arch_match_cpu_phys_id(cpu, 0))
		return true;
	if (!cell || !ac)
		return false;
	prop_len /= sizeof(*cell) * ac;
	for (tid = 0; tid < prop_len; tid++) {
		hwid = of_read_number(cell, ac);
		if (arch_match_cpu_phys_id(cpu, hwid)) {
			if (thread)
				*thread = tid;
			return true;
		}
		cell += ac;
	}
	return false;
}

/*
 * arch_find_n_match_cpu_physical_id - See if the given device node is
 * for the cpu corresponding to logical cpu 'cpu'.  Return true if so,
 * else false.  If 'thread' is non-NULL, the local thread number within the
 * core is returned in it.
 */
bool __weak arch_find_n_match_cpu_physical_id(struct device_node *cpun,
					      int cpu, unsigned int *thread)
{
	/* Check for non-standard "ibm,ppc-interrupt-server#s" property
	 * for thread ids on PowerPC. If it doesn't exist fallback to
	 * standard "reg" property.
	 */
	if (IS_ENABLED(CONFIG_PPC) &&
	    __of_find_n_match_cpu_property(cpun,
					   "ibm,ppc-interrupt-server#s",
					   cpu, thread))
		return true;

	return __of_find_n_match_cpu_property(cpun, "reg", cpu, thread);
}

/**
 * of_get_cpu_node - Get device node associated with the given logical CPU
 *
 * @cpu: CPU number(logical index) for which device node is required
 * @thread: if not NULL, local thread number within the physical core is
 *          returned
 *
 * The main purpose of this function is to retrieve the device node for the
 * given logical CPU index. It should be used to initialize the of_node in
 * cpu device. Once of_node in cpu device is populated, all the further
 * references can use that instead.
 *
 * CPU logical to physical index mapping is architecture specific and is built
 * before booting secondary cores. This function uses arch_match_cpu_phys_id
 * which can be overridden by architecture specific implementation.
 *
 * Return: A node pointer for the logical cpu with refcount incremented, use
 * of_node_put() on it when done. Returns NULL if not found.
 */
struct device_node *of_get_cpu_node(int cpu, unsigned int *thread)
{
	struct device_node *cpun;

	for_each_of_cpu_node(cpun) {
		if (arch_find_n_match_cpu_physical_id(cpun, cpu, thread))
			return cpun;
	}
	return NULL;
}
EXPORT_SYMBOL(of_get_cpu_node);

/**
 * of_cpu_node_to_id: Get the logical CPU number for a given device_node
 *
 * @cpu_node: Pointer to the device_node for CPU.
 *
 * Return: The logical CPU number of the given CPU device_node or -ENODEV if the
 * CPU is not found.
 */
int of_cpu_node_to_id(struct device_node *cpu_node)
{
	int cpu;
	bool found = false;
	struct device_node *np;

	for_each_possible_cpu(cpu) {
		np = of_cpu_device_node_get(cpu);
		found = (cpu_node == np);
		of_node_put(np);
		if (found)
			return cpu;
	}

	return -ENODEV;
}
EXPORT_SYMBOL(of_cpu_node_to_id);

/**
 * of_get_cpu_state_node - Get CPU's idle state node at the given index
 *
 * @cpu_node: The device node for the CPU
 * @index: The index in the list of the idle states
 *
 * Two generic methods can be used to describe a CPU's idle states, either via
 * a flattened description through the "cpu-idle-states" binding or via the
 * hierarchical layout, using the "power-domains" and the "domain-idle-states"
 * bindings. This function check for both and returns the idle state node for
 * the requested index.
 *
 * Return: An idle state node if found at @index. The refcount is incremented
 * for it, so call of_node_put() on it when done. Returns NULL if not found.
 */
struct device_node *of_get_cpu_state_node(struct device_node *cpu_node,
					  int index)
{
	struct of_phandle_args args;
	int err;

	err = of_parse_phandle_with_args(cpu_node, "power-domains",
					"#power-domain-cells", 0, &args);
	if (!err) {
		struct device_node *state_node =
			of_parse_phandle(args.np, "domain-idle-states", index);

		of_node_put(args.np);
		if (state_node)
			return state_node;
	}

	return of_parse_phandle(cpu_node, "cpu-idle-states", index);
}
EXPORT_SYMBOL(of_get_cpu_state_node);

/**
 * __of_device_is_compatible() - Check if the node matches given constraints
 * @device: pointer to node
 * @compat: required compatible string, NULL or "" for any match
 * @type: required device_type value, NULL or "" for any match
 * @name: required node name, NULL or "" for any match
 *
 * Checks if the given @compat, @type and @name strings match the
 * properties of the given @device. A constraints can be skipped by
 * passing NULL or an empty string as the constraint.
 *
 * Returns 0 for no match, and a positive integer on match. The return
 * value is a relative score with larger values indicating better
 * matches. The score is weighted for the most specific compatible value
 * to get the highest score. Matching type is next, followed by matching
 * name. Practically speaking, this results in the following priority
 * order for matches:
 *
 * 1. specific compatible && type && name
 * 2. specific compatible && type
 * 3. specific compatible && name
 * 4. specific compatible
 * 5. general compatible && type && name
 * 6. general compatible && type
 * 7. general compatible && name
 * 8. general compatible
 * 9. type && name
 * 10. type
 * 11. name
 */
static int __of_device_is_compatible(const struct device_node *device,
				     const char *compat, const char *type, const char *name)
{
	struct property *prop;
	const char *cp;
	int index = 0, score = 0;

	/* Compatible match has highest priority */
	if (compat && compat[0]) {
		prop = __of_find_property(device, "compatible", NULL);
		for (cp = of_prop_next_string(prop, NULL); cp;
		     cp = of_prop_next_string(prop, cp), index++) {
			if (of_compat_cmp(cp, compat, strlen(compat)) == 0) {
				score = INT_MAX/2 - (index << 2);
				break;
			}
		}
		if (!score)
			return 0;
	}

	/* Matching type is better than matching name */
	if (type && type[0]) {
		if (!__of_node_is_type(device, type))
			return 0;
		score += 2;
	}

	/* Matching name is a bit better than not */
	if (name && name[0]) {
		if (!of_node_name_eq(device, name))
			return 0;
		score++;
	}

	return score;
}

/** Checks if the given "compat" string matches one of the strings in
 * the device's "compatible" property
 */
int of_device_is_compatible(const struct device_node *device,
		const char *compat)
{
	unsigned long flags;
	int res;

	raw_spin_lock_irqsave(&devtree_lock, flags);
	res = __of_device_is_compatible(device, compat, NULL, NULL);
	raw_spin_unlock_irqrestore(&devtree_lock, flags);
	return res;
}
EXPORT_SYMBOL(of_device_is_compatible);

/** Checks if the device is compatible with any of the entries in
 *  a NULL terminated array of strings. Returns the best match
 *  score or 0.
 */
int of_device_compatible_match(struct device_node *device,
			       const char *const *compat)
{
	unsigned int tmp, score = 0;

	if (!compat)
		return 0;

	while (*compat) {
		tmp = of_device_is_compatible(device, *compat);
		if (tmp > score)
			score = tmp;
		compat++;
	}

	return score;
}

/**
 * of_machine_is_compatible - Test root of device tree for a given compatible value
 * @compat: compatible string to look for in root node's compatible property.
 *
 * Return: A positive integer if the root node has the given value in its
 * compatible property.
 */
int of_machine_is_compatible(const char *compat)
{
	struct device_node *root;
	int rc = 0;

	root = of_find_node_by_path("/");
	if (root) {
		rc = of_device_is_compatible(root, compat);
		of_node_put(root);
	}
	return rc;
}
EXPORT_SYMBOL(of_machine_is_compatible);

/**
 *  __of_device_is_available - check if a device is available for use
 *
 *  @device: Node to check for availability, with locks already held
 *
 *  Return: True if the status property is absent or set to "okay" or "ok",
 *  false otherwise
 */
static bool __of_device_is_available(const struct device_node *device)
{
	const char *status;
	int statlen;

	if (!device)
		return false;

	status = __of_get_property(device, "status", &statlen);
	if (status == NULL)
		return true;

	if (statlen > 0) {
		if (!strcmp(status, "okay") || !strcmp(status, "ok"))
			return true;
	}

	return false;
}

/**
 *  of_device_is_available - check if a device is available for use
 *
 *  @device: Node to check for availability
 *
 *  Return: True if the status property is absent or set to "okay" or "ok",
 *  false otherwise
 */
bool of_device_is_available(const struct device_node *device)
{
	unsigned long flags;
	bool res;

	raw_spin_lock_irqsave(&devtree_lock, flags);
	res = __of_device_is_available(device);
	raw_spin_unlock_irqrestore(&devtree_lock, flags);
	return res;

}
EXPORT_SYMBOL(of_device_is_available);

/**
 *  __of_device_is_fail - check if a device has status "fail" or "fail-..."
 *
 *  @device: Node to check status for, with locks already held
 *
 *  Return: True if the status property is set to "fail" or "fail-..." (for any
 *  error code suffix), false otherwise
 */
static bool __of_device_is_fail(const struct device_node *device)
{
	const char *status;

	if (!device)
		return false;

	status = __of_get_property(device, "status", NULL);
	if (status == NULL)
		return false;

	return !strcmp(status, "fail") || !strncmp(status, "fail-", 5);
}

/**
 *  of_device_is_big_endian - check if a device has BE registers
 *
 *  @device: Node to check for endianness
 *
 *  Return: True if the device has a "big-endian" property, or if the kernel
 *  was compiled for BE *and* the device has a "native-endian" property.
 *  Returns false otherwise.
 *
 *  Callers would nominally use ioread32be/iowrite32be if
 *  of_device_is_big_endian() == true, or readl/writel otherwise.
 */
bool of_device_is_big_endian(const struct device_node *device)
{
	if (of_property_read_bool(device, "big-endian"))
		return true;
	if (IS_ENABLED(CONFIG_CPU_BIG_ENDIAN) &&
	    of_property_read_bool(device, "native-endian"))
		return true;
	return false;
}
EXPORT_SYMBOL(of_device_is_big_endian);

/**
 * of_get_parent - Get a node's parent if any
 * @node:	Node to get parent
 *
 * Return: A node pointer with refcount incremented, use
 * of_node_put() on it when done.
 */
struct device_node *of_get_parent(const struct device_node *node)
{
	struct device_node *np;
	unsigned long flags;

	if (!node)
		return NULL;

	raw_spin_lock_irqsave(&devtree_lock, flags);
	np = of_node_get(node->parent);
	raw_spin_unlock_irqrestore(&devtree_lock, flags);
	return np;
}
EXPORT_SYMBOL(of_get_parent);

/**
 * of_get_next_parent - Iterate to a node's parent
 * @node:	Node to get parent of
 *
 * This is like of_get_parent() except that it drops the
 * refcount on the passed node, making it suitable for iterating
 * through a node's parents.
 *
 * Return: A node pointer with refcount incremented, use
 * of_node_put() on it when done.
 */
struct device_node *of_get_next_parent(struct device_node *node)
{
	struct device_node *parent;
	unsigned long flags;

	if (!node)
		return NULL;

	raw_spin_lock_irqsave(&devtree_lock, flags);
	parent = of_node_get(node->parent);
	of_node_put(node);
	raw_spin_unlock_irqrestore(&devtree_lock, flags);
	return parent;
}
EXPORT_SYMBOL(of_get_next_parent);

static struct device_node *__of_get_next_child(const struct device_node *node,
						struct device_node *prev)
{
	struct device_node *next;

	if (!node)
		return NULL;

	next = prev ? prev->sibling : node->child;
	for (; next; next = next->sibling)
		if (of_node_get(next))
			break;
	of_node_put(prev);
	return next;
}
#define __for_each_child_of_node(parent, child) \
	for (child = __of_get_next_child(parent, NULL); child != NULL; \
	     child = __of_get_next_child(parent, child))

/**
 * of_get_next_child - Iterate a node childs
 * @node:	parent node
 * @prev:	previous child of the parent node, or NULL to get first
 *
 * Return: A node pointer with refcount incremented, use of_node_put() on
 * it when done. Returns NULL when prev is the last child. Decrements the
 * refcount of prev.
 */
struct device_node *of_get_next_child(const struct device_node *node,
	struct device_node *prev)
{
	struct device_node *next;
	unsigned long flags;

	raw_spin_lock_irqsave(&devtree_lock, flags);
	next = __of_get_next_child(node, prev);
	raw_spin_unlock_irqrestore(&devtree_lock, flags);
	return next;
}
EXPORT_SYMBOL(of_get_next_child);

/**
 * of_get_next_available_child - Find the next available child node
 * @node:	parent node
 * @prev:	previous child of the parent node, or NULL to get first
 *
 * This function is like of_get_next_child(), except that it
 * automatically skips any disabled nodes (i.e. status = "disabled").
 */
struct device_node *of_get_next_available_child(const struct device_node *node,
	struct device_node *prev)
{
	struct device_node *next;
	unsigned long flags;

	if (!node)
		return NULL;

	raw_spin_lock_irqsave(&devtree_lock, flags);
	next = prev ? prev->sibling : node->child;
	for (; next; next = next->sibling) {
		if (!__of_device_is_available(next))
			continue;
		if (of_node_get(next))
			break;
	}
	of_node_put(prev);
	raw_spin_unlock_irqrestore(&devtree_lock, flags);
	return next;
}
EXPORT_SYMBOL(of_get_next_available_child);

/**
 * of_get_next_cpu_node - Iterate on cpu nodes
 * @prev:	previous child of the /cpus node, or NULL to get first
 *
<<<<<<< HEAD
 *	Unusable CPUs (those with the status property set to "fail" or "fail-...")
 *	will be skipped.
 *
 *	Returns a cpu node pointer with refcount incremented, use of_node_put()
 *	on it when done. Returns NULL when prev is the last child. Decrements
 *	the refcount of prev.
=======
 * Return: A cpu node pointer with refcount incremented, use of_node_put()
 * on it when done. Returns NULL when prev is the last child. Decrements
 * the refcount of prev.
>>>>>>> 16e6e107
 */
struct device_node *of_get_next_cpu_node(struct device_node *prev)
{
	struct device_node *next = NULL;
	unsigned long flags;
	struct device_node *node;

	if (!prev)
		node = of_find_node_by_path("/cpus");

	raw_spin_lock_irqsave(&devtree_lock, flags);
	if (prev)
		next = prev->sibling;
	else if (node) {
		next = node->child;
		of_node_put(node);
	}
	for (; next; next = next->sibling) {
		if (__of_device_is_fail(next))
			continue;
		if (!(of_node_name_eq(next, "cpu") ||
		      __of_node_is_type(next, "cpu")))
			continue;
		if (of_node_get(next))
			break;
	}
	of_node_put(prev);
	raw_spin_unlock_irqrestore(&devtree_lock, flags);
	return next;
}
EXPORT_SYMBOL(of_get_next_cpu_node);

/**
 * of_get_compatible_child - Find compatible child node
 * @parent:	parent node
 * @compatible:	compatible string
 *
 * Lookup child node whose compatible property contains the given compatible
 * string.
 *
 * Return: a node pointer with refcount incremented, use of_node_put() on it
 * when done; or NULL if not found.
 */
struct device_node *of_get_compatible_child(const struct device_node *parent,
				const char *compatible)
{
	struct device_node *child;

	for_each_child_of_node(parent, child) {
		if (of_device_is_compatible(child, compatible))
			break;
	}

	return child;
}
EXPORT_SYMBOL(of_get_compatible_child);

/**
 * of_get_child_by_name - Find the child node by name for a given parent
 * @node:	parent node
 * @name:	child name to look for.
 *
 * This function looks for child node for given matching name
 *
 * Return: A node pointer if found, with refcount incremented, use
 * of_node_put() on it when done.
 * Returns NULL if node is not found.
 */
struct device_node *of_get_child_by_name(const struct device_node *node,
				const char *name)
{
	struct device_node *child;

	for_each_child_of_node(node, child)
		if (of_node_name_eq(child, name))
			break;
	return child;
}
EXPORT_SYMBOL(of_get_child_by_name);

struct device_node *__of_find_node_by_path(struct device_node *parent,
						const char *path)
{
	struct device_node *child;
	int len;

	len = strcspn(path, "/:");
	if (!len)
		return NULL;

	__for_each_child_of_node(parent, child) {
		const char *name = kbasename(child->full_name);
		if (strncmp(path, name, len) == 0 && (strlen(name) == len))
			return child;
	}
	return NULL;
}

struct device_node *__of_find_node_by_full_path(struct device_node *node,
						const char *path)
{
	const char *separator = strchr(path, ':');

	while (node && *path == '/') {
		struct device_node *tmp = node;

		path++; /* Increment past '/' delimiter */
		node = __of_find_node_by_path(node, path);
		of_node_put(tmp);
		path = strchrnul(path, '/');
		if (separator && separator < path)
			break;
	}
	return node;
}

/**
 * of_find_node_opts_by_path - Find a node matching a full OF path
 * @path: Either the full path to match, or if the path does not
 *       start with '/', the name of a property of the /aliases
 *       node (an alias).  In the case of an alias, the node
 *       matching the alias' value will be returned.
 * @opts: Address of a pointer into which to store the start of
 *       an options string appended to the end of the path with
 *       a ':' separator.
 *
 * Valid paths:
 *  * /foo/bar	Full path
 *  * foo	Valid alias
 *  * foo/bar	Valid alias + relative path
 *
 * Return: A node pointer with refcount incremented, use
 * of_node_put() on it when done.
 */
struct device_node *of_find_node_opts_by_path(const char *path, const char **opts)
{
	struct device_node *np = NULL;
	struct property *pp;
	unsigned long flags;
	const char *separator = strchr(path, ':');

	if (opts)
		*opts = separator ? separator + 1 : NULL;

	if (strcmp(path, "/") == 0)
		return of_node_get(of_root);

	/* The path could begin with an alias */
	if (*path != '/') {
		int len;
		const char *p = separator;

		if (!p)
			p = strchrnul(path, '/');
		len = p - path;

		/* of_aliases must not be NULL */
		if (!of_aliases)
			return NULL;

		for_each_property_of_node(of_aliases, pp) {
			if (strlen(pp->name) == len && !strncmp(pp->name, path, len)) {
				np = of_find_node_by_path(pp->value);
				break;
			}
		}
		if (!np)
			return NULL;
		path = p;
	}

	/* Step down the tree matching path components */
	raw_spin_lock_irqsave(&devtree_lock, flags);
	if (!np)
		np = of_node_get(of_root);
	np = __of_find_node_by_full_path(np, path);
	raw_spin_unlock_irqrestore(&devtree_lock, flags);
	return np;
}
EXPORT_SYMBOL(of_find_node_opts_by_path);

/**
 * of_find_node_by_name - Find a node by its "name" property
 * @from:	The node to start searching from or NULL; the node
 *		you pass will not be searched, only the next one
 *		will. Typically, you pass what the previous call
 *		returned. of_node_put() will be called on @from.
 * @name:	The name string to match against
 *
 * Return: A node pointer with refcount incremented, use
 * of_node_put() on it when done.
 */
struct device_node *of_find_node_by_name(struct device_node *from,
	const char *name)
{
	struct device_node *np;
	unsigned long flags;

	raw_spin_lock_irqsave(&devtree_lock, flags);
	for_each_of_allnodes_from(from, np)
		if (of_node_name_eq(np, name) && of_node_get(np))
			break;
	of_node_put(from);
	raw_spin_unlock_irqrestore(&devtree_lock, flags);
	return np;
}
EXPORT_SYMBOL(of_find_node_by_name);

/**
 * of_find_node_by_type - Find a node by its "device_type" property
 * @from:	The node to start searching from, or NULL to start searching
 *		the entire device tree. The node you pass will not be
 *		searched, only the next one will; typically, you pass
 *		what the previous call returned. of_node_put() will be
 *		called on from for you.
 * @type:	The type string to match against
 *
 * Return: A node pointer with refcount incremented, use
 * of_node_put() on it when done.
 */
struct device_node *of_find_node_by_type(struct device_node *from,
	const char *type)
{
	struct device_node *np;
	unsigned long flags;

	raw_spin_lock_irqsave(&devtree_lock, flags);
	for_each_of_allnodes_from(from, np)
		if (__of_node_is_type(np, type) && of_node_get(np))
			break;
	of_node_put(from);
	raw_spin_unlock_irqrestore(&devtree_lock, flags);
	return np;
}
EXPORT_SYMBOL(of_find_node_by_type);

/**
 * of_find_compatible_node - Find a node based on type and one of the
 *                                tokens in its "compatible" property
 * @from:	The node to start searching from or NULL, the node
 *		you pass will not be searched, only the next one
 *		will; typically, you pass what the previous call
 *		returned. of_node_put() will be called on it
 * @type:	The type string to match "device_type" or NULL to ignore
 * @compatible:	The string to match to one of the tokens in the device
 *		"compatible" list.
 *
 * Return: A node pointer with refcount incremented, use
 * of_node_put() on it when done.
 */
struct device_node *of_find_compatible_node(struct device_node *from,
	const char *type, const char *compatible)
{
	struct device_node *np;
	unsigned long flags;

	raw_spin_lock_irqsave(&devtree_lock, flags);
	for_each_of_allnodes_from(from, np)
		if (__of_device_is_compatible(np, compatible, type, NULL) &&
		    of_node_get(np))
			break;
	of_node_put(from);
	raw_spin_unlock_irqrestore(&devtree_lock, flags);
	return np;
}
EXPORT_SYMBOL(of_find_compatible_node);

/**
 * of_find_node_with_property - Find a node which has a property with
 *                              the given name.
 * @from:	The node to start searching from or NULL, the node
 *		you pass will not be searched, only the next one
 *		will; typically, you pass what the previous call
 *		returned. of_node_put() will be called on it
 * @prop_name:	The name of the property to look for.
 *
 * Return: A node pointer with refcount incremented, use
 * of_node_put() on it when done.
 */
struct device_node *of_find_node_with_property(struct device_node *from,
	const char *prop_name)
{
	struct device_node *np;
	struct property *pp;
	unsigned long flags;

	raw_spin_lock_irqsave(&devtree_lock, flags);
	for_each_of_allnodes_from(from, np) {
		for (pp = np->properties; pp; pp = pp->next) {
			if (of_prop_cmp(pp->name, prop_name) == 0) {
				of_node_get(np);
				goto out;
			}
		}
	}
out:
	of_node_put(from);
	raw_spin_unlock_irqrestore(&devtree_lock, flags);
	return np;
}
EXPORT_SYMBOL(of_find_node_with_property);

static
const struct of_device_id *__of_match_node(const struct of_device_id *matches,
					   const struct device_node *node)
{
	const struct of_device_id *best_match = NULL;
	int score, best_score = 0;

	if (!matches)
		return NULL;

	for (; matches->name[0] || matches->type[0] || matches->compatible[0]; matches++) {
		score = __of_device_is_compatible(node, matches->compatible,
						  matches->type, matches->name);
		if (score > best_score) {
			best_match = matches;
			best_score = score;
		}
	}

	return best_match;
}

/**
 * of_match_node - Tell if a device_node has a matching of_match structure
 * @matches:	array of of device match structures to search in
 * @node:	the of device structure to match against
 *
 * Low level utility function used by device matching.
 */
const struct of_device_id *of_match_node(const struct of_device_id *matches,
					 const struct device_node *node)
{
	const struct of_device_id *match;
	unsigned long flags;

	raw_spin_lock_irqsave(&devtree_lock, flags);
	match = __of_match_node(matches, node);
	raw_spin_unlock_irqrestore(&devtree_lock, flags);
	return match;
}
EXPORT_SYMBOL(of_match_node);

/**
 * of_find_matching_node_and_match - Find a node based on an of_device_id
 *				     match table.
 * @from:	The node to start searching from or NULL, the node
 *		you pass will not be searched, only the next one
 *		will; typically, you pass what the previous call
 *		returned. of_node_put() will be called on it
 * @matches:	array of of device match structures to search in
 * @match:	Updated to point at the matches entry which matched
 *
 * Return: A node pointer with refcount incremented, use
 * of_node_put() on it when done.
 */
struct device_node *of_find_matching_node_and_match(struct device_node *from,
					const struct of_device_id *matches,
					const struct of_device_id **match)
{
	struct device_node *np;
	const struct of_device_id *m;
	unsigned long flags;

	if (match)
		*match = NULL;

	raw_spin_lock_irqsave(&devtree_lock, flags);
	for_each_of_allnodes_from(from, np) {
		m = __of_match_node(matches, np);
		if (m && of_node_get(np)) {
			if (match)
				*match = m;
			break;
		}
	}
	of_node_put(from);
	raw_spin_unlock_irqrestore(&devtree_lock, flags);
	return np;
}
EXPORT_SYMBOL(of_find_matching_node_and_match);

/**
 * of_modalias_node - Lookup appropriate modalias for a device node
 * @node:	pointer to a device tree node
 * @modalias:	Pointer to buffer that modalias value will be copied into
 * @len:	Length of modalias value
 *
 * Based on the value of the compatible property, this routine will attempt
 * to choose an appropriate modalias value for a particular device tree node.
 * It does this by stripping the manufacturer prefix (as delimited by a ',')
 * from the first entry in the compatible list property.
 *
 * Return: This routine returns 0 on success, <0 on failure.
 */
int of_modalias_node(struct device_node *node, char *modalias, int len)
{
	const char *compatible, *p;
	int cplen;

	compatible = of_get_property(node, "compatible", &cplen);
	if (!compatible || strlen(compatible) > cplen)
		return -ENODEV;
	p = strchr(compatible, ',');
	strlcpy(modalias, p ? p + 1 : compatible, len);
	return 0;
}
EXPORT_SYMBOL_GPL(of_modalias_node);

/**
 * of_find_node_by_phandle - Find a node given a phandle
 * @handle:	phandle of the node to find
 *
 * Return: A node pointer with refcount incremented, use
 * of_node_put() on it when done.
 */
struct device_node *of_find_node_by_phandle(phandle handle)
{
	struct device_node *np = NULL;
	unsigned long flags;
	phandle masked_handle;

	if (!handle)
		return NULL;

	raw_spin_lock_irqsave(&devtree_lock, flags);

	masked_handle = handle & phandle_cache_mask;

	if (phandle_cache) {
		if (phandle_cache[masked_handle] &&
		    handle == phandle_cache[masked_handle]->phandle)
			np = phandle_cache[masked_handle];
		if (np && of_node_check_flag(np, OF_DETACHED)) {
			WARN_ON(1); /* did not uncache np on node removal */
			of_node_put(np);
			phandle_cache[masked_handle] = NULL;
			np = NULL;
		}
	}

	if (!np) {
		for_each_of_allnodes(np)
			if (np->phandle == handle &&
			    !of_node_check_flag(np, OF_DETACHED)) {
				if (phandle_cache) {
					/* will put when removed from cache */
					of_node_get(np);
					phandle_cache[masked_handle] = np;
				}
				break;
			}
	}

	of_node_get(np);
	raw_spin_unlock_irqrestore(&devtree_lock, flags);
	return np;
}
EXPORT_SYMBOL(of_find_node_by_phandle);

void of_print_phandle_args(const char *msg, const struct of_phandle_args *args)
{
	int i;
	printk("%s %pOF", msg, args->np);
	for (i = 0; i < args->args_count; i++) {
		const char delim = i ? ',' : ':';

		pr_cont("%c%08x", delim, args->args[i]);
	}
	pr_cont("\n");
}

int of_phandle_iterator_init(struct of_phandle_iterator *it,
		const struct device_node *np,
		const char *list_name,
		const char *cells_name,
		int cell_count)
{
	const __be32 *list;
	int size;

	memset(it, 0, sizeof(*it));

	/*
	 * one of cell_count or cells_name must be provided to determine the
	 * argument length.
	 */
	if (cell_count < 0 && !cells_name)
		return -EINVAL;

	list = of_get_property(np, list_name, &size);
	if (!list)
		return -ENOENT;

	it->cells_name = cells_name;
	it->cell_count = cell_count;
	it->parent = np;
	it->list_end = list + size / sizeof(*list);
	it->phandle_end = list;
	it->cur = list;

	return 0;
}
EXPORT_SYMBOL_GPL(of_phandle_iterator_init);

int of_phandle_iterator_next(struct of_phandle_iterator *it)
{
	uint32_t count = 0;

	if (it->node) {
		of_node_put(it->node);
		it->node = NULL;
	}

	if (!it->cur || it->phandle_end >= it->list_end)
		return -ENOENT;

	it->cur = it->phandle_end;

	/* If phandle is 0, then it is an empty entry with no arguments. */
	it->phandle = be32_to_cpup(it->cur++);

	if (it->phandle) {

		/*
		 * Find the provider node and parse the #*-cells property to
		 * determine the argument length.
		 */
		it->node = of_find_node_by_phandle(it->phandle);

		if (it->cells_name) {
			if (!it->node) {
				pr_err("%pOF: could not find phandle\n",
				       it->parent);
				goto err;
			}

			if (of_property_read_u32(it->node, it->cells_name,
						 &count)) {
				/*
				 * If both cell_count and cells_name is given,
				 * fall back to cell_count in absence
				 * of the cells_name property
				 */
				if (it->cell_count >= 0) {
					count = it->cell_count;
				} else {
					pr_err("%pOF: could not get %s for %pOF\n",
					       it->parent,
					       it->cells_name,
					       it->node);
					goto err;
				}
			}
		} else {
			count = it->cell_count;
		}

		/*
		 * Make sure that the arguments actually fit in the remaining
		 * property data length
		 */
		if (it->cur + count > it->list_end) {
			if (it->cells_name)
				pr_err("%pOF: %s = %d found %td\n",
					it->parent, it->cells_name,
					count, it->list_end - it->cur);
			else
				pr_err("%pOF: phandle %s needs %d, found %td\n",
					it->parent, of_node_full_name(it->node),
					count, it->list_end - it->cur);
			goto err;
		}
	}

	it->phandle_end = it->cur + count;
	it->cur_count = count;

	return 0;

err:
	if (it->node) {
		of_node_put(it->node);
		it->node = NULL;
	}

	return -EINVAL;
}
EXPORT_SYMBOL_GPL(of_phandle_iterator_next);

int of_phandle_iterator_args(struct of_phandle_iterator *it,
			     uint32_t *args,
			     int size)
{
	int i, count;

	count = it->cur_count;

	if (WARN_ON(size < count))
		count = size;

	for (i = 0; i < count; i++)
		args[i] = be32_to_cpup(it->cur++);

	return count;
}

static int __of_parse_phandle_with_args(const struct device_node *np,
					const char *list_name,
					const char *cells_name,
					int cell_count, int index,
					struct of_phandle_args *out_args)
{
	struct of_phandle_iterator it;
	int rc, cur_index = 0;

	/* Loop over the phandles until all the requested entry is found */
	of_for_each_phandle(&it, rc, np, list_name, cells_name, cell_count) {
		/*
		 * All of the error cases bail out of the loop, so at
		 * this point, the parsing is successful. If the requested
		 * index matches, then fill the out_args structure and return,
		 * or return -ENOENT for an empty entry.
		 */
		rc = -ENOENT;
		if (cur_index == index) {
			if (!it.phandle)
				goto err;

			if (out_args) {
				int c;

				c = of_phandle_iterator_args(&it,
							     out_args->args,
							     MAX_PHANDLE_ARGS);
				out_args->np = it.node;
				out_args->args_count = c;
			} else {
				of_node_put(it.node);
			}

			/* Found it! return success */
			return 0;
		}

		cur_index++;
	}

	/*
	 * Unlock node before returning result; will be one of:
	 * -ENOENT : index is for empty phandle
	 * -EINVAL : parsing error on data
	 */

 err:
	of_node_put(it.node);
	return rc;
}

/**
 * of_parse_phandle - Resolve a phandle property to a device_node pointer
 * @np: Pointer to device node holding phandle property
 * @phandle_name: Name of property holding a phandle value
 * @index: For properties holding a table of phandles, this is the index into
 *         the table
 *
 * Return: The device_node pointer with refcount incremented.  Use
 * of_node_put() on it when done.
 */
struct device_node *of_parse_phandle(const struct device_node *np,
				     const char *phandle_name, int index)
{
	struct of_phandle_args args;

	if (index < 0)
		return NULL;

	if (__of_parse_phandle_with_args(np, phandle_name, NULL, 0,
					 index, &args))
		return NULL;

	return args.np;
}
EXPORT_SYMBOL(of_parse_phandle);

/**
 * of_parse_phandle_with_args() - Find a node pointed by phandle in a list
 * @np:		pointer to a device tree node containing a list
 * @list_name:	property name that contains a list
 * @cells_name:	property name that specifies phandles' arguments count
 * @index:	index of a phandle to parse out
 * @out_args:	optional pointer to output arguments structure (will be filled)
 *
 * This function is useful to parse lists of phandles and their arguments.
 * Returns 0 on success and fills out_args, on error returns appropriate
 * errno value.
 *
 * Caller is responsible to call of_node_put() on the returned out_args->np
 * pointer.
 *
 * Example::
 *
 *  phandle1: node1 {
 *	#list-cells = <2>;
 *  };
 *
 *  phandle2: node2 {
 *	#list-cells = <1>;
 *  };
 *
 *  node3 {
 *	list = <&phandle1 1 2 &phandle2 3>;
 *  };
 *
 * To get a device_node of the ``node2`` node you may call this:
 * of_parse_phandle_with_args(node3, "list", "#list-cells", 1, &args);
 */
int of_parse_phandle_with_args(const struct device_node *np, const char *list_name,
				const char *cells_name, int index,
				struct of_phandle_args *out_args)
{
	int cell_count = -1;

	if (index < 0)
		return -EINVAL;

	/* If cells_name is NULL we assume a cell count of 0 */
	if (!cells_name)
		cell_count = 0;

	return __of_parse_phandle_with_args(np, list_name, cells_name,
					    cell_count, index, out_args);
}
EXPORT_SYMBOL(of_parse_phandle_with_args);

/**
 * of_parse_phandle_with_args_map() - Find a node pointed by phandle in a list and remap it
 * @np:		pointer to a device tree node containing a list
 * @list_name:	property name that contains a list
 * @stem_name:	stem of property names that specify phandles' arguments count
 * @index:	index of a phandle to parse out
 * @out_args:	optional pointer to output arguments structure (will be filled)
 *
 * This function is useful to parse lists of phandles and their arguments.
 * Returns 0 on success and fills out_args, on error returns appropriate errno
 * value. The difference between this function and of_parse_phandle_with_args()
 * is that this API remaps a phandle if the node the phandle points to has
 * a <@stem_name>-map property.
 *
 * Caller is responsible to call of_node_put() on the returned out_args->np
 * pointer.
 *
 * Example::
 *
 *  phandle1: node1 {
 *  	#list-cells = <2>;
 *  };
 *
 *  phandle2: node2 {
 *  	#list-cells = <1>;
 *  };
 *
 *  phandle3: node3 {
 *  	#list-cells = <1>;
 *  	list-map = <0 &phandle2 3>,
 *  		   <1 &phandle2 2>,
 *  		   <2 &phandle1 5 1>;
 *  	list-map-mask = <0x3>;
 *  };
 *
 *  node4 {
 *  	list = <&phandle1 1 2 &phandle3 0>;
 *  };
 *
 * To get a device_node of the ``node2`` node you may call this:
 * of_parse_phandle_with_args(node4, "list", "list", 1, &args);
 */
int of_parse_phandle_with_args_map(const struct device_node *np,
				   const char *list_name,
				   const char *stem_name,
				   int index, struct of_phandle_args *out_args)
{
	char *cells_name, *map_name = NULL, *mask_name = NULL;
	char *pass_name = NULL;
	struct device_node *cur, *new = NULL;
	const __be32 *map, *mask, *pass;
	static const __be32 dummy_mask[] = { [0 ... MAX_PHANDLE_ARGS] = ~0 };
	static const __be32 dummy_pass[] = { [0 ... MAX_PHANDLE_ARGS] = 0 };
	__be32 initial_match_array[MAX_PHANDLE_ARGS];
	const __be32 *match_array = initial_match_array;
	int i, ret, map_len, match;
	u32 list_size, new_size;

	if (index < 0)
		return -EINVAL;

	cells_name = kasprintf(GFP_KERNEL, "#%s-cells", stem_name);
	if (!cells_name)
		return -ENOMEM;

	ret = -ENOMEM;
	map_name = kasprintf(GFP_KERNEL, "%s-map", stem_name);
	if (!map_name)
		goto free;

	mask_name = kasprintf(GFP_KERNEL, "%s-map-mask", stem_name);
	if (!mask_name)
		goto free;

	pass_name = kasprintf(GFP_KERNEL, "%s-map-pass-thru", stem_name);
	if (!pass_name)
		goto free;

	ret = __of_parse_phandle_with_args(np, list_name, cells_name, -1, index,
					   out_args);
	if (ret)
		goto free;

	/* Get the #<list>-cells property */
	cur = out_args->np;
	ret = of_property_read_u32(cur, cells_name, &list_size);
	if (ret < 0)
		goto put;

	/* Precalculate the match array - this simplifies match loop */
	for (i = 0; i < list_size; i++)
		initial_match_array[i] = cpu_to_be32(out_args->args[i]);

	ret = -EINVAL;
	while (cur) {
		/* Get the <list>-map property */
		map = of_get_property(cur, map_name, &map_len);
		if (!map) {
			ret = 0;
			goto free;
		}
		map_len /= sizeof(u32);

		/* Get the <list>-map-mask property (optional) */
		mask = of_get_property(cur, mask_name, NULL);
		if (!mask)
			mask = dummy_mask;
		/* Iterate through <list>-map property */
		match = 0;
		while (map_len > (list_size + 1) && !match) {
			/* Compare specifiers */
			match = 1;
			for (i = 0; i < list_size; i++, map_len--)
				match &= !((match_array[i] ^ *map++) & mask[i]);

			of_node_put(new);
			new = of_find_node_by_phandle(be32_to_cpup(map));
			map++;
			map_len--;

			/* Check if not found */
			if (!new)
				goto put;

			if (!of_device_is_available(new))
				match = 0;

			ret = of_property_read_u32(new, cells_name, &new_size);
			if (ret)
				goto put;

			/* Check for malformed properties */
			if (WARN_ON(new_size > MAX_PHANDLE_ARGS))
				goto put;
			if (map_len < new_size)
				goto put;

			/* Move forward by new node's #<list>-cells amount */
			map += new_size;
			map_len -= new_size;
		}
		if (!match)
			goto put;

		/* Get the <list>-map-pass-thru property (optional) */
		pass = of_get_property(cur, pass_name, NULL);
		if (!pass)
			pass = dummy_pass;

		/*
		 * Successfully parsed a <list>-map translation; copy new
		 * specifier into the out_args structure, keeping the
		 * bits specified in <list>-map-pass-thru.
		 */
		match_array = map - new_size;
		for (i = 0; i < new_size; i++) {
			__be32 val = *(map - new_size + i);

			if (i < list_size) {
				val &= ~pass[i];
				val |= cpu_to_be32(out_args->args[i]) & pass[i];
			}

			out_args->args[i] = be32_to_cpu(val);
		}
		out_args->args_count = list_size = new_size;
		/* Iterate again with new provider */
		out_args->np = new;
		of_node_put(cur);
		cur = new;
	}
put:
	of_node_put(cur);
	of_node_put(new);
free:
	kfree(mask_name);
	kfree(map_name);
	kfree(cells_name);
	kfree(pass_name);

	return ret;
}
EXPORT_SYMBOL(of_parse_phandle_with_args_map);

/**
 * of_parse_phandle_with_fixed_args() - Find a node pointed by phandle in a list
 * @np:		pointer to a device tree node containing a list
 * @list_name:	property name that contains a list
 * @cell_count: number of argument cells following the phandle
 * @index:	index of a phandle to parse out
 * @out_args:	optional pointer to output arguments structure (will be filled)
 *
 * This function is useful to parse lists of phandles and their arguments.
 * Returns 0 on success and fills out_args, on error returns appropriate
 * errno value.
 *
 * Caller is responsible to call of_node_put() on the returned out_args->np
 * pointer.
 *
 * Example::
 *
 *  phandle1: node1 {
 *  };
 *
 *  phandle2: node2 {
 *  };
 *
 *  node3 {
 *  	list = <&phandle1 0 2 &phandle2 2 3>;
 *  };
 *
 * To get a device_node of the ``node2`` node you may call this:
 * of_parse_phandle_with_fixed_args(node3, "list", 2, 1, &args);
 */
int of_parse_phandle_with_fixed_args(const struct device_node *np,
				const char *list_name, int cell_count,
				int index, struct of_phandle_args *out_args)
{
	if (index < 0)
		return -EINVAL;
	return __of_parse_phandle_with_args(np, list_name, NULL, cell_count,
					   index, out_args);
}
EXPORT_SYMBOL(of_parse_phandle_with_fixed_args);

/**
 * of_count_phandle_with_args() - Find the number of phandles references in a property
 * @np:		pointer to a device tree node containing a list
 * @list_name:	property name that contains a list
 * @cells_name:	property name that specifies phandles' arguments count
 *
 * Return: The number of phandle + argument tuples within a property. It
 * is a typical pattern to encode a list of phandle and variable
 * arguments into a single property. The number of arguments is encoded
 * by a property in the phandle-target node. For example, a gpios
 * property would contain a list of GPIO specifies consisting of a
 * phandle and 1 or more arguments. The number of arguments are
 * determined by the #gpio-cells property in the node pointed to by the
 * phandle.
 */
int of_count_phandle_with_args(const struct device_node *np, const char *list_name,
				const char *cells_name)
{
	struct of_phandle_iterator it;
	int rc, cur_index = 0;

	/*
	 * If cells_name is NULL we assume a cell count of 0. This makes
	 * counting the phandles trivial as each 32bit word in the list is a
	 * phandle and no arguments are to consider. So we don't iterate through
	 * the list but just use the length to determine the phandle count.
	 */
	if (!cells_name) {
		const __be32 *list;
		int size;

		list = of_get_property(np, list_name, &size);
		if (!list)
			return -ENOENT;

		return size / sizeof(*list);
	}

	rc = of_phandle_iterator_init(&it, np, list_name, cells_name, -1);
	if (rc)
		return rc;

	while ((rc = of_phandle_iterator_next(&it)) == 0)
		cur_index += 1;

	if (rc != -ENOENT)
		return rc;

	return cur_index;
}
EXPORT_SYMBOL(of_count_phandle_with_args);

/**
 * __of_add_property - Add a property to a node without lock operations
 * @np:		Caller's Device Node
 * @prob:	Property to add
 */
int __of_add_property(struct device_node *np, struct property *prop)
{
	struct property **next;

	prop->next = NULL;
	next = &np->properties;
	while (*next) {
		if (strcmp(prop->name, (*next)->name) == 0)
			/* duplicate ! don't insert it */
			return -EEXIST;

		next = &(*next)->next;
	}
	*next = prop;

	return 0;
}

/**
 * of_add_property - Add a property to a node
 * @np:		Caller's Device Node
 * @prob:	Property to add
 */
int of_add_property(struct device_node *np, struct property *prop)
{
	unsigned long flags;
	int rc;

	mutex_lock(&of_mutex);

	raw_spin_lock_irqsave(&devtree_lock, flags);
	rc = __of_add_property(np, prop);
	raw_spin_unlock_irqrestore(&devtree_lock, flags);

	if (!rc)
		__of_add_property_sysfs(np, prop);

	mutex_unlock(&of_mutex);

	if (!rc)
		of_property_notify(OF_RECONFIG_ADD_PROPERTY, np, prop, NULL);

	return rc;
}

int __of_remove_property(struct device_node *np, struct property *prop)
{
	struct property **next;

	for (next = &np->properties; *next; next = &(*next)->next) {
		if (*next == prop)
			break;
	}
	if (*next == NULL)
		return -ENODEV;

	/* found the node */
	*next = prop->next;
	prop->next = np->deadprops;
	np->deadprops = prop;

	return 0;
}

/**
 * of_remove_property - Remove a property from a node.
 * @np:		Caller's Device Node
 * @prob:	Property to remove
 *
 * Note that we don't actually remove it, since we have given out
 * who-knows-how-many pointers to the data using get-property.
 * Instead we just move the property to the "dead properties"
 * list, so it won't be found any more.
 */
int of_remove_property(struct device_node *np, struct property *prop)
{
	unsigned long flags;
	int rc;

	if (!prop)
		return -ENODEV;

	mutex_lock(&of_mutex);

	raw_spin_lock_irqsave(&devtree_lock, flags);
	rc = __of_remove_property(np, prop);
	raw_spin_unlock_irqrestore(&devtree_lock, flags);

	if (!rc)
		__of_remove_property_sysfs(np, prop);

	mutex_unlock(&of_mutex);

	if (!rc)
		of_property_notify(OF_RECONFIG_REMOVE_PROPERTY, np, prop, NULL);

	return rc;
}

int __of_update_property(struct device_node *np, struct property *newprop,
		struct property **oldpropp)
{
	struct property **next, *oldprop;

	for (next = &np->properties; *next; next = &(*next)->next) {
		if (of_prop_cmp((*next)->name, newprop->name) == 0)
			break;
	}
	*oldpropp = oldprop = *next;

	if (oldprop) {
		/* replace the node */
		newprop->next = oldprop->next;
		*next = newprop;
		oldprop->next = np->deadprops;
		np->deadprops = oldprop;
	} else {
		/* new node */
		newprop->next = NULL;
		*next = newprop;
	}

	return 0;
}

/*
 * of_update_property - Update a property in a node, if the property does
 * not exist, add it.
 *
 * Note that we don't actually remove it, since we have given out
 * who-knows-how-many pointers to the data using get-property.
 * Instead we just move the property to the "dead properties" list,
 * and add the new property to the property list
 */
int of_update_property(struct device_node *np, struct property *newprop)
{
	struct property *oldprop;
	unsigned long flags;
	int rc;

	if (!newprop->name)
		return -EINVAL;

	mutex_lock(&of_mutex);

	raw_spin_lock_irqsave(&devtree_lock, flags);
	rc = __of_update_property(np, newprop, &oldprop);
	raw_spin_unlock_irqrestore(&devtree_lock, flags);

	if (!rc)
		__of_update_property_sysfs(np, newprop, oldprop);

	mutex_unlock(&of_mutex);

	if (!rc)
		of_property_notify(OF_RECONFIG_UPDATE_PROPERTY, np, newprop, oldprop);

	return rc;
}

static void of_alias_add(struct alias_prop *ap, struct device_node *np,
			 int id, const char *stem, int stem_len)
{
	ap->np = np;
	ap->id = id;
	strncpy(ap->stem, stem, stem_len);
	ap->stem[stem_len] = 0;
	list_add_tail(&ap->link, &aliases_lookup);
	pr_debug("adding DT alias:%s: stem=%s id=%i node=%pOF\n",
		 ap->alias, ap->stem, ap->id, np);
}

/**
 * of_alias_scan - Scan all properties of the 'aliases' node
 * @dt_alloc:	An allocator that provides a virtual address to memory
 *		for storing the resulting tree
 *
 * The function scans all the properties of the 'aliases' node and populates
 * the global lookup table with the properties.  It returns the
 * number of alias properties found, or an error code in case of failure.
 */
void of_alias_scan(void * (*dt_alloc)(u64 size, u64 align))
{
	struct property *pp;

	of_aliases = of_find_node_by_path("/aliases");
	of_chosen = of_find_node_by_path("/chosen");
	if (of_chosen == NULL)
		of_chosen = of_find_node_by_path("/chosen@0");

	if (of_chosen) {
		/* linux,stdout-path and /aliases/stdout are for legacy compatibility */
		const char *name = NULL;

		if (of_property_read_string(of_chosen, "stdout-path", &name))
			of_property_read_string(of_chosen, "linux,stdout-path",
						&name);
		if (IS_ENABLED(CONFIG_PPC) && !name)
			of_property_read_string(of_aliases, "stdout", &name);
		if (name)
			of_stdout = of_find_node_opts_by_path(name, &of_stdout_options);
	}

	if (!of_aliases)
		return;

	for_each_property_of_node(of_aliases, pp) {
		const char *start = pp->name;
		const char *end = start + strlen(start);
		struct device_node *np;
		struct alias_prop *ap;
		int id, len;

		/* Skip those we do not want to proceed */
		if (!strcmp(pp->name, "name") ||
		    !strcmp(pp->name, "phandle") ||
		    !strcmp(pp->name, "linux,phandle"))
			continue;

		np = of_find_node_by_path(pp->value);
		if (!np)
			continue;

		/* walk the alias backwards to extract the id and work out
		 * the 'stem' string */
		while (isdigit(*(end-1)) && end > start)
			end--;
		len = end - start;

		if (kstrtoint(end, 10, &id) < 0)
			continue;

		/* Allocate an alias_prop with enough space for the stem */
		ap = dt_alloc(sizeof(*ap) + len + 1, __alignof__(*ap));
		if (!ap)
			continue;
		memset(ap, 0, sizeof(*ap) + len + 1);
		ap->alias = start;
		of_alias_add(ap, np, id, start, len);
	}
}

/**
 * of_alias_get_id - Get alias id for the given device_node
 * @np:		Pointer to the given device_node
 * @stem:	Alias stem of the given device_node
 *
 * The function travels the lookup table to get the alias id for the given
 * device_node and alias stem.
 *
 * Return: The alias id if found.
 */
int of_alias_get_id(struct device_node *np, const char *stem)
{
	struct alias_prop *app;
	int id = -ENODEV;

	mutex_lock(&of_mutex);
	list_for_each_entry(app, &aliases_lookup, link) {
		if (strcmp(app->stem, stem) != 0)
			continue;

		if (np == app->np) {
			id = app->id;
			break;
		}
	}
	mutex_unlock(&of_mutex);

	return id;
}
EXPORT_SYMBOL_GPL(of_alias_get_id);

/**
 * of_alias_get_alias_list - Get alias list for the given device driver
 * @matches:	Array of OF device match structures to search in
 * @stem:	Alias stem of the given device_node
 * @bitmap:	Bitmap field pointer
 * @nbits:	Maximum number of alias IDs which can be recorded in bitmap
 *
 * The function travels the lookup table to record alias ids for the given
 * device match structures and alias stem.
 *
 * Return:	0 or -ENOSYS when !CONFIG_OF or
 *		-EOVERFLOW if alias ID is greater then allocated nbits
 */
int of_alias_get_alias_list(const struct of_device_id *matches,
			     const char *stem, unsigned long *bitmap,
			     unsigned int nbits)
{
	struct alias_prop *app;
	int ret = 0;

	/* Zero bitmap field to make sure that all the time it is clean */
	bitmap_zero(bitmap, nbits);

	mutex_lock(&of_mutex);
	pr_debug("%s: Looking for stem: %s\n", __func__, stem);
	list_for_each_entry(app, &aliases_lookup, link) {
		pr_debug("%s: stem: %s, id: %d\n",
			 __func__, app->stem, app->id);

		if (strcmp(app->stem, stem) != 0) {
			pr_debug("%s: stem comparison didn't pass %s\n",
				 __func__, app->stem);
			continue;
		}

		if (of_match_node(matches, app->np)) {
			pr_debug("%s: Allocated ID %d\n", __func__, app->id);

			if (app->id >= nbits) {
				pr_warn("%s: ID %d >= than bitmap field %d\n",
					__func__, app->id, nbits);
				ret = -EOVERFLOW;
			} else {
				set_bit(app->id, bitmap);
			}
		}
	}
	mutex_unlock(&of_mutex);

	return ret;
}
EXPORT_SYMBOL_GPL(of_alias_get_alias_list);

/**
 * of_alias_get_highest_id - Get highest alias id for the given stem
 * @stem:	Alias stem to be examined
 *
 * The function travels the lookup table to get the highest alias id for the
 * given alias stem.  It returns the alias id if found.
 */
int of_alias_get_highest_id(const char *stem)
{
	struct alias_prop *app;
	int id = -ENODEV;

	mutex_lock(&of_mutex);
	list_for_each_entry(app, &aliases_lookup, link) {
		if (strcmp(app->stem, stem) != 0)
			continue;

		if (app->id > id)
			id = app->id;
	}
	mutex_unlock(&of_mutex);

	return id;
}
EXPORT_SYMBOL_GPL(of_alias_get_highest_id);

/**
 * of_console_check() - Test and setup console for DT setup
 * @dn: Pointer to device node
 * @name: Name to use for preferred console without index. ex. "ttyS"
 * @index: Index to use for preferred console.
 *
 * Check if the given device node matches the stdout-path property in the
 * /chosen node. If it does then register it as the preferred console.
 *
 * Return: TRUE if console successfully setup. Otherwise return FALSE.
 */
bool of_console_check(struct device_node *dn, char *name, int index)
{
	if (!dn || dn != of_stdout || console_set_on_cmdline)
		return false;

	/*
	 * XXX: cast `options' to char pointer to suppress complication
	 * warnings: printk, UART and console drivers expect char pointer.
	 */
	return !add_preferred_console(name, index, (char *)of_stdout_options);
}
EXPORT_SYMBOL_GPL(of_console_check);

/**
 * of_find_next_cache_node - Find a node's subsidiary cache
 * @np:	node of type "cpu" or "cache"
 *
 * Return: A node pointer with refcount incremented, use
 * of_node_put() on it when done.  Caller should hold a reference
 * to np.
 */
struct device_node *of_find_next_cache_node(const struct device_node *np)
{
	struct device_node *child, *cache_node;

	cache_node = of_parse_phandle(np, "l2-cache", 0);
	if (!cache_node)
		cache_node = of_parse_phandle(np, "next-level-cache", 0);

	if (cache_node)
		return cache_node;

	/* OF on pmac has nodes instead of properties named "l2-cache"
	 * beneath CPU nodes.
	 */
	if (IS_ENABLED(CONFIG_PPC_PMAC) && of_node_is_type(np, "cpu"))
		for_each_child_of_node(np, child)
			if (of_node_is_type(child, "cache"))
				return child;

	return NULL;
}

/**
 * of_find_last_cache_level - Find the level at which the last cache is
 * 		present for the given logical cpu
 *
 * @cpu: cpu number(logical index) for which the last cache level is needed
 *
 * Return: The the level at which the last cache is present. It is exactly
 * same as  the total number of cache levels for the given logical cpu.
 */
int of_find_last_cache_level(unsigned int cpu)
{
	u32 cache_level = 0;
	struct device_node *prev = NULL, *np = of_cpu_device_node_get(cpu);

	while (np) {
		prev = np;
		of_node_put(np);
		np = of_find_next_cache_node(np);
	}

	of_property_read_u32(prev, "cache-level", &cache_level);

	return cache_level;
}

/**
 * of_map_id - Translate an ID through a downstream mapping.
 * @np: root complex device node.
 * @id: device ID to map.
 * @map_name: property name of the map to use.
 * @map_mask_name: optional property name of the mask to use.
 * @target: optional pointer to a target device node.
 * @id_out: optional pointer to receive the translated ID.
 *
 * Given a device ID, look up the appropriate implementation-defined
 * platform ID and/or the target device which receives transactions on that
 * ID, as per the "iommu-map" and "msi-map" bindings. Either of @target or
 * @id_out may be NULL if only the other is required. If @target points to
 * a non-NULL device node pointer, only entries targeting that node will be
 * matched; if it points to a NULL value, it will receive the device node of
 * the first matching target phandle, with a reference held.
 *
 * Return: 0 on success or a standard error code on failure.
 */
int of_map_id(struct device_node *np, u32 id,
	       const char *map_name, const char *map_mask_name,
	       struct device_node **target, u32 *id_out)
{
	u32 map_mask, masked_id;
	int map_len;
	const __be32 *map = NULL;

	if (!np || !map_name || (!target && !id_out))
		return -EINVAL;

	map = of_get_property(np, map_name, &map_len);
	if (!map) {
		if (target)
			return -ENODEV;
		/* Otherwise, no map implies no translation */
		*id_out = id;
		return 0;
	}

	if (!map_len || map_len % (4 * sizeof(*map))) {
		pr_err("%pOF: Error: Bad %s length: %d\n", np,
			map_name, map_len);
		return -EINVAL;
	}

	/* The default is to select all bits. */
	map_mask = 0xffffffff;

	/*
	 * Can be overridden by "{iommu,msi}-map-mask" property.
	 * If of_property_read_u32() fails, the default is used.
	 */
	if (map_mask_name)
		of_property_read_u32(np, map_mask_name, &map_mask);

	masked_id = map_mask & id;
	for ( ; map_len > 0; map_len -= 4 * sizeof(*map), map += 4) {
		struct device_node *phandle_node;
		u32 id_base = be32_to_cpup(map + 0);
		u32 phandle = be32_to_cpup(map + 1);
		u32 out_base = be32_to_cpup(map + 2);
		u32 id_len = be32_to_cpup(map + 3);

		if (id_base & ~map_mask) {
			pr_err("%pOF: Invalid %s translation - %s-mask (0x%x) ignores id-base (0x%x)\n",
				np, map_name, map_name,
				map_mask, id_base);
			return -EFAULT;
		}

		if (masked_id < id_base || masked_id >= id_base + id_len)
			continue;

		phandle_node = of_find_node_by_phandle(phandle);
		if (!phandle_node)
			return -ENODEV;

		if (target) {
			if (*target)
				of_node_put(phandle_node);
			else
				*target = phandle_node;

			if (*target != phandle_node)
				continue;
		}

		if (id_out)
			*id_out = masked_id - id_base + out_base;

		pr_debug("%pOF: %s, using mask %08x, id-base: %08x, out-base: %08x, length: %08x, id: %08x -> %08x\n",
			np, map_name, map_mask, id_base, out_base,
			id_len, id, masked_id - id_base + out_base);
		return 0;
	}

	pr_info("%pOF: no %s translation for id 0x%x on %pOF\n", np, map_name,
		id, target && *target ? *target : NULL);

	/* Bypasses translation */
	if (id_out)
		*id_out = id;
	return 0;
}
EXPORT_SYMBOL_GPL(of_map_id);<|MERGE_RESOLUTION|>--- conflicted
+++ resolved
@@ -871,18 +871,12 @@
  * of_get_next_cpu_node - Iterate on cpu nodes
  * @prev:	previous child of the /cpus node, or NULL to get first
  *
-<<<<<<< HEAD
- *	Unusable CPUs (those with the status property set to "fail" or "fail-...")
- *	will be skipped.
- *
- *	Returns a cpu node pointer with refcount incremented, use of_node_put()
- *	on it when done. Returns NULL when prev is the last child. Decrements
- *	the refcount of prev.
-=======
+ * Unusable CPUs (those with the status property set to "fail" or "fail-...")
+ * will be skipped.
+ *
  * Return: A cpu node pointer with refcount incremented, use of_node_put()
  * on it when done. Returns NULL when prev is the last child. Decrements
  * the refcount of prev.
->>>>>>> 16e6e107
  */
 struct device_node *of_get_next_cpu_node(struct device_node *prev)
 {
