--- conflicted
+++ resolved
@@ -422,17 +422,14 @@
 static arm_lpae_iopte arm_lpae_install_table(arm_lpae_iopte *table,
 					     arm_lpae_iopte *ptep,
 					     arm_lpae_iopte curr,
-<<<<<<< HEAD
-					     struct io_pgtable_cfg *cfg,
+					     struct arm_lpae_io_pgtable *data,
 					     int ref_count)
-=======
-					     struct arm_lpae_io_pgtable *data)
->>>>>>> 6a08d031
 {
 	arm_lpae_iopte old, new;
 	struct io_pgtable_cfg *cfg = &data->iop.cfg;
 
-	new = paddr_to_iopte(__pa(table), data) | ARM_LPAE_PTE_TYPE_TABLE;
+	new = pfn_to_iopte(__pa(table) >> data->pg_shift, data)
+			  | ARM_LPAE_PTE_TYPE_TABLE;
 	if (cfg->quirks & IO_PGTABLE_QUIRK_ARM_NS)
 		new |= ARM_LPAE_PTE_NSTABLE;
 	iopte_tblcnt_set(&new, ref_count);
@@ -532,11 +529,7 @@
 		if (!cptep)
 			return -ENOMEM;
 
-<<<<<<< HEAD
-		pte = arm_lpae_install_table(cptep, ptep, 0, cfg, 0);
-=======
-		pte = arm_lpae_install_table(cptep, ptep, 0, data);
->>>>>>> 6a08d031
+		pte = arm_lpae_install_table(cptep, ptep, 0, data, 0);
 		if (pte)
 			__arm_lpae_free_pages(cptep, tblsz, cfg, cookie);
 	} else if (!cfg->coherent_walk && !(pte & ARM_LPAE_PTE_SW_SYNC)) {
@@ -810,11 +803,7 @@
 		child_cnt++;
 	}
 
-<<<<<<< HEAD
-	pte = arm_lpae_install_table(tablep, ptep, blk_pte, cfg, child_cnt);
-=======
-	pte = arm_lpae_install_table(tablep, ptep, blk_pte, data);
->>>>>>> 6a08d031
+	pte = arm_lpae_install_table(tablep, ptep, blk_pte, data, child_cnt);
 	if (pte != blk_pte) {
 		__arm_lpae_free_pages(tablep, tablesz, cfg, cookie);
 		/*
