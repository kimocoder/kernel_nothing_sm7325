// SPDX-License-Identifier: GPL-2.0
/*
 * ION Memory Allocator system heap exporter
 *
 * Copyright (C) 2011 Google, Inc.
 * Copyright (c) 2011-2019, The Linux Foundation. All rights reserved.
 *
 */

#include <asm/page.h>
#include <linux/dma-mapping.h>
#include <linux/err.h>
#include <linux/highmem.h>
#include <linux/ion.h>
#include <linux/mm.h>
#include <linux/module.h>
#include <linux/scatterlist.h>
#include <linux/slab.h>
#include <linux/vmalloc.h>
#include <linux/sched/types.h>
#include <linux/sched.h>
#include <linux/seq_file.h>
#include <soc/qcom/secure_buffer.h>
#include "ion_system_heap.h"
#include "ion_page_pool.h"
#include "msm_ion_priv.h"
#include "ion_system_heap.h"
#include "ion_system_secure_heap.h"
#include "ion_secure_util.h"

static gfp_t high_order_gfp_flags = (GFP_HIGHUSER | __GFP_ZERO | __GFP_NOWARN |
				     __GFP_NORETRY) & ~__GFP_RECLAIM;
static gfp_t low_order_gfp_flags  = GFP_HIGHUSER | __GFP_ZERO;

bool pool_auto_refill_en  __read_mostly =
		IS_ENABLED(CONFIG_ION_POOL_AUTO_REFILL);

int order_to_index(unsigned int order)
{
	int i;

	for (i = 0; i < NUM_ORDERS; i++)
		if (order == orders[i])
			return i;
	BUG();
	return -1;
}

static inline unsigned int order_to_size(int order)
{
	return PAGE_SIZE << order;
}

struct pages_mem {
	struct page **pages;
	u32 size;
};

int ion_heap_is_system_heap_type(enum ion_heap_type type)
{
	return type == ((enum ion_heap_type)ION_HEAP_TYPE_SYSTEM);
}

static struct page *alloc_buffer_page(struct ion_system_heap *sys_heap,
				      struct ion_buffer *buffer,
				      unsigned long order,
				      bool *from_pool)
{
	int cached = (int)ion_buffer_cached(buffer);
	struct page *page;
	struct ion_page_pool *pool;
	int vmid = get_secure_vmid(buffer->flags);
	struct device *dev = sys_heap->heap.dev;

	if (vmid > 0)
		pool = sys_heap->secure_pools[vmid][order_to_index(order)];
	else if (!cached)
		pool = sys_heap->uncached_pools[order_to_index(order)];
	else
		pool = sys_heap->cached_pools[order_to_index(order)];

	page = ion_page_pool_alloc(pool, from_pool);

	if (pool_auto_refill_en &&
	    pool_count_below_lowmark(pool)) {
		wake_up_process(sys_heap->kworker[cached]);
	}

	if (IS_ERR(page))
		return page;

	if ((MAKE_ION_ALLOC_DMA_READY && vmid <= 0) || !(*from_pool))
		ion_pages_sync_for_device(dev, page, PAGE_SIZE << order,
					  DMA_BIDIRECTIONAL);

	return page;
}

/*
 * For secure pages that need to be freed and not added back to the pool; the
 *  hyp_unassign should be called before calling this function
 */
void free_buffer_page(struct ion_system_heap *heap,
		      struct ion_buffer *buffer, struct page *page,
		      unsigned int order)
{
	bool cached = ion_buffer_cached(buffer);
	int vmid = get_secure_vmid(buffer->flags);

	if (!(buffer->flags & ION_FLAG_POOL_FORCE_ALLOC)) {
		struct ion_page_pool *pool;

		if (vmid > 0)
			pool = heap->secure_pools[vmid][order_to_index(order)];
		else if (cached)
			pool = heap->cached_pools[order_to_index(order)];
		else
			pool = heap->uncached_pools[order_to_index(order)];

		if (buffer->private_flags & ION_PRIV_FLAG_SHRINKER_FREE)
			ion_page_pool_free_immediate(pool, page);
		else
			ion_page_pool_free(pool, page);
	} else {
		__free_pages(page, order);
	}
}

static struct page_info *alloc_largest_available(struct ion_system_heap *heap,
						 struct ion_buffer *buffer,
						 unsigned long size,
						 unsigned int max_order)
{
	struct page *page;
	struct page_info *info;
	int i;
	bool from_pool;

	info = kmalloc(sizeof(*info), GFP_KERNEL);
	if (!info)
		return ERR_PTR(-ENOMEM);

	for (i = 0; i < NUM_ORDERS; i++) {
		if (size < order_to_size(orders[i]))
			continue;
		if (max_order < orders[i])
			continue;
		from_pool = !(buffer->flags & ION_FLAG_POOL_FORCE_ALLOC);
		page = alloc_buffer_page(heap, buffer, orders[i], &from_pool);
		if (IS_ERR(page))
			continue;

		info->page = page;
		info->order = orders[i];
		info->from_pool = from_pool;
		INIT_LIST_HEAD(&info->list);
		return info;
	}
	kfree(info);

	return ERR_PTR(-ENOMEM);
}

static struct page_info *
alloc_from_pool_preferred(struct ion_system_heap *heap,
			  struct ion_buffer *buffer,
			  unsigned long size,
			  unsigned int max_order)
{
	struct page *page;
	struct page_info *info;
	int i;

	if (buffer->flags & ION_FLAG_POOL_FORCE_ALLOC)
		goto force_alloc;

	info = kmalloc(sizeof(*info), GFP_KERNEL);
	if (!info)
		return ERR_PTR(-ENOMEM);

	for (i = 0; i < NUM_ORDERS; i++) {
		if (size < order_to_size(orders[i]))
			continue;
		if (max_order < orders[i])
			continue;

		page = alloc_from_secure_pool_order(heap, buffer, orders[i]);
		if (IS_ERR(page))
			continue;

		info->page = page;
		info->order = orders[i];
		info->from_pool = true;
		INIT_LIST_HEAD(&info->list);
		return info;
	}

	page = split_page_from_secure_pool(heap, buffer);
	if (!IS_ERR(page)) {
		info->page = page;
		info->order = 0;
		info->from_pool = true;
		INIT_LIST_HEAD(&info->list);
		return info;
	}

	kfree(info);
force_alloc:
	return alloc_largest_available(heap, buffer, size, max_order);
}

static unsigned int process_info(struct page_info *info,
				 struct scatterlist *sg,
				 struct scatterlist *sg_sync,
				 struct pages_mem *data, unsigned int i)
{
	struct page *page = info->page;
	unsigned int j;

	if (sg_sync) {
		sg_set_page(sg_sync, page, (1 << info->order) * PAGE_SIZE, 0);
		sg_dma_address(sg_sync) = page_to_phys(page);
	}
	sg_set_page(sg, page, (1 << info->order) * PAGE_SIZE, 0);
	/*
	 * This is not correct - sg_dma_address needs a dma_addr_t
	 * that is valid for the the targeted device, but this works
	 * on the currently targeted hardware.
	 */
	sg_dma_address(sg) = page_to_phys(page);
	if (data) {
		for (j = 0; j < (1 << info->order); ++j)
			data->pages[i++] = nth_page(page, j);
	}
	list_del(&info->list);
	kfree(info);
	return i;
}

static int ion_heap_alloc_pages_mem(struct pages_mem *pages_mem)
{
	struct page **pages;
	unsigned int page_tbl_size;

	page_tbl_size = sizeof(struct page *) * (pages_mem->size >> PAGE_SHIFT);
	if (page_tbl_size > SZ_8K) {
		/*
		 * Do fallback to ensure we have a balance between
		 * performance and availability.
		 */
		pages = kmalloc(page_tbl_size,
				__GFP_COMP | __GFP_NORETRY |
				__GFP_NOWARN);
		if (!pages)
			pages = vmalloc(page_tbl_size);
	} else {
		pages = kmalloc(page_tbl_size, GFP_KERNEL);
	}

	if (!pages)
		return -ENOMEM;

	pages_mem->pages = pages;
	return 0;
}

static void ion_heap_free_pages_mem(struct pages_mem *pages_mem)
{
	kvfree(pages_mem->pages);
}

static int ion_system_heap_allocate(struct ion_heap *heap,
				    struct ion_buffer *buffer,
				    unsigned long size,
				    unsigned long flags)
{
	struct ion_system_heap *sys_heap = to_system_heap(heap);
	struct sg_table *table;
	struct sg_table table_sync = {0};
	struct scatterlist *sg;
	struct scatterlist *sg_sync;
	int ret = -ENOMEM;
	struct list_head pages;
	struct list_head pages_from_pool;
	struct page_info *info, *tmp_info;
	int i = 0;
	unsigned int nents_sync = 0;
	unsigned long size_remaining = PAGE_ALIGN(size);
	unsigned int max_order = orders[0];
	struct pages_mem data;
	unsigned int sz;
	int vmid = get_secure_vmid(buffer->flags);

	if (size / PAGE_SIZE > totalram_pages() / 2)
		return -ENOMEM;

	if (ion_heap_is_system_heap_type(buffer->heap->type) &&
	    is_secure_vmid_valid(vmid)) {
		pr_info("%s: System heap doesn't support secure allocations\n",
			__func__);
		return -EINVAL;
	}

	data.size = 0;
	INIT_LIST_HEAD(&pages);
	INIT_LIST_HEAD(&pages_from_pool);

	while (size_remaining > 0) {
		if (is_secure_vmid_valid(vmid))
			info = alloc_from_pool_preferred(sys_heap, buffer,
							 size_remaining,
							 max_order);
		else
			info = alloc_largest_available(sys_heap, buffer,
						       size_remaining,
						       max_order);

		if (IS_ERR(info)) {
			ret = PTR_ERR(info);
			goto err;
		}

		sz = (1 << info->order) * PAGE_SIZE;

		if (info->from_pool) {
			list_add_tail(&info->list, &pages_from_pool);
		} else {
			list_add_tail(&info->list, &pages);
			data.size += sz;
			++nents_sync;
		}
		size_remaining -= sz;
		max_order = info->order;
		i++;
	}

	ret = ion_heap_alloc_pages_mem(&data);

	if (ret)
		goto err;

	table = kzalloc(sizeof(*table), GFP_KERNEL);
	if (!table) {
		ret = -ENOMEM;
		goto err_free_data_pages;
	}

	ret = sg_alloc_table(table, i, GFP_KERNEL);
	if (ret)
		goto err1;

	if (nents_sync) {
		ret = sg_alloc_table(&table_sync, nents_sync, GFP_KERNEL);
		if (ret)
			goto err_free_sg;
	}

	i = 0;
	sg = table->sgl;
	sg_sync = table_sync.sgl;

	/*
	 * We now have two separate lists. One list contains pages from the
	 * pool and the other pages from buddy. We want to merge these
	 * together while preserving the ordering of the pages (higher order
	 * first).
	 */
	do {
		info = list_first_entry_or_null(&pages, struct page_info, list);
		tmp_info = list_first_entry_or_null(&pages_from_pool,
						    struct page_info, list);
		if (info && tmp_info) {
			if (info->order >= tmp_info->order) {
				i = process_info(info, sg, sg_sync, &data, i);
				sg_sync = sg_next(sg_sync);
			} else {
				i = process_info(tmp_info, sg, 0, 0, i);
			}
		} else if (info) {
			i = process_info(info, sg, sg_sync, &data, i);
			sg_sync = sg_next(sg_sync);
		} else if (tmp_info) {
			i = process_info(tmp_info, sg, 0, 0, i);
		}
		sg = sg_next(sg);

	} while (sg);

	if (nents_sync) {
		if (vmid > 0) {
			ret = ion_hyp_assign_sg(&table_sync, &vmid, 1, true);
			if (ret)
				goto err_free_sg2;
		}
	}

	buffer->sg_table = table;
	if (nents_sync)
		sg_free_table(&table_sync);
	ion_heap_free_pages_mem(&data);
	ion_prepare_sgl_for_force_dma_sync(buffer->sg_table);
	return 0;

err_free_sg2:
	/* We failed to zero buffers. Bypass pool */
	buffer->private_flags |= ION_PRIV_FLAG_SHRINKER_FREE;

	if (vmid > 0)
		ion_hyp_unassign_sg(table, &vmid, 1, true);

	for_each_sg(table->sgl, sg, table->nents, i)
		free_buffer_page(sys_heap, buffer, sg_page(sg),
				 get_order(sg->length));
	if (nents_sync)
		sg_free_table(&table_sync);
err_free_sg:
	sg_free_table(table);
err1:
	kfree(table);
err_free_data_pages:
	ion_heap_free_pages_mem(&data);
err:
	list_for_each_entry_safe(info, tmp_info, &pages, list) {
		free_buffer_page(sys_heap, buffer, info->page, info->order);
		kfree(info);
	}
	list_for_each_entry_safe(info, tmp_info, &pages_from_pool, list) {
		free_buffer_page(sys_heap, buffer, info->page, info->order);
		kfree(info);
	}
	return ret;
}

void ion_system_heap_free(struct ion_buffer *buffer)
{
	struct ion_heap *heap = buffer->heap;
	struct ion_system_heap *sys_heap = to_system_heap(heap);
	struct sg_table *table = buffer->sg_table;
	struct scatterlist *sg;
	int i;
	int vmid = get_secure_vmid(buffer->flags);

	if (!(buffer->private_flags & ION_PRIV_FLAG_SHRINKER_FREE) &&
	    !(buffer->flags & ION_FLAG_POOL_FORCE_ALLOC)) {
		if (vmid < 0)
			ion_buffer_zero(buffer);
	} else if (vmid > 0) {
		if (ion_hyp_unassign_sg(table, &vmid, 1, true))
			return;
	}

	for_each_sg(table->sgl, sg, table->nents, i)
		free_buffer_page(sys_heap, buffer, sg_page(sg),
				 get_order(sg->length));
	sg_free_table(table);
	kfree(table);
}

static int ion_system_heap_shrink(struct ion_heap *heap, gfp_t gfp_mask,
				 int nr_to_scan)
{
	struct ion_system_heap *sys_heap;
	int nr_total = 0;
	int i, j, nr_freed = 0;
	int only_scan = 0;
	struct ion_page_pool *pool;

	sys_heap = to_system_heap(heap);

	if (!nr_to_scan)
		only_scan = 1;

	/* shrink the pools starting from lower order ones */
	for (i = NUM_ORDERS - 1; i >= 0; i--) {
		nr_freed = 0;

		for (j = 0; j < VMID_LAST; j++) {
			if (is_secure_vmid_valid(j))
				nr_freed +=
					ion_secure_page_pool_shrink(sys_heap,
								    j, i,
								    nr_to_scan);
		}

		pool = sys_heap->uncached_pools[i];
		nr_freed += ion_page_pool_shrink(pool, gfp_mask, nr_to_scan);

		pool = sys_heap->cached_pools[i];
		nr_freed += ion_page_pool_shrink(pool, gfp_mask, nr_to_scan);
		nr_total += nr_freed;

		if (!only_scan) {
			nr_to_scan -= nr_freed;
			/* shrink completed */
			if (nr_to_scan <= 0)
				break;
		}
	}

	return nr_total;
}

static struct ion_heap_ops system_heap_ops = {
	.allocate = ion_system_heap_allocate,
	.free = ion_system_heap_free,
	.map_kernel = ion_heap_map_kernel,
	.unmap_kernel = ion_heap_unmap_kernel,
	.map_user = ion_heap_map_user,
	.shrink = ion_system_heap_shrink,
};

static __maybe_unused int ion_system_heap_debug_show(struct ion_heap *heap,
						     struct seq_file *s,
						     void *unused)
{
	struct ion_system_heap *sys_heap;
	bool use_seq = s;
	unsigned long uncached_total = 0;
	unsigned long cached_total = 0;
	unsigned long secure_total = 0;
	struct ion_page_pool *pool;
	int i, j;

	sys_heap = to_system_heap(heap);
	for (i = 0; i < NUM_ORDERS; i++) {
		pool = sys_heap->uncached_pools[i];
		if (use_seq) {
			seq_printf(s,
				   "%d order %u highmem pages in uncached pool = %lu total\n",
				   pool->high_count, pool->order,
				   (1 << pool->order) * PAGE_SIZE *
					pool->high_count);
			seq_printf(s,
				   "%d order %u lowmem pages in uncached pool = %lu total\n",
				   pool->low_count, pool->order,
				   (1 << pool->order) * PAGE_SIZE *
					pool->low_count);
		}

		uncached_total += (1 << pool->order) * PAGE_SIZE *
			pool->high_count;
		uncached_total += (1 << pool->order) * PAGE_SIZE *
			pool->low_count;
	}

	for (i = 0; i < NUM_ORDERS; i++) {
		pool = sys_heap->cached_pools[i];
		if (use_seq) {
			seq_printf(s,
				   "%d order %u highmem pages in cached pool = %lu total\n",
				   pool->high_count, pool->order,
				   (1 << pool->order) * PAGE_SIZE *
					pool->high_count);
			seq_printf(s,
				   "%d order %u lowmem pages in cached pool = %lu total\n",
				   pool->low_count, pool->order,
				   (1 << pool->order) * PAGE_SIZE *
					pool->low_count);
		}

		cached_total += (1 << pool->order) * PAGE_SIZE *
			pool->high_count;
		cached_total += (1 << pool->order) * PAGE_SIZE *
			pool->low_count;
	}

	for (i = 0; i < NUM_ORDERS; i++) {
		for (j = 0; j < VMID_LAST; j++) {
			if (!is_secure_vmid_valid(j))
				continue;
			pool = sys_heap->secure_pools[j][i];

			if (use_seq) {
				seq_printf(s,
					   "VMID %d: %d order %u highmem pages in secure pool = %lu total\n",
					   j, pool->high_count, pool->order,
					   (1 << pool->order) * PAGE_SIZE *
						pool->high_count);
				seq_printf(s,
					   "VMID  %d: %d order %u lowmem pages in secure pool = %lu total\n",
					   j, pool->low_count, pool->order,
					   (1 << pool->order) * PAGE_SIZE *
						pool->low_count);
			}

			secure_total += (1 << pool->order) * PAGE_SIZE *
					 pool->high_count;
			secure_total += (1 << pool->order) * PAGE_SIZE *
					 pool->low_count;
		}
	}

	if (use_seq) {
		seq_puts(s, "--------------------------------------------\n");
		seq_printf(s, "uncached pool = %lu cached pool = %lu secure pool = %lu\n",
			   uncached_total, cached_total, secure_total);
		seq_printf(s, "pool total (uncached + cached + secure) = %lu\n",
			   uncached_total + cached_total + secure_total);
		seq_puts(s, "--------------------------------------------\n");
	} else {
		pr_info("-------------------------------------------------\n");
		pr_info("uncached pool = %lu cached pool = %lu secure pool = %lu\n",
			uncached_total, cached_total, secure_total);
		pr_info("pool total (uncached + cached + secure) = %lu\n",
			uncached_total + cached_total + secure_total);
		pr_info("-------------------------------------------------\n");
	}

	return 0;
}

static void ion_system_heap_destroy_pools(struct ion_page_pool **pools)
{
	int i;

	for (i = 0; i < NUM_ORDERS; i++)
		if (pools[i]) {
			ion_page_pool_destroy(pools[i]);
			pools[i] = NULL;
		}
}

/**
 * ion_system_heap_create_pools - Creates pools for all orders
 *
 * If this fails you don't need to destroy any pools. It's all or
 * nothing. If it succeeds you'll eventually need to use
 * ion_system_heap_destroy_pools to destroy the pools.
 */
static int ion_system_heap_create_pools(struct ion_system_heap *sys_heap,
					struct ion_page_pool **pools,
					bool cached)
{
	int i;

	for (i = 0; i < NUM_ORDERS; i++) {
		struct ion_page_pool *pool;
		gfp_t gfp_flags = low_order_gfp_flags;

		if (orders[i])
			gfp_flags = high_order_gfp_flags;
		pool = ion_page_pool_create(gfp_flags, orders[i], cached);
		if (!pool)
			goto err_create_pool;
		pool->heap_dev = sys_heap->heap.dev;
		pools[i] = pool;
	}

	return 0;
err_create_pool:
	ion_system_heap_destroy_pools(pools);
	return -ENOMEM;
}

<<<<<<< HEAD
static int ion_sys_heap_worker(void *data)
{
	struct ion_page_pool **pools = (struct ion_page_pool **)data;
	int i;
=======
static struct ion_heap_ops system_heap_ops = {
	.allocate = ion_system_heap_allocate,
	.free = ion_system_heap_free,
	.shrink = ion_system_heap_shrink,
};
>>>>>>> 9cd2d925

	for (;;) {
		for (i = 0; i < NUM_ORDERS; i++) {
			if (pool_count_below_lowmark(pools[i]))
				ion_page_pool_refill(pools[i]);
		}
		set_current_state(TASK_INTERRUPTIBLE);
		if (unlikely(kthread_should_stop())) {
			set_current_state(TASK_RUNNING);
			break;
		}
		schedule();

		set_current_state(TASK_RUNNING);
	}

	return 0;
}

static struct task_struct *ion_create_kworker(struct ion_page_pool **pools,
					      bool cached)
{
	struct sched_attr attr = { 0 };
	struct task_struct *thread;
	int ret;
	char *buf;
	cpumask_t *cpumask;
	DECLARE_BITMAP(bmap, nr_cpumask_bits);

	attr.sched_nice = ION_KTHREAD_NICE_VAL;
	buf = cached ? "cached" : "uncached";
	/*
	 * Affine the kthreads to min capacity CPUs
	 * TODO: remove this hack once is_min_capability_cpu is available
	 */
	bitmap_fill(bmap, 0x4);
	cpumask = to_cpumask(bmap);

	thread = kthread_create(ion_sys_heap_worker, pools,
				"ion-pool-%s-worker", buf);
	if (IS_ERR(thread)) {
		pr_err("%s: failed to create %s worker thread: %ld\n",
		       __func__, buf, PTR_ERR(thread));
		return thread;
	}
	ret = sched_setattr(thread, &attr);
	if (ret) {
		kthread_stop(thread);
		pr_warn("%s: failed to set task priority for %s worker thread: ret = %d\n",
			__func__, buf, ret);
		return ERR_PTR(ret);
	}
	kthread_bind_mask(thread, cpumask);
	return thread;
}

struct ion_heap *ion_system_heap_create(struct ion_platform_heap *data)
{
	struct ion_system_heap *heap;
	int ret = -ENOMEM;
	int i;

	heap = kzalloc(sizeof(*heap), GFP_KERNEL);
	if (!heap)
		return ERR_PTR(-ENOMEM);
	heap->heap.dev = data->priv;
	heap->heap.ion_heap.ops = &system_heap_ops;
	heap->heap.ion_heap.type = ION_HEAP_TYPE_SYSTEM;
	heap->heap.ion_heap.flags = ION_HEAP_FLAG_DEFER_FREE;

	for (i = 0; i < VMID_LAST; i++)
		if (is_secure_vmid_valid(i))
			if (ion_system_heap_create_pools(heap,
							 heap->secure_pools[i],
							 false))
				goto destroy_secure_pools;

	if (ion_system_heap_create_pools(heap, heap->uncached_pools, false))
		goto destroy_secure_pools;

	if (ion_system_heap_create_pools(heap, heap->cached_pools, true))
		goto destroy_uncached_pools;

	if (pool_auto_refill_en) {
		heap->kworker[ION_KTHREAD_UNCACHED] =
				ion_create_kworker(heap->uncached_pools, false);
		if (IS_ERR(heap->kworker[ION_KTHREAD_UNCACHED])) {
			ret = PTR_ERR(heap->kworker[ION_KTHREAD_UNCACHED]);
			goto destroy_pools;
		}
		heap->kworker[ION_KTHREAD_CACHED] =
				ion_create_kworker(heap->cached_pools, true);
		if (IS_ERR(heap->kworker[ION_KTHREAD_CACHED])) {
			kthread_stop(heap->kworker[ION_KTHREAD_UNCACHED]);
			ret = PTR_ERR(heap->kworker[ION_KTHREAD_CACHED]);
			goto destroy_pools;
		}
	}

	mutex_init(&heap->split_page_mutex);

	return &heap->heap.ion_heap;
destroy_pools:
	ion_system_heap_destroy_pools(heap->cached_pools);
destroy_uncached_pools:
	ion_system_heap_destroy_pools(heap->uncached_pools);
destroy_secure_pools:
	for (i = 0; i < VMID_LAST; i++) {
		if (heap->secure_pools[i])
			ion_system_heap_destroy_pools(heap->secure_pools[i]);
	}
	kfree(heap);
	return ERR_PTR(ret);
}

MODULE_LICENSE("GPL v2");<|MERGE_RESOLUTION|>--- conflicted
+++ resolved
@@ -503,9 +503,6 @@
 static struct ion_heap_ops system_heap_ops = {
 	.allocate = ion_system_heap_allocate,
 	.free = ion_system_heap_free,
-	.map_kernel = ion_heap_map_kernel,
-	.unmap_kernel = ion_heap_unmap_kernel,
-	.map_user = ion_heap_map_user,
 	.shrink = ion_system_heap_shrink,
 };
 
@@ -652,18 +649,10 @@
 	return -ENOMEM;
 }
 
-<<<<<<< HEAD
 static int ion_sys_heap_worker(void *data)
 {
 	struct ion_page_pool **pools = (struct ion_page_pool **)data;
 	int i;
-=======
-static struct ion_heap_ops system_heap_ops = {
-	.allocate = ion_system_heap_allocate,
-	.free = ion_system_heap_free,
-	.shrink = ion_system_heap_shrink,
-};
->>>>>>> 9cd2d925
 
 	for (;;) {
 		for (i = 0; i < NUM_ORDERS; i++) {
