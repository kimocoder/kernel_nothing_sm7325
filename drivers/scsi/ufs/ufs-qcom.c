--- conflicted
+++ resolved
@@ -454,7 +454,6 @@
 	return ret;
 }
 
-<<<<<<< HEAD
 static int ufs_qcom_phy_power_on(struct ufs_hba *hba)
 {
 	struct ufs_qcom_host *host = ufshcd_get_variant(hba);
@@ -495,8 +494,6 @@
 	return ret;
 }
 
-=======
->>>>>>> e0d015a1
 static int ufs_qcom_power_up_sequence(struct ufs_hba *hba)
 {
 	struct ufs_qcom_host *host = ufshcd_get_variant(hba);
@@ -512,20 +509,9 @@
 		dev_warn(hba->dev, "%s: host reset returned %d\n",
 				  __func__, ret);
 
-<<<<<<< HEAD
 	if (host->hw_ver.major < 0x4)
 		submode = UFS_QCOM_PHY_SUBMODE_NON_G4;
 	phy_set_mode_ext(phy, mode, submode);
-=======
-	/* Reset UFS Host Controller and PHY */
-	ret = ufs_qcom_host_reset(hba);
-	if (ret)
-		dev_warn(hba->dev, "%s: host reset returned %d\n",
-				  __func__, ret);
-
-	if (is_rate_B)
-		phy_set_mode(phy, PHY_MODE_UFS_HS_B);
->>>>>>> e0d015a1
 
 	ret = ufs_qcom_phy_power_on(hba);
 	if (ret) {
@@ -858,16 +844,9 @@
 		 * completed.
 		 */
 		if (ufshcd_get_local_unipro_ver(hba) != UFS_UNIPRO_VER_1_41)
-<<<<<<< HEAD
-			err = ufshcd_dme_set(hba,
-					UIC_ARG_MIB(PA_LOCAL_TX_LCC_ENABLE),
-					0);
+			err = ufshcd_disable_host_tx_lcc(hba);
 		if (err)
 			goto out;
-=======
-			err = ufshcd_disable_host_tx_lcc(hba);
-
->>>>>>> e0d015a1
 		break;
 	case POST_CHANGE:
 		ufs_qcom_link_startup_post_change(hba);
@@ -1361,15 +1340,8 @@
 		/*
 		 * If we are here to disable this clock it might be immediately
 		 * after entering into hibern8 in which case we need to make
-<<<<<<< HEAD
-		 * sure that device ref_clk is active for a given time after
+		 * sure that device ref_clk is active for specific time after
 		 * enter hibern8
-		 */
-		if (!enable)
-			udelay(50);
-=======
-		 * sure that device ref_clk is active for specific time after
-		 * hibern8 enter.
 		 */
 		if (!enable) {
 			unsigned long gating_wait;
@@ -1389,7 +1361,6 @@
 				usleep_range(gating_wait, gating_wait + 10);
 			}
 		}
->>>>>>> e0d015a1
 
 		writel_relaxed(temp, host->dev_ref_clk_ctrl_mmio);
 
@@ -2091,7 +2062,6 @@
 		return -EINVAL;
 	}
 
-<<<<<<< HEAD
 	switch (cmd) {
 	case UFS_IOCTL_QUERY:
 		pm_runtime_get_sync(hba->dev);
@@ -2104,27 +2074,6 @@
 		err = -ENOIOCTLCMD;
 		dev_dbg(hba->dev, "%s: Unsupported ioctl cmd %d\n", __func__,
 			cmd);
-=======
-	switch (status) {
-	case PRE_CHANGE:
-		if (on) {
-			err = ufs_qcom_set_bus_vote(hba, true);
-		} else {
-			if (!ufs_qcom_is_link_active(hba)) {
-				/* disable device ref_clk */
-				ufs_qcom_dev_ref_clk_ctrl(host, false);
-			}
-		}
-		break;
-	case POST_CHANGE:
-		if (on) {
-			/* enable the device ref clock for HS mode*/
-			if (ufshcd_is_hs_mode(&hba->pwr_info))
-				ufs_qcom_dev_ref_clk_ctrl(host, true);
-		} else {
-			err = ufs_qcom_set_bus_vote(hba, false);
-		}
->>>>>>> e0d015a1
 		break;
 	}
 
