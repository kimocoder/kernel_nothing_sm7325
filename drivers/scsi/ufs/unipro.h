/* SPDX-License-Identifier: GPL-2.0-or-later */
/*
 * drivers/scsi/ufs/unipro.h
 *
 * Copyright (C) 2013 Samsung Electronics Co., Ltd.
 */

#ifndef _UNIPRO_H_
#define _UNIPRO_H_

/*
 * M-TX Configuration Attributes
 */
#define TX_HIBERN8TIME_CAPABILITY		0x000F
#define TX_MODE					0x0021
#define TX_HSRATE_SERIES			0x0022
#define TX_HSGEAR				0x0023
#define TX_PWMGEAR				0x0024
#define TX_AMPLITUDE				0x0025
#define TX_HS_SLEWRATE				0x0026
#define TX_SYNC_SOURCE				0x0027
#define TX_HS_SYNC_LENGTH			0x0028
#define TX_HS_PREPARE_LENGTH			0x0029
#define TX_LS_PREPARE_LENGTH			0x002A
#define TX_HIBERN8_CONTROL			0x002B
#define TX_LCC_ENABLE				0x002C
#define TX_PWM_BURST_CLOSURE_EXTENSION		0x002D
#define TX_BYPASS_8B10B_ENABLE			0x002E
#define TX_DRIVER_POLARITY			0x002F
#define TX_HS_UNTERMINATED_LINE_DRIVE_ENABLE	0x0030
#define TX_LS_TERMINATED_LINE_DRIVE_ENABLE	0x0031
#define TX_LCC_SEQUENCER			0x0032
#define TX_MIN_ACTIVATETIME			0x0033
#define TX_PWM_G6_G7_SYNC_LENGTH		0x0034
#define TX_REFCLKFREQ				0x00EB
#define TX_CFGCLKFREQVAL			0x00EC
#define	CFGEXTRATTR				0x00F0
#define DITHERCTRL2				0x00F1

/*
 * M-RX Configuration Attributes
 */
#define RX_MODE					0x00A1
#define RX_HSRATE_SERIES			0x00A2
#define RX_HSGEAR				0x00A3
#define RX_PWMGEAR				0x00A4
#define RX_LS_TERMINATED_ENABLE			0x00A5
#define RX_HS_UNTERMINATED_ENABLE		0x00A6
#define RX_ENTER_HIBERN8			0x00A7
#define RX_BYPASS_8B10B_ENABLE			0x00A8
#define RX_TERMINATION_FORCE_ENABLE		0x00A9
#define RX_MIN_ACTIVATETIME_CAPABILITY		0x008F
#define RX_HIBERN8TIME_CAPABILITY		0x0092
#define RX_REFCLKFREQ				0x00EB
#define	RX_CFGCLKFREQVAL			0x00EC
#define CFGWIDEINLN				0x00F0
#define CFGRXCDR8				0x00BA
#define ENARXDIRECTCFG4				0x00F2
#define CFGRXOVR8				0x00BD
#define RXDIRECTCTRL2				0x00C7
#define ENARXDIRECTCFG3				0x00F3
#define RXCALCTRL				0x00B4
#define ENARXDIRECTCFG2				0x00F4
#define CFGRXOVR4				0x00E9
#define RXSQCTRL				0x00B5
#define CFGRXOVR6				0x00BF
#define RX_HS_ADAPT_INITIAL_CAPABILITY		0x009F

#define is_mphy_tx_attr(attr)			(attr < RX_MODE)
#define RX_MIN_ACTIVATETIME_UNIT_US		100
#define HIBERN8TIME_UNIT_US			100

/*
 * Common Block Attributes
 */
#define TX_GLOBALHIBERNATE			UNIPRO_CB_OFFSET(0x002B)
#define REFCLKMODE				UNIPRO_CB_OFFSET(0x00BF)
#define DIRECTCTRL19				UNIPRO_CB_OFFSET(0x00CD)
#define DIRECTCTRL10				UNIPRO_CB_OFFSET(0x00E6)
#define CDIRECTCTRL6				UNIPRO_CB_OFFSET(0x00EA)
#define RTOBSERVESELECT				UNIPRO_CB_OFFSET(0x00F0)
#define CBDIVFACTOR				UNIPRO_CB_OFFSET(0x00F1)
#define CBDCOCTRL5				UNIPRO_CB_OFFSET(0x00F3)
#define CBPRGPLL2				UNIPRO_CB_OFFSET(0x00F8)
#define CBPRGTUNING				UNIPRO_CB_OFFSET(0x00FB)

#define UNIPRO_CB_OFFSET(x)			(0x8000 | x)

/*
 * PHY Adpater attributes
 */
#define PA_ACTIVETXDATALANES	0x1560
#define PA_ACTIVERXDATALANES	0x1580
#define PA_TXTRAILINGCLOCKS	0x1564
#define PA_PHY_TYPE		0x1500
#define PA_AVAILTXDATALANES	0x1520
#define PA_AVAILRXDATALANES	0x1540
#define PA_MINRXTRAILINGCLOCKS	0x1543
#define PA_TXPWRSTATUS		0x1567
#define PA_RXPWRSTATUS		0x1582
#define PA_TXFORCECLOCK		0x1562
#define PA_TXPWRMODE		0x1563
#define PA_LEGACYDPHYESCDL	0x1570
#define PA_MAXTXSPEEDFAST	0x1521
#define PA_MAXTXSPEEDSLOW	0x1522
#define PA_MAXRXSPEEDFAST	0x1541
#define PA_MAXRXSPEEDSLOW	0x1542
#define PA_TXLINKSTARTUPHS	0x1544
#define PA_LOCAL_TX_LCC_ENABLE	0x155E
#define PA_TXSPEEDFAST		0x1565
#define PA_TXSPEEDSLOW		0x1566
#define PA_REMOTEVERINFO	0x15A0
#define PA_TXGEAR		0x1568
#define PA_TXTERMINATION	0x1569
#define PA_HSSERIES		0x156A
#define PA_PWRMODE		0x1571
#define PA_RXGEAR		0x1583
#define PA_RXTERMINATION	0x1584
#define PA_MAXRXPWMGEAR		0x1586
#define PA_MAXRXHSGEAR		0x1587
#define PA_RXHSUNTERMCAP	0x15A5
#define PA_RXLSTERMCAP		0x15A6
#define PA_GRANULARITY		0x15AA
#define PA_PACPREQTIMEOUT	0x1590
#define PA_PACPREQEOBTIMEOUT	0x1591
#define PA_HIBERN8TIME		0x15A7
#define PA_LOCALVERINFO		0x15A9
#define PA_TACTIVATE		0x15A8
#define PA_PACPFRAMECOUNT	0x15C0
#define PA_PACPERRORCOUNT	0x15C1
#define PA_PHYTESTCONTROL	0x15C2
#define PA_PWRMODEUSERDATA0	0x15B0
#define PA_PWRMODEUSERDATA1	0x15B1
#define PA_PWRMODEUSERDATA2	0x15B2
#define PA_PWRMODEUSERDATA3	0x15B3
#define PA_PWRMODEUSERDATA4	0x15B4
#define PA_PWRMODEUSERDATA5	0x15B5
#define PA_PWRMODEUSERDATA6	0x15B6
#define PA_PWRMODEUSERDATA7	0x15B7
#define PA_PWRMODEUSERDATA8	0x15B8
#define PA_PWRMODEUSERDATA9	0x15B9
#define PA_PWRMODEUSERDATA10	0x15BA
#define PA_PWRMODEUSERDATA11	0x15BB
#define PA_CONNECTEDTXDATALANES	0x1561
#define PA_CONNECTEDRXDATALANES	0x1581
#define PA_LOGICALLANEMAP	0x15A1
#define PA_SLEEPNOCONFIGTIME	0x15A2
#define PA_STALLNOCONFIGTIME	0x15A3
#define PA_SAVECONFIGTIME	0x15A4

#define PA_TACTIVATE_TIME_UNIT_US	10
#define PA_HIBERN8_TIME_UNIT_US		100

#ifdef CONFIG_SCSI_UFSHCD_QTI
#define PA_PEERRXHSADAPTINITIAL	0x15D3
#define PA_TXHSADAPTTYPE	0x15D4
#define PA_PEERRXHSADAPTINITIAL_Default	0x91

/* Adpat type for PA_TXHSADAPTTYPE attribute */
#define PA_REFRESH_ADAPT	0x00
#define PA_INITIAL_ADAPT	0x01
#define PA_NO_ADAPT		0x03
#endif

/*Other attributes*/
#define VS_MPHYCFGUPDT		0xD085
#define VS_DEBUGOMC		0xD09E
#define VS_POWERSTATE		0xD083

#define PA_GRANULARITY_MIN_VAL	1
#define PA_GRANULARITY_MAX_VAL	6

/* PHY Adapter Protocol Constants */
#define PA_MAXDATALANES	4

<<<<<<< HEAD
#ifdef CONFIG_SCSI_UFSHCD_QTI
=======
>>>>>>> 796d2c60
#define DL_FC0ProtectionTimeOutVal_Default	8191
#define DL_TC0ReplayTimeOutVal_Default		65535
#define DL_AFC0ReqTimeOutVal_Default		32767
#define DL_FC1ProtectionTimeOutVal_Default	8191
#define DL_TC1ReplayTimeOutVal_Default		65535
#define DL_AFC1ReqTimeOutVal_Default		32767

#define DME_LocalFC0ProtectionTimeOutVal	0xD041
#define DME_LocalTC0ReplayTimeOutVal		0xD042
#define DME_LocalAFC0ReqTimeOutVal		0xD043
<<<<<<< HEAD
#endif
=======

>>>>>>> 796d2c60
/* PA power modes */
enum {
	FAST_MODE	= 1,
	SLOW_MODE	= 2,
	FASTAUTO_MODE	= 4,
	SLOWAUTO_MODE	= 5,
	UNCHANGED	= 7,
};

/* PA TX/RX Frequency Series */
enum {
	PA_HS_MODE_A	= 1,
	PA_HS_MODE_B	= 2,
};

enum ufs_pwm_gear_tag {
	UFS_PWM_DONT_CHANGE,	/* Don't change Gear */
	UFS_PWM_G1,		/* PWM Gear 1 (default for reset) */
	UFS_PWM_G2,		/* PWM Gear 2 */
	UFS_PWM_G3,		/* PWM Gear 3 */
	UFS_PWM_G4,		/* PWM Gear 4 */
	UFS_PWM_G5,		/* PWM Gear 5 */
	UFS_PWM_G6,		/* PWM Gear 6 */
	UFS_PWM_G7,		/* PWM Gear 7 */
};

enum ufs_hs_gear_tag {
	UFS_HS_DONT_CHANGE,	/* Don't change Gear */
	UFS_HS_G1,		/* HS Gear 1 (default for reset) */
	UFS_HS_G2,		/* HS Gear 2 */
	UFS_HS_G3,		/* HS Gear 3 */
#ifdef CONFIG_SCSI_UFSHCD_QTI
	UFS_HS_G4,		/* HS Gear 4 */
#endif
};

enum ufs_unipro_ver {
	UFS_UNIPRO_VER_RESERVED = 0,
	UFS_UNIPRO_VER_1_40 = 1, /* UniPro version 1.40 */
	UFS_UNIPRO_VER_1_41 = 2, /* UniPro version 1.41 */
	UFS_UNIPRO_VER_1_6 = 3,  /* UniPro version 1.6 */
	UFS_UNIPRO_VER_MAX = 4,  /* UniPro unsupported version */
	/* UniPro version field mask in PA_LOCALVERINFO */
	UFS_UNIPRO_VER_MASK = 0xF,
};

/*
 * Data Link Layer Attributes
 */
#define DL_TC0TXFCTHRESHOLD	0x2040
#define DL_FC0PROTTIMEOUTVAL	0x2041
#define DL_TC0REPLAYTIMEOUTVAL	0x2042
#define DL_AFC0REQTIMEOUTVAL	0x2043
#define DL_AFC0CREDITTHRESHOLD	0x2044
#define DL_TC0OUTACKTHRESHOLD	0x2045
#define DL_TC1TXFCTHRESHOLD	0x2060
#define DL_FC1PROTTIMEOUTVAL	0x2061
#define DL_TC1REPLAYTIMEOUTVAL	0x2062
#define DL_AFC1REQTIMEOUTVAL	0x2063
#define DL_AFC1CREDITTHRESHOLD	0x2064
#define DL_TC1OUTACKTHRESHOLD	0x2065
#define DL_TXPREEMPTIONCAP	0x2000
#define DL_TC0TXMAXSDUSIZE	0x2001
#define DL_TC0RXINITCREDITVAL	0x2002
#define DL_TC0TXBUFFERSIZE	0x2005
#define DL_PEERTC0PRESENT	0x2046
#define DL_PEERTC0RXINITCREVAL	0x2047
#define DL_TC1TXMAXSDUSIZE	0x2003
#define DL_TC1RXINITCREDITVAL	0x2004
#define DL_TC1TXBUFFERSIZE	0x2006
#define DL_PEERTC1PRESENT	0x2066
#define DL_PEERTC1RXINITCREVAL	0x2067

/*
 * Network Layer Attributes
 */
#define N_DEVICEID		0x3000
#define N_DEVICEID_VALID	0x3001
#define N_TC0TXMAXSDUSIZE	0x3020
#define N_TC1TXMAXSDUSIZE	0x3021

/*
 * Transport Layer Attributes
 */
#define T_NUMCPORTS		0x4000
#define T_NUMTESTFEATURES	0x4001
#define T_CONNECTIONSTATE	0x4020
#define T_PEERDEVICEID		0x4021
#define T_PEERCPORTID		0x4022
#define T_TRAFFICCLASS		0x4023
#define T_PROTOCOLID		0x4024
#define T_CPORTFLAGS		0x4025
#define T_TXTOKENVALUE		0x4026
#define T_RXTOKENVALUE		0x4027
#define T_LOCALBUFFERSPACE	0x4028
#define T_PEERBUFFERSPACE	0x4029
#define T_CREDITSTOSEND		0x402A
#define T_CPORTMODE		0x402B
#define T_TC0TXMAXSDUSIZE	0x4060
#define T_TC1TXMAXSDUSIZE	0x4061

#ifdef FALSE
#undef FALSE
#endif

#ifdef TRUE
#undef TRUE
#endif

/* Boolean attribute values */
enum {
	FALSE = 0,
	TRUE,
};

#endif /* _UNIPRO_H_ */<|MERGE_RESOLUTION|>--- conflicted
+++ resolved
@@ -173,10 +173,6 @@
 /* PHY Adapter Protocol Constants */
 #define PA_MAXDATALANES	4
 
-<<<<<<< HEAD
-#ifdef CONFIG_SCSI_UFSHCD_QTI
-=======
->>>>>>> 796d2c60
 #define DL_FC0ProtectionTimeOutVal_Default	8191
 #define DL_TC0ReplayTimeOutVal_Default		65535
 #define DL_AFC0ReqTimeOutVal_Default		32767
@@ -187,11 +183,7 @@
 #define DME_LocalFC0ProtectionTimeOutVal	0xD041
 #define DME_LocalTC0ReplayTimeOutVal		0xD042
 #define DME_LocalAFC0ReqTimeOutVal		0xD043
-<<<<<<< HEAD
-#endif
-=======
-
->>>>>>> 796d2c60
+
 /* PA power modes */
 enum {
 	FAST_MODE	= 1,
