--- conflicted
+++ resolved
@@ -1190,19 +1190,11 @@
 		unsigned chain = true;
 
 		/*
-<<<<<<< HEAD
-		 * IOMMU driver is clubbing the list of sgs which shares a page
-		 * boundary into one and giving it to USB driver. With this the
-		 * number of sgs mapped it not equal to the the number of sgs
-		 * passed. Mark the chain bit to false if it is the last mapped
-		 * sg.
-=======
 		 * IOMMU driver is coalescing the list of sgs which shares a
 		 * page boundary into one and giving it to USB driver. With
 		 * this the number of sgs mapped is not equal to the number of
 		 * sgs passed. So mark the chain bit to false if it isthe last
 		 * mapped sg.
->>>>>>> e0d015a1
 		 */
 		if (i == remaining - 1)
 			chain = false;
