// SPDX-License-Identifier: GPL-2.0
/*
 * gadget.c - DesignWare USB3 DRD Controller Gadget Framework Link
 *
 * Copyright (C) 2010-2011 Texas Instruments Incorporated - http://www.ti.com
 *
 * Authors: Felipe Balbi <balbi@ti.com>,
 *	    Sebastian Andrzej Siewior <bigeasy@linutronix.de>
 */

#include <linux/kernel.h>
#include <linux/delay.h>
#include <linux/slab.h>
#include <linux/spinlock.h>
#include <linux/platform_device.h>
#include <linux/pm_runtime.h>
#include <linux/interrupt.h>
#include <linux/io.h>
#include <linux/list.h>
#include <linux/dma-mapping.h>

#include <linux/usb/ch9.h>
#include <linux/usb/gadget.h>

#include "debug.h"
#include "core.h"
#include "gadget.h"
#include "io.h"

#define DWC3_ALIGN_FRAME(d, n)	(((d)->frame_number + ((d)->interval * (n))) \
					& ~((d)->interval - 1))

static int __dwc3_gadget_start(struct dwc3 *dwc);
static void dwc3_gadget_disconnect_interrupt(struct dwc3 *dwc);
static void dwc3_gadget_wakeup_interrupt(struct dwc3 *dwc, bool remote_wakeup);

/**
 * dwc3_gadget_set_test_mode - enables usb2 test modes
 * @dwc: pointer to our context structure
 * @mode: the mode to set (J, K SE0 NAK, Force Enable)
 *
 * Caller should take care of locking. This function will return 0 on
 * success or -EINVAL if wrong Test Selector is passed.
 */
int dwc3_gadget_set_test_mode(struct dwc3 *dwc, int mode)
{
	u32		reg;

	reg = dwc3_readl(dwc->regs, DWC3_DCTL);
	reg &= ~DWC3_DCTL_TSTCTRL_MASK;

	switch (mode) {
	case TEST_J:
	case TEST_K:
	case TEST_SE0_NAK:
	case TEST_PACKET:
	case TEST_FORCE_EN:
		reg |= mode << 1;
		break;
	default:
		return -EINVAL;
	}

	dwc3_writel(dwc->regs, DWC3_DCTL, reg);

	return 0;
}

/**
 * dwc3_gadget_get_link_state - gets current state of usb link
 * @dwc: pointer to our context structure
 *
 * Caller should take care of locking. This function will
 * return the link state on success (>= 0) or -ETIMEDOUT.
 */
int dwc3_gadget_get_link_state(struct dwc3 *dwc)
{
	u32		reg;

	reg = dwc3_readl(dwc->regs, DWC3_DSTS);

	return DWC3_DSTS_USBLNKST(reg);
}
EXPORT_SYMBOL(dwc3_gadget_get_link_state);

/**
 * dwc3_gadget_set_link_state - sets usb link to a particular state
 * @dwc: pointer to our context structure
 * @state: the state to put link into
 *
 * Caller should take care of locking. This function will
 * return 0 on success or -ETIMEDOUT.
 */
int dwc3_gadget_set_link_state(struct dwc3 *dwc, enum dwc3_link_state state)
{
	int		retries = 10000;
	u32		reg;

	/*
	 * Wait until device controller is ready. Only applies to 1.94a and
	 * later RTL.
	 */
	if (dwc->revision >= DWC3_REVISION_194A) {
		while (--retries) {
			reg = dwc3_readl(dwc->regs, DWC3_DSTS);
			if (reg & DWC3_DSTS_DCNRD)
				udelay(5);
			else
				break;
		}

		if (retries <= 0)
			return -ETIMEDOUT;
	}

	reg = dwc3_readl(dwc->regs, DWC3_DCTL);
	reg &= ~DWC3_DCTL_ULSTCHNGREQ_MASK;

	/* set requested state */
	reg |= DWC3_DCTL_ULSTCHNGREQ(state);
	dwc3_writel(dwc->regs, DWC3_DCTL, reg);

	/*
	 * The following code is racy when called from dwc3_gadget_wakeup,
	 * and is not needed, at least on newer versions
	 */
	if (dwc->revision >= DWC3_REVISION_194A)
		return 0;

	/* wait for a change in DSTS */
	retries = 10000;
	while (--retries) {
		reg = dwc3_readl(dwc->regs, DWC3_DSTS);

		if (DWC3_DSTS_USBLNKST(reg) == state)
			return 0;

		udelay(5);
	}

	return -ETIMEDOUT;
}

/**
 * dwc3_ep_inc_trb - increment a trb index.
 * @index: Pointer to the TRB index to increment.
 *
 * The index should never point to the link TRB. After incrementing,
 * if it is point to the link TRB, wrap around to the beginning. The
 * link TRB is always at the last TRB entry.
 */
static void dwc3_ep_inc_trb(u8 *index)
{
	(*index)++;
	if (*index == (DWC3_TRB_NUM - 1))
		*index = 0;
}

/**
 * dwc3_ep_inc_enq - increment endpoint's enqueue pointer
 * @dep: The endpoint whose enqueue pointer we're incrementing
 */
static void dwc3_ep_inc_enq(struct dwc3_ep *dep)
{
	dwc3_ep_inc_trb(&dep->trb_enqueue);
}

/**
 * dwc3_ep_inc_deq - increment endpoint's dequeue pointer
 * @dep: The endpoint whose enqueue pointer we're incrementing
 */
static void dwc3_ep_inc_deq(struct dwc3_ep *dep)
{
	dwc3_ep_inc_trb(&dep->trb_dequeue);
}

/*
 * dwc3_gadget_resize_tx_fifos - reallocate fifo spaces for current use-case
 * @dwc: pointer to our context structure
 *
 * This function will a best effort FIFO allocation in order
 * to improve FIFO usage and throughput, while still allowing
 * us to enable as many endpoints as possible.
 *
 * Keep in mind that this operation will be highly dependent
 * on the configured size for RAM1 - which contains TxFifo -,
 * the amount of endpoints enabled on coreConsultant tool, and
 * the width of the Master Bus.
 *
 * In the ideal world, we would always be able to satisfy the
 * following equation:
 *
 * ((512 + 2 * MDWIDTH-Bytes) + (Number of IN Endpoints - 1) * \
 * (3 * (1024 + MDWIDTH-Bytes) + MDWIDTH-Bytes)) / MDWIDTH-Bytes
 *
 * Unfortunately, due to many variables that's not always the case.
 */
int dwc3_gadget_resize_tx_fifos(struct dwc3 *dwc, struct dwc3_ep *dep)
{
	int		fifo_size, mdwidth, max_packet = 1024;
	int		tmp, mult = 1, fifo_0_start;

	if (!dwc->needs_fifo_resize || !dwc->tx_fifo_size)
		return 0;

	/* resize IN endpoints excepts ep0 */
	if (!usb_endpoint_dir_in(dep->endpoint.desc) || dep->number <= 1)
		return 0;

	/* Don't resize already resized IN endpoint */
	if (dep->fifo_depth) {
		dev_dbg(dwc->dev, "%s fifo_depth:%d is already set\n",
				dep->endpoint.name, dep->fifo_depth);
		return 0;
	}

	mdwidth = DWC3_MDWIDTH(dwc->hwparams.hwparams0);
	/* MDWIDTH is represented in bits, we need it in bytes */
	mdwidth >>= 3;

	if (((dep->endpoint.maxburst > 1) &&
			usb_endpoint_xfer_bulk(dep->endpoint.desc))
			|| usb_endpoint_xfer_isoc(dep->endpoint.desc))
		mult = 3;

	if ((dep->endpoint.maxburst > 6) &&
			usb_endpoint_xfer_bulk(dep->endpoint.desc)
			&& dwc3_is_usb31(dwc))
		mult = 6;

	tmp = ((max_packet + mdwidth) * mult) + mdwidth;
	fifo_size = DIV_ROUND_UP(tmp, mdwidth);
	dep->fifo_depth = fifo_size;

	/* Check if TXFIFOs start at non-zero addr */
	tmp = dwc3_readl(dwc->regs, DWC3_GTXFIFOSIZ(0));
	fifo_0_start = DWC3_GTXFIFOSIZ_TXFSTADDR(tmp);

	fifo_size |= (fifo_0_start + (dwc->last_fifo_depth << 16));
	if (dwc3_is_usb31(dwc))
		dwc->last_fifo_depth += DWC31_GTXFIFOSIZ_TXFDEF(fifo_size);
	else
		dwc->last_fifo_depth += DWC3_GTXFIFOSIZ_TXFDEF(fifo_size);

	dev_dbg(dwc->dev, "%s ep_num:%d last_fifo_depth:%04x fifo_depth:%d\n",
		dep->endpoint.name, dep->number >> 1, dwc->last_fifo_depth,
		dep->fifo_depth);

	dbg_event(0xFF, "resize_fifo", dep->number);
	dbg_event(0xFF, "fifo_depth", dep->fifo_depth);
	/* Check fifo size allocation doesn't exceed available RAM size. */
	if ((dwc->last_fifo_depth * mdwidth) >= dwc->tx_fifo_size) {
		dev_err(dwc->dev, "Fifosize(%d) > RAM size(%d) %s depth:%d\n",
			(dwc->last_fifo_depth * mdwidth), dwc->tx_fifo_size,
			dep->endpoint.name, fifo_size);
		if (dwc3_is_usb31(dwc))
			fifo_size = DWC31_GTXFIFOSIZ_TXFDEF(fifo_size);
		else
			fifo_size = DWC3_GTXFIFOSIZ_TXFDEF(fifo_size);
		dwc->last_fifo_depth -= fifo_size;
		dep->fifo_depth = 0;
		WARN_ON(1);
		return -ENOMEM;
	}

	dwc3_writel(dwc->regs, DWC3_GTXFIFOSIZ(dep->number >> 1), fifo_size);
	return 0;
}
EXPORT_SYMBOL(dwc3_gadget_resize_tx_fifos);

static void dwc3_gadget_del_and_unmap_request(struct dwc3_ep *dep,
		struct dwc3_request *req, int status)
{
	struct dwc3			*dwc = dep->dwc;

	list_del(&req->list);
	req->remaining = 0;
	req->needs_extra_trb = false;
	req->num_trbs = 0;

	if (req->request.status == -EINPROGRESS)
		req->request.status = status;

	if (req->trb) {
		dbg_ep_unmap(dep->number, req);
		usb_gadget_unmap_request_by_dev(dwc->sysdev,
				&req->request, req->direction);
	}

	req->trb = NULL;
	trace_dwc3_gadget_giveback(req);
}

/**
 * dwc3_gadget_giveback - call struct usb_request's ->complete callback
 * @dep: The endpoint to whom the request belongs to
 * @req: The request we're giving back
 * @status: completion code for the request
 *
 * Must be called with controller's lock held and interrupts disabled. This
 * function will unmap @req and call its ->complete() callback to notify upper
 * layers that it has completed.
 */
void dwc3_gadget_giveback(struct dwc3_ep *dep, struct dwc3_request *req,
		int status)
{
	struct dwc3			*dwc = dep->dwc;

	dwc3_gadget_del_and_unmap_request(dep, req, status);
	req->status = DWC3_REQUEST_STATUS_COMPLETED;

	spin_unlock(&dwc->lock);
	usb_gadget_giveback_request(&dep->endpoint, &req->request);
	spin_lock(&dwc->lock);
}

#define DWC_CMD_TIMEOUT 5000
/**
 * dwc3_send_gadget_generic_command - issue a generic command for the controller
 * @dwc: pointer to the controller context
 * @cmd: the command to be issued
 * @param: command parameter
 *
 * Caller should take care of locking. Issue @cmd with a given @param to @dwc
 * and wait for its completion.
 */
int dwc3_send_gadget_generic_command(struct dwc3 *dwc, unsigned cmd, u32 param)
{
	u32		timeout = DWC_CMD_TIMEOUT;
	int		status = 0;
	int		ret = 0;
	u32		reg;

	dwc3_writel(dwc->regs, DWC3_DGCMDPAR, param);
	dwc3_writel(dwc->regs, DWC3_DGCMD, cmd | DWC3_DGCMD_CMDACT);

	do {
		reg = dwc3_readl(dwc->regs, DWC3_DGCMD);
		if (!(reg & DWC3_DGCMD_CMDACT)) {
			status = DWC3_DGCMD_STATUS(reg);
			if (status)
				ret = -EINVAL;
			break;
		}
	} while (--timeout);

	if (!timeout) {
		ret = -ETIMEDOUT;
		status = -ETIMEDOUT;
	}

	trace_dwc3_gadget_generic_cmd(cmd, param, status);

	return ret;
}

/**
 * dwc3_send_gadget_ep_cmd - issue an endpoint command
 * @dep: the endpoint to which the command is going to be issued
 * @cmd: the command to be issued
 * @params: parameters to the command
 *
 * Caller should handle locking. This function will issue @cmd with given
 * @params to @dep and wait for its completion.
 */
int dwc3_send_gadget_ep_cmd(struct dwc3_ep *dep, unsigned cmd,
		struct dwc3_gadget_ep_cmd_params *params)
{
	const struct usb_endpoint_descriptor *desc = dep->endpoint.desc;
	struct dwc3		*dwc = dep->dwc;
	u32			timeout = DWC_CMD_TIMEOUT;
	u32			saved_config = 0;
	u32			reg;

	int			cmd_status = 0;
	int			ret = -EINVAL;

	/*
	 * When operating in USB 2.0 speeds (HS/FS), if GUSB2PHYCFG.ENBLSLPM or
	 * GUSB2PHYCFG.SUSPHY is set, it must be cleared before issuing an
	 * endpoint command.
	 *
	 * Save and clear both GUSB2PHYCFG.ENBLSLPM and GUSB2PHYCFG.SUSPHY
	 * settings. Restore them after the command is completed.
	 *
	 * DWC_usb3 3.30a and DWC_usb31 1.90a programming guide section 3.2.2
	 */
	if (dwc->gadget.speed <= USB_SPEED_HIGH) {
		reg = dwc3_readl(dwc->regs, DWC3_GUSB2PHYCFG(0));
		if (unlikely(reg & DWC3_GUSB2PHYCFG_SUSPHY)) {
			saved_config |= DWC3_GUSB2PHYCFG_SUSPHY;
			reg &= ~DWC3_GUSB2PHYCFG_SUSPHY;
		}

		if (reg & DWC3_GUSB2PHYCFG_ENBLSLPM) {
			saved_config |= DWC3_GUSB2PHYCFG_ENBLSLPM;
			reg &= ~DWC3_GUSB2PHYCFG_ENBLSLPM;
		}

		if (saved_config)
			dwc3_writel(dwc->regs, DWC3_GUSB2PHYCFG(0), reg);
	}

	dwc3_writel(dep->regs, DWC3_DEPCMDPAR0, params->param0);
	dwc3_writel(dep->regs, DWC3_DEPCMDPAR1, params->param1);
	dwc3_writel(dep->regs, DWC3_DEPCMDPAR2, params->param2);

	/*
	 * Synopsys Databook 2.60a states in section 6.3.2.5.6 of that if we're
	 * not relying on XferNotReady, we can make use of a special "No
	 * Response Update Transfer" command where we should clear both CmdAct
	 * and CmdIOC bits.
	 *
	 * With this, we don't need to wait for command completion and can
	 * straight away issue further commands to the endpoint.
	 *
	 * NOTICE: We're making an assumption that control endpoints will never
	 * make use of Update Transfer command. This is a safe assumption
	 * because we can never have more than one request at a time with
	 * Control Endpoints. If anybody changes that assumption, this chunk
	 * needs to be updated accordingly.
	 */
	if (DWC3_DEPCMD_CMD(cmd) == DWC3_DEPCMD_UPDATETRANSFER &&
			!usb_endpoint_xfer_isoc(desc))
		cmd &= ~(DWC3_DEPCMD_CMDIOC | DWC3_DEPCMD_CMDACT);
	else
		cmd |= DWC3_DEPCMD_CMDACT;

	dwc3_writel(dep->regs, DWC3_DEPCMD, cmd);
	do {
		reg = dwc3_readl(dep->regs, DWC3_DEPCMD);
		if (!(reg & DWC3_DEPCMD_CMDACT)) {
			cmd_status = DWC3_DEPCMD_STATUS(reg);

			switch (cmd_status) {
			case 0:
				ret = 0;
				break;
			case DEPEVT_TRANSFER_NO_RESOURCE:
				dev_WARN(dwc->dev, "No resource for %s\n",
					 dep->name);
				ret = -EINVAL;
				break;
			case DEPEVT_TRANSFER_BUS_EXPIRY:
				/*
				 * SW issues START TRANSFER command to
				 * isochronous ep with future frame interval. If
				 * future interval time has already passed when
				 * core receives the command, it will respond
				 * with an error status of 'Bus Expiry'.
				 *
				 * Instead of always returning -EINVAL, let's
				 * give a hint to the gadget driver that this is
				 * the case by returning -EAGAIN.
				 */
				ret = -EAGAIN;
				break;
			default:
				dev_WARN(dwc->dev, "UNKNOWN cmd status\n");
			}

			break;
		}
	} while (--timeout);

	if (timeout == 0) {
		ret = -ETIMEDOUT;
		dev_err(dwc->dev, "%s command timeout for %s\n",
			dwc3_gadget_ep_cmd_string(cmd), dep->name);
		dwc->ep_cmd_timeout_cnt++;
		cmd_status = -ETIMEDOUT;
	}

	trace_dwc3_gadget_ep_cmd(dep, cmd, params, cmd_status);

	if (ret == 0 && DWC3_DEPCMD_CMD(cmd) == DWC3_DEPCMD_STARTTRANSFER) {
		dep->flags |= DWC3_EP_TRANSFER_STARTED;
		dwc3_gadget_ep_get_transfer_index(dep);
	}

	if (saved_config) {
		reg = dwc3_readl(dwc->regs, DWC3_GUSB2PHYCFG(0));
		reg |= saved_config;
		dwc3_writel(dwc->regs, DWC3_GUSB2PHYCFG(0), reg);
	}

	return ret;
}
EXPORT_SYMBOL(dwc3_send_gadget_ep_cmd);

static int dwc3_send_clear_stall_ep_cmd(struct dwc3_ep *dep)
{
	struct dwc3 *dwc = dep->dwc;
	struct dwc3_gadget_ep_cmd_params params;
	u32 cmd = DWC3_DEPCMD_CLEARSTALL;

	/*
	 * As of core revision 2.60a the recommended programming model
	 * is to set the ClearPendIN bit when issuing a Clear Stall EP
	 * command for IN endpoints. This is to prevent an issue where
	 * some (non-compliant) hosts may not send ACK TPs for pending
	 * IN transfers due to a mishandled error condition. Synopsys
	 * STAR 9000614252.
	 */
	if (dep->direction && (dwc->revision >= DWC3_REVISION_260A) &&
	    (dwc->gadget.speed >= USB_SPEED_SUPER))
		cmd |= DWC3_DEPCMD_CLEARPENDIN;

	memset(&params, 0, sizeof(params));

	return dwc3_send_gadget_ep_cmd(dep, cmd, &params);
}

static int dwc3_alloc_trb_pool(struct dwc3_ep *dep)
{
	struct dwc3		*dwc = dep->dwc;

	if (dep->trb_pool)
		return 0;

	dep->trb_pool = dma_alloc_coherent(dwc->sysdev,
			sizeof(struct dwc3_trb) * DWC3_TRB_NUM,
			&dep->trb_pool_dma, GFP_KERNEL);
	if (!dep->trb_pool) {
		dev_err(dep->dwc->dev, "failed to allocate trb pool for %s\n",
				dep->name);
		return -ENOMEM;
	}
	dep->num_trbs = DWC3_TRB_NUM;

	return 0;
}

static void dwc3_free_trb_pool(struct dwc3_ep *dep)
{
	struct dwc3		*dwc = dep->dwc;

	/* Freeing of GSI EP TRBs are handled by GSI EP ops. */
	if (dep->gsi)
		return;

	/*
	 * Clean up ep ring to avoid getting xferInProgress due to stale trbs
	 * with HWO bit set from previous composition when update transfer cmd
	 * is issued.
	 */
	if (dep->number > 1 && dep->trb_pool && dep->trb_pool_dma) {
		memset(&dep->trb_pool[0], 0,
			sizeof(struct dwc3_trb) * dep->num_trbs);
		dbg_event(dep->number, "Clr_TRB", 0);
		dev_dbg(dwc->dev, "Clr_TRB ring of %s\n", dep->name);

		dma_free_coherent(dwc->sysdev,
				sizeof(struct dwc3_trb) * DWC3_TRB_NUM,
				dep->trb_pool, dep->trb_pool_dma);
		dep->trb_pool = NULL;
		dep->trb_pool_dma = 0;
	}
}

static int dwc3_gadget_set_xfer_resource(struct dwc3_ep *dep)
{
	struct dwc3_gadget_ep_cmd_params params;

	memset(&params, 0x00, sizeof(params));

	params.param0 = DWC3_DEPXFERCFG_NUM_XFER_RES(1);

	return dwc3_send_gadget_ep_cmd(dep, DWC3_DEPCMD_SETTRANSFRESOURCE,
			&params);
}

/**
 * dwc3_gadget_start_config - configure ep resources
 * @dep: endpoint that is being enabled
 *
 * Issue a %DWC3_DEPCMD_DEPSTARTCFG command to @dep. After the command's
 * completion, it will set Transfer Resource for all available endpoints.
 *
 * The assignment of transfer resources cannot perfectly follow the data book
 * due to the fact that the controller driver does not have all knowledge of the
 * configuration in advance. It is given this information piecemeal by the
 * composite gadget framework after every SET_CONFIGURATION and
 * SET_INTERFACE. Trying to follow the databook programming model in this
 * scenario can cause errors. For two reasons:
 *
 * 1) The databook says to do %DWC3_DEPCMD_DEPSTARTCFG for every
 * %USB_REQ_SET_CONFIGURATION and %USB_REQ_SET_INTERFACE (8.1.5). This is
 * incorrect in the scenario of multiple interfaces.
 *
 * 2) The databook does not mention doing more %DWC3_DEPCMD_DEPXFERCFG for new
 * endpoint on alt setting (8.1.6).
 *
 * The following simplified method is used instead:
 *
 * All hardware endpoints can be assigned a transfer resource and this setting
 * will stay persistent until either a core reset or hibernation. So whenever we
 * do a %DWC3_DEPCMD_DEPSTARTCFG(0) we can go ahead and do
 * %DWC3_DEPCMD_DEPXFERCFG for every hardware endpoint as well. We are
 * guaranteed that there are as many transfer resources as endpoints.
 *
 * This function is called for each endpoint when it is being enabled but is
 * triggered only when called for EP0-out, which always happens first, and which
 * should only happen in one of the above conditions.
 */
static int dwc3_gadget_start_config(struct dwc3_ep *dep)
{
	struct dwc3_gadget_ep_cmd_params params;
	struct dwc3		*dwc;
	u32			cmd;
	int			i;
	int			ret;

	if (dep->number)
		return 0;

	memset(&params, 0x00, sizeof(params));
	cmd = DWC3_DEPCMD_DEPSTARTCFG;
	dwc = dep->dwc;

	ret = dwc3_send_gadget_ep_cmd(dep, cmd, &params);
	if (ret)
		return ret;

	for (i = 0; i < DWC3_ENDPOINTS_NUM; i++) {
		struct dwc3_ep *dep = dwc->eps[i];

		if (!dep)
			continue;

		ret = dwc3_gadget_set_xfer_resource(dep);
		if (ret)
			return ret;
	}

	return 0;
}

static int dwc3_gadget_set_ep_config(struct dwc3_ep *dep, unsigned int action)
{
	const struct usb_ss_ep_comp_descriptor *comp_desc;
	const struct usb_endpoint_descriptor *desc;
	struct dwc3_gadget_ep_cmd_params params;
	struct dwc3 *dwc = dep->dwc;

	comp_desc = dep->endpoint.comp_desc;
	desc = dep->endpoint.desc;

	memset(&params, 0x00, sizeof(params));

	params.param0 = DWC3_DEPCFG_EP_TYPE(usb_endpoint_type(desc))
		| DWC3_DEPCFG_MAX_PACKET_SIZE(usb_endpoint_maxp(desc));

	/* Burst size is only needed in SuperSpeed mode */
	if (dwc->gadget.speed >= USB_SPEED_SUPER) {
		u32 burst = dep->endpoint.maxburst;
		params.param0 |= DWC3_DEPCFG_BURST_SIZE(burst - 1);
	}

	params.param0 |= action;
	if (action == DWC3_DEPCFG_ACTION_RESTORE)
		params.param2 |= dep->saved_state;

	if (usb_endpoint_xfer_control(desc))
		params.param1 = DWC3_DEPCFG_XFER_COMPLETE_EN;

	if (dep->number <= 1 || usb_endpoint_xfer_isoc(desc))
		params.param1 |= DWC3_DEPCFG_XFER_NOT_READY_EN;

	if (usb_ss_max_streams(comp_desc) && usb_endpoint_xfer_bulk(desc)) {
		params.param1 |= DWC3_DEPCFG_STREAM_CAPABLE
			| DWC3_DEPCFG_STREAM_EVENT_EN;
		dep->stream_capable = true;
	}

	if (!usb_endpoint_xfer_control(desc))
		params.param1 |= DWC3_DEPCFG_XFER_IN_PROGRESS_EN;

	/*
	 * We are doing 1:1 mapping for endpoints, meaning
	 * Physical Endpoints 2 maps to Logical Endpoint 2 and
	 * so on. We consider the direction bit as part of the physical
	 * endpoint number. So USB endpoint 0x81 is 0x03.
	 */
	params.param1 |= DWC3_DEPCFG_EP_NUMBER(dep->number);

	/*
	 * We must use the lower 16 TX FIFOs even though
	 * HW might have more
	 */
	if (dep->direction)
		params.param0 |= DWC3_DEPCFG_FIFO_NUMBER(dep->number >> 1);

	if (desc->bInterval) {
		u8 bInterval_m1;

		/*
		 * Valid range for DEPCFG.bInterval_m1 is from 0 to 13, and it
		 * must be set to 0 when the controller operates in full-speed.
		 */
		bInterval_m1 = min_t(u8, desc->bInterval - 1, 13);
		if (dwc->gadget.speed == USB_SPEED_FULL)
			bInterval_m1 = 0;

		if (usb_endpoint_type(desc) == USB_ENDPOINT_XFER_INT &&
		    dwc->gadget.speed == USB_SPEED_FULL)
			dep->interval = desc->bInterval;
		else
			dep->interval = 1 << (desc->bInterval - 1);

		params.param1 |= DWC3_DEPCFG_BINTERVAL_M1(bInterval_m1);
	}

	return dwc3_send_gadget_ep_cmd(dep, DWC3_DEPCMD_SETEPCONFIG, &params);
}

/**
 * __dwc3_gadget_ep_enable - initializes a hw endpoint
 * @dep: endpoint to be initialized
 * @action: one of INIT, MODIFY or RESTORE
 *
 * Caller should take care of locking. Execute all necessary commands to
 * initialize a HW endpoint so it can be used by a gadget driver.
 */
static int __dwc3_gadget_ep_enable(struct dwc3_ep *dep, unsigned int action)
{
	const struct usb_endpoint_descriptor *desc = dep->endpoint.desc;
	struct dwc3		*dwc = dep->dwc;

	u32			reg;
	int			ret;

	if (!(dep->flags & DWC3_EP_ENABLED)) {
		ret = dwc3_gadget_resize_tx_fifos(dwc, dep);
		if (ret)
			return ret;

		ret = dwc3_gadget_start_config(dep);
		if (ret) {
			dev_err(dwc->dev, "start_config() failed for %s\n",
								dep->name);
			return ret;
		}
	}

	ret = dwc3_gadget_set_ep_config(dep, action);
	if (ret) {
		dev_err(dwc->dev, "set_ep_config() failed for %s\n", dep->name);
		return ret;
	}

	if (!(dep->flags & DWC3_EP_ENABLED)) {
		struct dwc3_trb	*trb_st_hw;
		struct dwc3_trb	*trb_link;

		dep->type = usb_endpoint_type(desc);
		dep->flags |= DWC3_EP_ENABLED;

		reg = dwc3_readl(dwc->regs, DWC3_DALEPENA);
		reg |= DWC3_DALEPENA_EP(dep->number);
		dwc3_writel(dwc->regs, DWC3_DALEPENA, reg);

		dep->trb_dequeue = 0;
		dep->trb_enqueue = 0;

		if (usb_endpoint_xfer_control(desc))
			goto out;

		/* Initialize the TRB ring */
		memset(dep->trb_pool, 0,
		       sizeof(struct dwc3_trb) * DWC3_TRB_NUM);

		/* Link TRB. The HWO bit is never reset */
		trb_st_hw = &dep->trb_pool[0];

		trb_link = &dep->trb_pool[DWC3_TRB_NUM - 1];
		trb_link->bpl = lower_32_bits(dwc3_trb_dma_offset(dep, trb_st_hw));
		trb_link->bph = upper_32_bits(dwc3_trb_dma_offset(dep, trb_st_hw));
		trb_link->ctrl |= DWC3_TRBCTL_LINK_TRB;
		trb_link->ctrl |= DWC3_TRB_CTRL_HWO;
	}

	/*
	 * Issue StartTransfer here with no-op TRB so we can always rely on No
	 * Response Update Transfer command.
	 */
	if ((usb_endpoint_xfer_bulk(desc) && !dep->stream_capable
			&& !dep->endless) || usb_endpoint_xfer_int(desc)) {
		struct dwc3_gadget_ep_cmd_params params;
		struct dwc3_trb	*trb;
		dma_addr_t trb_dma;
		u32 cmd;

		memset(&params, 0, sizeof(params));
		trb = &dep->trb_pool[0];
		trb_dma = dwc3_trb_dma_offset(dep, trb);

		params.param0 = upper_32_bits(trb_dma);
		params.param1 = lower_32_bits(trb_dma);

		cmd = DWC3_DEPCMD_STARTTRANSFER;

		ret = dwc3_send_gadget_ep_cmd(dep, cmd, &params);
		if (ret < 0)
			return ret;
	}

out:
	trace_dwc3_gadget_ep_enable(dep);

	return 0;
}

static void dwc3_remove_requests(struct dwc3 *dwc, struct dwc3_ep *dep)
{
	struct dwc3_request		*req;
	int ret = -EINVAL;

	if (dep->number == 0) {
		unsigned int dir;

		dbg_log_string("CTRLPEND", dwc->ep0state);
		dir = !!dwc->ep0_expect_in;
		if (dwc->ep0state == EP0_DATA_PHASE)
			dwc3_ep0_end_control_data(dwc, dwc->eps[dir]);
		else
			dwc3_ep0_end_control_data(dwc, dwc->eps[!dir]);

		dwc->eps[0]->trb_enqueue = 0;
		dwc->eps[1]->trb_enqueue = 0;
	}

	ret = dwc3_stop_active_transfer(dep, true, false);
	if (ret < 0) {
		dbg_log_string("transfer not stopped for %s(%d), status:%d",
				dep->name, dep->number, ret);
		return;
	}
<<<<<<< HEAD

	if (dep->flags & DWC3_EP_END_TRANSFER_PENDING)
		udelay(2000);

	if (dep->flags & DWC3_EP_END_TRANSFER_PENDING)
=======

	if (dep->flags & DWC3_EP_END_TRANSFER_PENDING)
		udelay(2000);

	if (dep->flags & DWC3_EP_END_TRANSFER_PENDING)
>>>>>>> 04c0665b
		dbg_log_string("ep end_xfer cmd completion timeout for %d",
				dep->number);

	/* - giveback all requests to gadget driver */
	while (!list_empty(&dep->started_list)) {
		req = next_request(&dep->started_list);
		if (req)
			dwc3_gadget_giveback(dep, req, -ESHUTDOWN);
	}

	while (!list_empty(&dep->pending_list)) {
		req = next_request(&dep->pending_list);
		if (req)
			dwc3_gadget_giveback(dep, req, -ESHUTDOWN);
	}

	while (!list_empty(&dep->cancelled_list)) {
		req = next_request(&dep->cancelled_list);
		if (req)
			dwc3_gadget_giveback(dep, req, -ESHUTDOWN);
	}

	dbg_log_string("DONE for %s(%d)", dep->name, dep->number);
}

/**
 * __dwc3_gadget_ep_disable - disables a hw endpoint
 * @dep: the endpoint to disable
 *
 * This function undoes what __dwc3_gadget_ep_enable did and also removes
 * requests which are currently being processed by the hardware and those which
 * are not yet scheduled.
 *
 * Caller should take care of locking.
 */
static int __dwc3_gadget_ep_disable(struct dwc3_ep *dep)
{
	struct dwc3		*dwc = dep->dwc;
	u32			reg;

	trace_dwc3_gadget_ep_disable(dep);

	dwc3_remove_requests(dwc, dep);

	/* make sure HW endpoint isn't stalled */
	if (dep->flags & DWC3_EP_STALL)
		__dwc3_gadget_ep_set_halt(dep, 0, false);

	reg = dwc3_readl(dwc->regs, DWC3_DALEPENA);
	reg &= ~DWC3_DALEPENA_EP(dep->number);
	dwc3_writel(dwc->regs, DWC3_DALEPENA, reg);

	dep->stream_capable = false;
	dep->type = 0;
	dep->flags = 0;

	/* Clear out the ep descriptors for non-ep0 */
	if (dep->number > 1) {
		dep->endpoint.comp_desc = NULL;
		dep->endpoint.desc = NULL;
	}

	return 0;
}

/* -------------------------------------------------------------------------- */

static int dwc3_gadget_ep0_enable(struct usb_ep *ep,
		const struct usb_endpoint_descriptor *desc)
{
	return -EINVAL;
}

static int dwc3_gadget_ep0_disable(struct usb_ep *ep)
{
	return -EINVAL;
}

/* -------------------------------------------------------------------------- */

static int dwc3_gadget_ep_enable(struct usb_ep *ep,
		const struct usb_endpoint_descriptor *desc)
{
	struct dwc3_ep			*dep;
	struct dwc3			*dwc;
	unsigned long			flags;
	int				ret;

	if (!ep || !desc || desc->bDescriptorType != USB_DT_ENDPOINT) {
		pr_debug("dwc3: invalid parameters\n");
		return -EINVAL;
	}

	if (!desc->wMaxPacketSize) {
		pr_debug("dwc3: missing wMaxPacketSize\n");
		return -EINVAL;
	}

	dep = to_dwc3_ep(ep);
	dwc = dep->dwc;

	if (dev_WARN_ONCE(dwc->dev, dep->flags & DWC3_EP_ENABLED,
					"%s is already enabled\n",
					dep->name))
		return 0;

	if (pm_runtime_suspended(dwc->sysdev)) {
		dev_err(dwc->dev, "fail ep_enable %s device is into LPM\n",
					dep->name);
		return -EINVAL;
	}

	spin_lock_irqsave(&dwc->lock, flags);
	ret = __dwc3_gadget_ep_enable(dep, DWC3_DEPCFG_ACTION_INIT);
	dbg_event(dep->number, "ENABLE", ret);
	spin_unlock_irqrestore(&dwc->lock, flags);

	return ret;
}

static int dwc3_gadget_ep_disable(struct usb_ep *ep)
{
	struct dwc3_ep			*dep;
	struct dwc3			*dwc;
	unsigned long			flags;
	int				ret;

	if (!ep) {
		pr_debug("dwc3: invalid parameters\n");
		return -EINVAL;
	}

	dep = to_dwc3_ep(ep);
	dwc = dep->dwc;

	if (dev_WARN_ONCE(dwc->dev, !(dep->flags & DWC3_EP_ENABLED),
					"%s is already disabled\n",
					dep->name))
		return 0;

	spin_lock_irqsave(&dwc->lock, flags);
	ret = __dwc3_gadget_ep_disable(dep);
	dbg_event(dep->number, "DISABLE", ret);
	spin_unlock_irqrestore(&dwc->lock, flags);

	return ret;
}

static struct usb_request *dwc3_gadget_ep_alloc_request(struct usb_ep *ep,
		gfp_t gfp_flags)
{
	struct dwc3_request		*req;
	struct dwc3_ep			*dep = to_dwc3_ep(ep);

	req = kzalloc(sizeof(*req), gfp_flags);
	if (!req)
		return NULL;

	req->direction	= dep->direction;
	req->epnum	= dep->number;
	req->dep	= dep;
	req->status	= DWC3_REQUEST_STATUS_UNKNOWN;

	trace_dwc3_alloc_request(req);

	return &req->request;
}

static void dwc3_gadget_ep_free_request(struct usb_ep *ep,
		struct usb_request *request)
{
	struct dwc3_request		*req = to_dwc3_request(request);

	trace_dwc3_free_request(req);
	kfree(req);
}

/**
 * dwc3_ep_prev_trb - returns the previous TRB in the ring
 * @dep: The endpoint with the TRB ring
 * @index: The index of the current TRB in the ring
 *
 * Returns the TRB prior to the one pointed to by the index. If the
 * index is 0, we will wrap backwards, skip the link TRB, and return
 * the one just before that.
 */
static struct dwc3_trb *dwc3_ep_prev_trb(struct dwc3_ep *dep, u8 index)
{
	u8 tmp = index;

	if (!dep->trb_pool)
		return NULL;

	if (!tmp)
		tmp = DWC3_TRB_NUM - 1;

	return &dep->trb_pool[tmp - 1];
}

static u32 dwc3_calc_trbs_left(struct dwc3_ep *dep)
{
	u8			trbs_left;

	/*
	 * If the enqueue & dequeue are equal then the TRB ring is either full
	 * or empty. It's considered full when there are DWC3_TRB_NUM-1 of TRBs
	 * pending to be processed by the driver.
	 */
	if (dep->trb_enqueue == dep->trb_dequeue) {
		/*
		 * If there is any request remained in the started_list at
		 * this point, that means there is no TRB available.
		 */
		if (!list_empty(&dep->started_list))
			return 0;

		return DWC3_TRB_NUM - 1;
	}

	trbs_left = dep->trb_dequeue - dep->trb_enqueue;
	trbs_left &= (DWC3_TRB_NUM - 1);

	if (dep->trb_dequeue < dep->trb_enqueue)
		trbs_left--;

	return trbs_left;
}

static void __dwc3_prepare_one_trb(struct dwc3_ep *dep, struct dwc3_trb *trb,
		dma_addr_t dma, unsigned length, unsigned chain, unsigned node,
		unsigned stream_id, unsigned short_not_ok, unsigned no_interrupt)
{
	struct dwc3		*dwc = dep->dwc;
	struct usb_gadget	*gadget = &dwc->gadget;
	enum usb_device_speed	speed = gadget->speed;

	trb->size = DWC3_TRB_SIZE_LENGTH(length);
	trb->bpl = lower_32_bits(dma);
	trb->bph = upper_32_bits(dma);

	switch (usb_endpoint_type(dep->endpoint.desc)) {
	case USB_ENDPOINT_XFER_CONTROL:
		trb->ctrl = DWC3_TRBCTL_CONTROL_SETUP;
		break;

	case USB_ENDPOINT_XFER_ISOC:
		if (!node) {
			trb->ctrl = DWC3_TRBCTL_ISOCHRONOUS_FIRST;

			/*
			 * USB Specification 2.0 Section 5.9.2 states that: "If
			 * there is only a single transaction in the microframe,
			 * only a DATA0 data packet PID is used.  If there are
			 * two transactions per microframe, DATA1 is used for
			 * the first transaction data packet and DATA0 is used
			 * for the second transaction data packet.  If there are
			 * three transactions per microframe, DATA2 is used for
			 * the first transaction data packet, DATA1 is used for
			 * the second, and DATA0 is used for the third."
			 *
			 * IOW, we should satisfy the following cases:
			 *
			 * 1) length <= maxpacket
			 *	- DATA0
			 *
			 * 2) maxpacket < length <= (2 * maxpacket)
			 *	- DATA1, DATA0
			 *
			 * 3) (2 * maxpacket) < length <= (3 * maxpacket)
			 *	- DATA2, DATA1, DATA0
			 */
			if (speed == USB_SPEED_HIGH) {
				struct usb_ep *ep = &dep->endpoint;
				unsigned int mult = 2;
				unsigned int maxp = usb_endpoint_maxp(ep->desc);

				if (length <= (2 * maxp))
					mult--;

				if (length <= maxp)
					mult--;

				trb->size |= DWC3_TRB_SIZE_PCM1(mult);
			}
		} else {
			trb->ctrl = DWC3_TRBCTL_ISOCHRONOUS;
		}

		if (!no_interrupt && !chain)
			trb->ctrl |= DWC3_TRB_CTRL_ISP_IMI;
		break;

	case USB_ENDPOINT_XFER_BULK:
	case USB_ENDPOINT_XFER_INT:
		trb->ctrl = DWC3_TRBCTL_NORMAL;
		break;
	default:
		/*
		 * This is only possible with faulty memory because we
		 * checked it already :)
		 */
		dev_WARN(dwc->dev, "Unknown endpoint type %d\n",
				usb_endpoint_type(dep->endpoint.desc));
	}

	/*
	 * Enable Continue on Short Packet
	 * when endpoint is not a stream capable
	 */
	if (usb_endpoint_dir_out(dep->endpoint.desc)) {
		if (!dep->stream_capable)
			trb->ctrl |= DWC3_TRB_CTRL_CSP;

		if (short_not_ok)
			trb->ctrl |= DWC3_TRB_CTRL_ISP_IMI;
	}

	if ((!no_interrupt && !chain) ||
			(dwc3_calc_trbs_left(dep) == 1))
		trb->ctrl |= DWC3_TRB_CTRL_IOC;

	if (chain)
		trb->ctrl |= DWC3_TRB_CTRL_CHN;

	if (usb_endpoint_xfer_bulk(dep->endpoint.desc) && dep->stream_capable)
		trb->ctrl |= DWC3_TRB_CTRL_SID_SOFN(stream_id);

	/*
	 * As per data book 4.2.3.2TRB Control Bit Rules section
	 *
	 * The controller autonomously checks the HWO field of a TRB to determine if the
	 * entire TRB is valid. Therefore, software must ensure that the rest of the TRB
	 * is valid before setting the HWO field to '1'. In most systems, this means that
	 * software must update the fourth DWORD of a TRB last.
	 *
	 * However there is a possibility of CPU re-ordering here which can cause
	 * controller to observe the HWO bit set prematurely.
	 * Add a write memory barrier to prevent CPU re-ordering.
	 */
	wmb();
	trb->ctrl |= DWC3_TRB_CTRL_HWO;

	dwc3_ep_inc_enq(dep);

	trace_dwc3_prepare_trb(dep, trb);
}

/**
 * dwc3_prepare_one_trb - setup one TRB from one request
 * @dep: endpoint for which this request is prepared
 * @req: dwc3_request pointer
 * @trb_length: buffer size of the TRB
 * @chain: should this TRB be chained to the next?
 * @node: only for isochronous endpoints. First TRB needs different type.
 */
static void dwc3_prepare_one_trb(struct dwc3_ep *dep,
		struct dwc3_request *req, unsigned int trb_length,
		unsigned chain, unsigned node)
{
	struct dwc3_trb		*trb;
	dma_addr_t		dma;
	unsigned		stream_id = req->request.stream_id;
	unsigned		short_not_ok = req->request.short_not_ok;
	unsigned		no_interrupt = req->request.no_interrupt;

	if (req->request.num_sgs > 0)
		dma = sg_dma_address(req->start_sg);
	else
		dma = req->request.dma;

	trb = &dep->trb_pool[dep->trb_enqueue];

	if (!req->trb) {
		dwc3_gadget_move_started_request(req);
		req->trb = trb;
		req->trb_dma = dwc3_trb_dma_offset(dep, trb);
	}

	req->num_trbs++;

	__dwc3_prepare_one_trb(dep, trb, dma, trb_length, chain, node,
			stream_id, short_not_ok, no_interrupt);
}

static void dwc3_prepare_one_trb_sg(struct dwc3_ep *dep,
		struct dwc3_request *req)
{
	struct scatterlist *sg = req->start_sg;
	struct scatterlist *s;
	int		i;
	unsigned int length = req->request.length;
	unsigned int maxp = usb_endpoint_maxp(dep->endpoint.desc);
	unsigned int rem = length % maxp;
	unsigned int remaining = req->request.num_mapped_sgs
		- req->num_queued_sgs;

	/*
	 * If we resume preparing the request, then get the remaining length of
	 * the request and resume where we left off.
	 */
	for_each_sg(req->request.sg, s, req->num_queued_sgs, i)
		length -= sg_dma_len(s);

	for_each_sg(sg, s, remaining, i) {
		unsigned int trb_length;
		unsigned chain = true;

		trb_length = min_t(unsigned int, length, sg_dma_len(s));

		length -= trb_length;

		/*
		 * IOMMU driver is coalescing the list of sgs which shares a
		 * page boundary into one and giving it to USB driver. With
		 * this the number of sgs mapped is not equal to the number of
		 * sgs passed. So mark the chain bit to false if it isthe last
		 * mapped sg.
		 */
		if ((i == remaining - 1) || !length)
			chain = false;

		if (rem && usb_endpoint_dir_out(dep->endpoint.desc) && !chain) {
			struct dwc3	*dwc = dep->dwc;
			struct dwc3_trb	*trb;

			req->needs_extra_trb = true;

			/* prepare normal TRB */
			dwc3_prepare_one_trb(dep, req, trb_length, true, i);

			/* Now prepare one extra TRB to align transfer size */
			trb = &dep->trb_pool[dep->trb_enqueue];
			req->num_trbs++;
			__dwc3_prepare_one_trb(dep, trb, dwc->bounce_addr,
					maxp - rem, false, 1,
					req->request.stream_id,
					req->request.short_not_ok,
					req->request.no_interrupt);
		} else if (req->request.zero && req->request.length &&
			   !usb_endpoint_xfer_isoc(dep->endpoint.desc) &&
			   !rem && !chain) {
			struct dwc3	*dwc = dep->dwc;
			struct dwc3_trb	*trb;

			req->needs_extra_trb = true;

			/* Prepare normal TRB */
			dwc3_prepare_one_trb(dep, req, trb_length, true, i);

			/* Prepare one extra TRB to handle ZLP */
			trb = &dep->trb_pool[dep->trb_enqueue];
			req->num_trbs++;
			__dwc3_prepare_one_trb(dep, trb, dwc->bounce_addr, 0,
					       !req->direction, 1,
					       req->request.stream_id,
					       req->request.short_not_ok,
					       req->request.no_interrupt);

			/* Prepare one more TRB to handle MPS alignment */
			if (!req->direction) {
				trb = &dep->trb_pool[dep->trb_enqueue];
				req->num_trbs++;
				__dwc3_prepare_one_trb(dep, trb, dwc->bounce_addr, maxp,
						       false, 1, req->request.stream_id,
						       req->request.short_not_ok,
						       req->request.no_interrupt);
			}
		} else {
			dwc3_prepare_one_trb(dep, req, trb_length, chain, i);
		}

		/*
		 * There can be a situation where all sgs in sglist are not
		 * queued because of insufficient trb number. To handle this
		 * case, update start_sg to next sg to be queued, so that
		 * we have free trbs we can continue queuing from where we
		 * previously stopped
		 */
		if (chain)
			req->start_sg = sg_next(s);

		req->num_queued_sgs++;
		req->num_pending_sgs--;

		/*
		 * The number of pending SG entries may not correspond to the
		 * number of mapped SG entries. If all the data are queued, then
		 * don't include unused SG entries.
		 */
		if (length == 0) {
			req->num_pending_sgs = 0;
			break;
		}

		if (!dwc3_calc_trbs_left(dep))
			break;
	}
}

static void dwc3_prepare_one_trb_linear(struct dwc3_ep *dep,
		struct dwc3_request *req)
{
	unsigned int length = req->request.length;
	unsigned int maxp = usb_endpoint_maxp(dep->endpoint.desc);
	unsigned int rem = length % maxp;

	if ((!length || rem) && usb_endpoint_dir_out(dep->endpoint.desc)) {
		struct dwc3	*dwc = dep->dwc;
		struct dwc3_trb	*trb;

		req->needs_extra_trb = true;

		/* prepare normal TRB */
		dwc3_prepare_one_trb(dep, req, length, true, 0);

		/* Now prepare one extra TRB to align transfer size */
		trb = &dep->trb_pool[dep->trb_enqueue];
		req->num_trbs++;
		__dwc3_prepare_one_trb(dep, trb, dwc->bounce_addr, maxp - rem,
				false, 1, req->request.stream_id,
				req->request.short_not_ok,
				req->request.no_interrupt);
	} else if (req->request.zero && req->request.length &&
		   !usb_endpoint_xfer_isoc(dep->endpoint.desc) &&
		   (IS_ALIGNED(req->request.length, maxp))) {
		struct dwc3	*dwc = dep->dwc;
		struct dwc3_trb	*trb;

		req->needs_extra_trb = true;

		/* prepare normal TRB */
		dwc3_prepare_one_trb(dep, req, length, true, 0);

		/* Prepare one extra TRB to handle ZLP */
		trb = &dep->trb_pool[dep->trb_enqueue];
		req->num_trbs++;
		__dwc3_prepare_one_trb(dep, trb, dwc->bounce_addr, 0,
				!req->direction, 1, req->request.stream_id,
				req->request.short_not_ok,
				req->request.no_interrupt);

		/* Prepare one more TRB to handle MPS alignment for OUT */
		if (!req->direction) {
			trb = &dep->trb_pool[dep->trb_enqueue];
			req->num_trbs++;
			__dwc3_prepare_one_trb(dep, trb, dwc->bounce_addr, maxp,
					       false, 1, req->request.stream_id,
					       req->request.short_not_ok,
					       req->request.no_interrupt);
		}
	} else {
		dwc3_prepare_one_trb(dep, req, length, false, 0);
	}
}

/*
 * dwc3_prepare_trbs - setup TRBs from requests
 * @dep: endpoint for which requests are being prepared
 *
 * The function goes through the requests list and sets up TRBs for the
 * transfers. The function returns once there are no more TRBs available or
 * it runs out of requests.
 */
static void dwc3_prepare_trbs(struct dwc3_ep *dep)
{
	struct dwc3_request	*req, *n;

	BUILD_BUG_ON_NOT_POWER_OF_2(DWC3_TRB_NUM);

	/*
	 * We can get in a situation where there's a request in the started list
	 * but there weren't enough TRBs to fully kick it in the first time
	 * around, so it has been waiting for more TRBs to be freed up.
	 *
	 * In that case, we should check if we have a request with pending_sgs
	 * in the started list and prepare TRBs for that request first,
	 * otherwise we will prepare TRBs completely out of order and that will
	 * break things.
	 */
	list_for_each_entry(req, &dep->started_list, list) {
		if (req->num_pending_sgs > 0)
			dwc3_prepare_one_trb_sg(dep, req);

		if (!dwc3_calc_trbs_left(dep))
			return;
	}

	list_for_each_entry_safe(req, n, &dep->pending_list, list) {
		struct dwc3	*dwc = dep->dwc;
		int		ret;

		ret = usb_gadget_map_request_by_dev(dwc->sysdev, &req->request,
						    dep->direction);
		if (ret)
			return;

		req->sg			= req->request.sg;
		req->start_sg		= req->sg;
		req->num_queued_sgs	= 0;
		req->num_pending_sgs	= req->request.num_mapped_sgs;

		if (req->num_pending_sgs > 0)
			dwc3_prepare_one_trb_sg(dep, req);
		else
			dwc3_prepare_one_trb_linear(dep, req);

		dbg_ep_map(dep->number, req);
		if (!dwc3_calc_trbs_left(dep))
			return;
	}
}

static void dwc3_gadget_ep_cleanup_cancelled_requests(struct dwc3_ep *dep);

static int __dwc3_gadget_kick_transfer(struct dwc3_ep *dep)
{
	struct dwc3_gadget_ep_cmd_params params;
	struct dwc3_request		*req;
	struct dwc3			*dwc = dep->dwc;
	int				starting;
	int				ret;
	u32				cmd;

	if (!dwc3_calc_trbs_left(dep))
		return 0;

	starting = !(dep->flags & DWC3_EP_TRANSFER_STARTED);

	dwc3_prepare_trbs(dep);
	req = next_request(&dep->started_list);
	if (!req) {
		dep->flags |= DWC3_EP_PENDING_REQUEST;
		dbg_event(dep->number, "NO REQ", 0);
		return 0;
	}

	memset(&params, 0, sizeof(params));

	if (starting) {
		params.param0 = upper_32_bits(req->trb_dma);
		params.param1 = lower_32_bits(req->trb_dma);
		cmd = DWC3_DEPCMD_STARTTRANSFER;

		if (dep->stream_capable)
			cmd |= DWC3_DEPCMD_PARAM(req->request.stream_id);

		if (usb_endpoint_xfer_isoc(dep->endpoint.desc))
			cmd |= DWC3_DEPCMD_PARAM(dep->frame_number);
	} else {
		cmd = DWC3_DEPCMD_UPDATETRANSFER |
			DWC3_DEPCMD_PARAM(dep->resource_index);
	}

	ret = dwc3_send_gadget_ep_cmd(dep, cmd, &params);
	if (ret < 0) {
		struct dwc3_request *tmp;

		if (ret == -EAGAIN)
			return ret;

		dbg_log_string("dep:%s cmd failed ret:%d", dep->name, ret);
		dwc3_stop_active_transfer(dep, true, true);

		list_for_each_entry_safe(req, tmp, &dep->started_list, list)
			dwc3_gadget_move_cancelled_request(req);

		/* If ep isn't started, then there's no end transfer pending */
		if (!(dep->flags & DWC3_EP_END_TRANSFER_PENDING))
			dwc3_gadget_ep_cleanup_cancelled_requests(dep);

		return ret;
	}

	return 0;
}

static int __dwc3_gadget_get_frame(struct dwc3 *dwc)
{
	u32			reg;

	reg = dwc3_readl(dwc->regs, DWC3_DSTS);
	return DWC3_DSTS_SOFFN(reg);
}

/**
 * dwc3_gadget_start_isoc_quirk - workaround invalid frame number
 * @dep: isoc endpoint
 *
 * This function tests for the correct combination of BIT[15:14] from the 16-bit
 * microframe number reported by the XferNotReady event for the future frame
 * number to start the isoc transfer.
 *
 * In DWC_usb31 version 1.70a-ea06 and prior, for highspeed and fullspeed
 * isochronous IN, BIT[15:14] of the 16-bit microframe number reported by the
 * XferNotReady event are invalid. The driver uses this number to schedule the
 * isochronous transfer and passes it to the START TRANSFER command. Because
 * this number is invalid, the command may fail. If BIT[15:14] matches the
 * internal 16-bit microframe, the START TRANSFER command will pass and the
 * transfer will start at the scheduled time, if it is off by 1, the command
 * will still pass, but the transfer will start 2 seconds in the future. For all
 * other conditions, the START TRANSFER command will fail with bus-expiry.
 *
 * In order to workaround this issue, we can test for the correct combination of
 * BIT[15:14] by sending START TRANSFER commands with different values of
 * BIT[15:14]: 'b00, 'b01, 'b10, and 'b11. Each combination is 2^14 uframe apart
 * (or 2 seconds). 4 seconds into the future will result in a bus-expiry status.
 * As the result, within the 4 possible combinations for BIT[15:14], there will
 * be 2 successful and 2 failure START COMMAND status. One of the 2 successful
 * command status will result in a 2-second delay start. The smaller BIT[15:14]
 * value is the correct combination.
 *
 * Since there are only 4 outcomes and the results are ordered, we can simply
 * test 2 START TRANSFER commands with BIT[15:14] combinations 'b00 and 'b01 to
 * deduce the smaller successful combination.
 *
 * Let test0 = test status for combination 'b00 and test1 = test status for 'b01
 * of BIT[15:14]. The correct combination is as follow:
 *
 * if test0 fails and test1 passes, BIT[15:14] is 'b01
 * if test0 fails and test1 fails, BIT[15:14] is 'b10
 * if test0 passes and test1 fails, BIT[15:14] is 'b11
 * if test0 passes and test1 passes, BIT[15:14] is 'b00
 *
 * Synopsys STAR 9001202023: Wrong microframe number for isochronous IN
 * endpoints.
 */
static int dwc3_gadget_start_isoc_quirk(struct dwc3_ep *dep)
{
	int cmd_status = 0;
	bool test0;
	bool test1;

	while (dep->combo_num < 2) {
		struct dwc3_gadget_ep_cmd_params params;
		u32 test_frame_number;
		u32 cmd;

		/*
		 * Check if we can start isoc transfer on the next interval or
		 * 4 uframes in the future with BIT[15:14] as dep->combo_num
		 */
		test_frame_number = dep->frame_number & 0x3fff;
		test_frame_number |= dep->combo_num << 14;
		test_frame_number += max_t(u32, 4, dep->interval);

		params.param0 = upper_32_bits(dep->dwc->bounce_addr);
		params.param1 = lower_32_bits(dep->dwc->bounce_addr);

		cmd = DWC3_DEPCMD_STARTTRANSFER;
		cmd |= DWC3_DEPCMD_PARAM(test_frame_number);
		cmd_status = dwc3_send_gadget_ep_cmd(dep, cmd, &params);

		/* Redo if some other failure beside bus-expiry is received */
		if (cmd_status && cmd_status != -EAGAIN) {
			dep->start_cmd_status = 0;
			dep->combo_num = 0;
			return 0;
		}

		/* Store the first test status */
		if (dep->combo_num == 0)
			dep->start_cmd_status = cmd_status;

		dep->combo_num++;

		/*
		 * End the transfer if the START_TRANSFER command is successful
		 * to wait for the next XferNotReady to test the command again
		 */
		if (cmd_status == 0) {
			dwc3_stop_active_transfer(dep, true, true);
			return 0;
		}
	}

	/* test0 and test1 are both completed at this point */
	test0 = (dep->start_cmd_status == 0);
	test1 = (cmd_status == 0);

	if (!test0 && test1)
		dep->combo_num = 1;
	else if (!test0 && !test1)
		dep->combo_num = 2;
	else if (test0 && !test1)
		dep->combo_num = 3;
	else if (test0 && test1)
		dep->combo_num = 0;

	dep->frame_number &= 0x3fff;
	dep->frame_number |= dep->combo_num << 14;
	dep->frame_number += max_t(u32, 4, dep->interval);

	/* Reinitialize test variables */
	dep->start_cmd_status = 0;
	dep->combo_num = 0;

	return __dwc3_gadget_kick_transfer(dep);
}

static int __dwc3_gadget_start_isoc(struct dwc3_ep *dep)
{
	struct dwc3 *dwc = dep->dwc;
	int ret;
	int i;

	if (list_empty(&dep->pending_list)) {
		dep->flags |= DWC3_EP_PENDING_REQUEST;
		return -EAGAIN;
	}

	if (!dwc->dis_start_transfer_quirk && dwc3_is_usb31(dwc) &&
	    (dwc->revision <= DWC3_USB31_REVISION_160A ||
	     (dwc->revision == DWC3_USB31_REVISION_170A &&
	      dwc->version_type >= DWC31_VERSIONTYPE_EA01 &&
	      dwc->version_type <= DWC31_VERSIONTYPE_EA06))) {

		if (dwc->gadget.speed <= USB_SPEED_HIGH && dep->direction)
			return dwc3_gadget_start_isoc_quirk(dep);
	}

	for (i = 0; i < DWC3_ISOC_MAX_RETRIES; i++) {
		dep->frame_number = DWC3_ALIGN_FRAME(dep, i + 1);

		ret = __dwc3_gadget_kick_transfer(dep);
		if (ret != -EAGAIN)
			break;
	}

	return ret;
}

static int __dwc3_gadget_ep_queue(struct dwc3_ep *dep, struct dwc3_request *req)
{
	struct dwc3		*dwc = dep->dwc;

	if (!dep->endpoint.desc || !dwc->pullups_connected ||
						!dwc->connected) {
		dev_err_ratelimited(dwc->dev, "%s: can't queue to disabled endpoint\n",
				dep->name);
		return -ESHUTDOWN;
	}

	if (WARN(req->dep != dep, "request %pK belongs to '%s'\n",
				&req->request, req->dep->name))
		return -EINVAL;

	if (WARN(req->status < DWC3_REQUEST_STATUS_COMPLETED,
				"%s: request %pK already in flight\n",
				dep->name, &req->request))
		return -EINVAL;

	req->request.actual	= 0;
	req->request.status	= -EINPROGRESS;

	trace_dwc3_ep_queue(req);

	list_add_tail(&req->list, &dep->pending_list);
	req->status = DWC3_REQUEST_STATUS_QUEUED;

	/*
	 * Start the transfer only after the END_TRANSFER is completed
	 * and endpoint STALL is cleared.
	 */
	if ((dep->flags & DWC3_EP_END_TRANSFER_PENDING) ||
	    (dep->flags & DWC3_EP_WEDGE) ||
	    (dep->flags & DWC3_EP_STALL)) {
		dep->flags |= DWC3_EP_DELAY_START;
		return 0;
	}

	dbg_ep_queue(dep->number, req);

	/*
	 * NOTICE: Isochronous endpoints should NEVER be prestarted. We must
	 * wait for a XferNotReady event so we will know what's the current
	 * (micro-)frame number.
	 *
	 * Without this trick, we are very, very likely gonna get Bus Expiry
	 * errors which will force us issue EndTransfer command.
	 */
	if (usb_endpoint_xfer_isoc(dep->endpoint.desc)) {
		if (!(dep->flags & DWC3_EP_PENDING_REQUEST) &&
				!(dep->flags & DWC3_EP_TRANSFER_STARTED))
			return 0;

		if ((dep->flags & DWC3_EP_PENDING_REQUEST)) {
			if (!(dep->flags & DWC3_EP_TRANSFER_STARTED)) {
				return __dwc3_gadget_start_isoc(dep);
			}
		}
	}

	__dwc3_gadget_kick_transfer(dep);

	return 0;
}

static bool dwc3_gadget_is_suspended(struct dwc3 *dwc)
{
	if (atomic_read(&dwc->in_lpm) ||
			dwc->link_state == DWC3_LINK_STATE_U3)
		return true;
	return false;
}

static int dwc3_gadget_ep_queue(struct usb_ep *ep, struct usb_request *request,
	gfp_t gfp_flags)
{
	struct dwc3_request		*req = to_dwc3_request(request);
	struct dwc3_ep			*dep = to_dwc3_ep(ep);
	struct dwc3			*dwc = dep->dwc;

	unsigned long			flags;

	int				ret;

	if (dwc3_gadget_is_suspended(dwc))
		return -EAGAIN;

	spin_lock_irqsave(&dwc->lock, flags);
	ret = __dwc3_gadget_ep_queue(dep, req);
	spin_unlock_irqrestore(&dwc->lock, flags);

	return ret;
}

static void dwc3_gadget_ep_skip_trbs(struct dwc3_ep *dep, struct dwc3_request *req)
{
	int i;

	/* If req->trb is not set, then the request has not started */
	if (!req->trb)
		return;

	/*
	 * If request was already started, this means we had to
	 * stop the transfer. With that we also need to ignore
	 * all TRBs used by the request, however TRBs can only
	 * be modified after completion of END_TRANSFER
	 * command. So what we do here is that we wait for
	 * END_TRANSFER completion and only after that, we jump
	 * over TRBs by clearing HWO and incrementing dequeue
	 * pointer.
	 */
	for (i = 0; i < req->num_trbs; i++) {
		struct dwc3_trb *trb;

		trb = &dep->trb_pool[dep->trb_dequeue];
		trb->ctrl &= ~DWC3_TRB_CTRL_HWO;
		dwc3_ep_inc_deq(dep);
	}

	req->num_trbs = 0;
}

static void dwc3_gadget_ep_cleanup_cancelled_requests(struct dwc3_ep *dep)
{
	struct dwc3_request		*req;
	struct dwc3			*dwc = dep->dwc;
	int				request_count = 0;

	while (!list_empty(&dep->cancelled_list)) {
		req = next_request(&dep->cancelled_list);
		dwc3_gadget_ep_skip_trbs(dep, req);
		dwc3_gadget_giveback(dep, req, -ECONNRESET);
		request_count++;
	}

	if (request_count)
		dbg_log_string("dep:%s request_count:%d", dep->name,
							request_count);
}

static int dwc3_gadget_ep_dequeue(struct usb_ep *ep,
		struct usb_request *request)
{
	struct dwc3_request		*req = to_dwc3_request(request);
	struct dwc3_request		*r = NULL;

	struct dwc3_ep			*dep = to_dwc3_ep(ep);
	struct dwc3			*dwc = dep->dwc;

	unsigned long			flags;
	int				ret = 0;

	trace_dwc3_ep_dequeue(req);
	dbg_ep_dequeue(dep->number, req);

	spin_lock_irqsave(&dwc->lock, flags);

	list_for_each_entry(r, &dep->cancelled_list, list) {
		if (r == req) {
			dbg_log_string("req:%pK found cancelled list",
							&req->request);
			goto out;
		}
	}

	list_for_each_entry(r, &dep->pending_list, list) {
		if (r == req) {
			dbg_log_string("req:%pK found pending list",
							&req->request);
			dwc3_gadget_giveback(dep, req, -ECONNRESET);
			goto out;
		}
	}

	list_for_each_entry(r, &dep->started_list, list) {
		if (r == req) {
			struct dwc3_request *t;

			dbg_log_string("req:%pK found started list",
							&req->request);
			/* wait until it is processed */
			dwc3_stop_active_transfer(dep, true, true);

			/*
			 * Remove any started request if the transfer is
			 * cancelled.
			 */
			list_for_each_entry_safe(r, t, &dep->started_list, list)
				dwc3_gadget_move_cancelled_request(r);
<<<<<<< HEAD

			/* If ep isn't started, then there's no end transfer
			 * pending
			 */
			if (!(dep->flags & DWC3_EP_END_TRANSFER_PENDING))
				dwc3_gadget_ep_cleanup_cancelled_requests(dep);

=======

			/* If ep isn't started, then there's no end transfer
			 * pending
			 */
			if (!(dep->flags & DWC3_EP_END_TRANSFER_PENDING))
				dwc3_gadget_ep_cleanup_cancelled_requests(dep);

>>>>>>> 04c0665b
			goto out;
		}
	}

	dev_err_ratelimited(dwc->dev, "request %pK was not queued to %s\n",
			request, ep->name);
	ret = -EINVAL;
out:
	spin_unlock_irqrestore(&dwc->lock, flags);

	return ret;
}

int __dwc3_gadget_ep_set_halt(struct dwc3_ep *dep, int value, int protocol)
{
	struct dwc3_gadget_ep_cmd_params	params;
	struct dwc3				*dwc = dep->dwc;
	int					ret;

	if (!dep->endpoint.desc) {
		dev_dbg(dwc->dev, "(%s)'s desc is NULL.\n", dep->name);
		return -EINVAL;
	}

	if (usb_endpoint_xfer_isoc(dep->endpoint.desc)) {
		dev_err(dwc->dev, "%s is of Isochronous type\n", dep->name);
		return -EINVAL;
	}

	memset(&params, 0x00, sizeof(params));
	dbg_event(dep->number, "HALT", value);
	if (value) {
		struct dwc3_trb *trb;

		unsigned transfer_in_flight;
		unsigned started;

		if (dep->number > 1)
			trb = dwc3_ep_prev_trb(dep, dep->trb_enqueue);
		else
			trb = &dwc->ep0_trb[dep->trb_enqueue];

		if (trb)
			transfer_in_flight = trb->ctrl & DWC3_TRB_CTRL_HWO;
		else
			transfer_in_flight = false;

		started = !list_empty(&dep->started_list);

		if (!protocol && ((dep->direction && transfer_in_flight) ||
				(!dep->direction && started))) {
			return -EAGAIN;
		}

		ret = dwc3_send_gadget_ep_cmd(dep, DWC3_DEPCMD_SETSTALL,
				&params);
		if (ret)
			dev_err(dwc->dev, "failed to set STALL on %s\n",
					dep->name);
		else
			dep->flags |= DWC3_EP_STALL;
	} else {
		/*
		 * Don't issue CLEAR_STALL command to control endpoints. The
		 * controller automatically clears the STALL when it receives
		 * the SETUP token.
		 */
		if (dep->number <= 1) {
			dep->flags &= ~(DWC3_EP_STALL | DWC3_EP_WEDGE);
			return 0;
		}

		if (!dep->gsi) {
			dwc3_stop_active_transfer(dep, true, true);

		if (!list_empty(&dep->started_list))
			dep->flags |= DWC3_EP_DELAY_START;

			if (dep->flags & DWC3_EP_END_TRANSFER_PENDING) {
				dep->flags |= DWC3_EP_PENDING_CLEAR_STALL;
				if (protocol)
					dwc->clear_stall_protocol = dep->number;

				return 0;
			}
		}

		ret = dwc3_send_clear_stall_ep_cmd(dep);
		if (ret) {
			dev_err(dwc->dev, "failed to clear STALL on %s\n",
					dep->name);
			return ret;
		}

		dep->flags &= ~(DWC3_EP_STALL | DWC3_EP_WEDGE);

		if (dep->gsi || dep->endless)
			return 0;

		if ((dep->flags & DWC3_EP_DELAY_START) &&
		    !usb_endpoint_xfer_isoc(dep->endpoint.desc))
			__dwc3_gadget_kick_transfer(dep);

		dep->flags &= ~DWC3_EP_DELAY_START;
	}

	return ret;
}

static int dwc3_gadget_ep_set_halt(struct usb_ep *ep, int value)
{
	struct dwc3_ep			*dep = to_dwc3_ep(ep);
	struct dwc3			*dwc = dep->dwc;

	unsigned long			flags;

	int				ret;

	spin_lock_irqsave(&dwc->lock, flags);
	ret = __dwc3_gadget_ep_set_halt(dep, value, false);
	spin_unlock_irqrestore(&dwc->lock, flags);

	return ret;
}

static int dwc3_gadget_ep_set_wedge(struct usb_ep *ep)
{
	struct dwc3_ep			*dep = to_dwc3_ep(ep);
	struct dwc3			*dwc = dep->dwc;
	unsigned long			flags;
	int				ret;

	spin_lock_irqsave(&dwc->lock, flags);
	dbg_event(dep->number, "WEDGE", 0);
	dep->flags |= DWC3_EP_WEDGE;

	if (dep->number == 0 || dep->number == 1)
		ret = __dwc3_gadget_ep0_set_halt(ep, 1);
	else
		ret = __dwc3_gadget_ep_set_halt(dep, 1, false);
	spin_unlock_irqrestore(&dwc->lock, flags);

	return ret;
}

/* -------------------------------------------------------------------------- */

static struct usb_endpoint_descriptor dwc3_gadget_ep0_desc = {
	.bLength	= USB_DT_ENDPOINT_SIZE,
	.bDescriptorType = USB_DT_ENDPOINT,
	.bmAttributes	= USB_ENDPOINT_XFER_CONTROL,
};

static const struct usb_ep_ops dwc3_gadget_ep0_ops = {
	.enable		= dwc3_gadget_ep0_enable,
	.disable	= dwc3_gadget_ep0_disable,
	.alloc_request	= dwc3_gadget_ep_alloc_request,
	.free_request	= dwc3_gadget_ep_free_request,
	.queue		= dwc3_gadget_ep0_queue,
	.dequeue	= dwc3_gadget_ep_dequeue,
	.set_halt	= dwc3_gadget_ep0_set_halt,
	.set_wedge	= dwc3_gadget_ep_set_wedge,
};

static const struct usb_ep_ops dwc3_gadget_ep_ops = {
	.enable		= dwc3_gadget_ep_enable,
	.disable	= dwc3_gadget_ep_disable,
	.alloc_request	= dwc3_gadget_ep_alloc_request,
	.free_request	= dwc3_gadget_ep_free_request,
	.queue		= dwc3_gadget_ep_queue,
	.dequeue	= dwc3_gadget_ep_dequeue,
	.set_halt	= dwc3_gadget_ep_set_halt,
	.set_wedge	= dwc3_gadget_ep_set_wedge,
};

/* -------------------------------------------------------------------------- */

static int dwc3_gadget_get_frame(struct usb_gadget *g)
{
	struct dwc3		*dwc = gadget_to_dwc(g);

	return __dwc3_gadget_get_frame(dwc);
}

static int dwc3_gadget_remote_wakeup(struct dwc3 *dwc)
{
	int			ret = 0;
	u32			reg;
	u8			link_state;
	unsigned long		flags;
	bool			link_recover_only = false;

	dev_dbg(dwc->dev, "%s(): Entry\n", __func__);
	disable_irq(dwc->irq);
	spin_lock_irqsave(&dwc->lock, flags);
	/*
	 * According to the Databook Remote wakeup request should
	 * be issued only when the device is in early suspend state.
	 *
	 * We can check that via USB Link State bits in DSTS register.
	 */
	reg = dwc3_readl(dwc->regs, DWC3_DSTS);

	link_state = DWC3_DSTS_USBLNKST(reg);
	switch (link_state) {
	case DWC3_LINK_STATE_RESET:
	case DWC3_LINK_STATE_RX_DET:	/* in HS, means Early Suspend */
	case DWC3_LINK_STATE_U3:	/* in HS, means SUSPEND */
	case DWC3_LINK_STATE_U2:	/* in HS, means Sleep (L1) */
	case DWC3_LINK_STATE_RESUME:
		break;
	case DWC3_LINK_STATE_U1:
		if (dwc->gadget.speed != USB_SPEED_SUPER) {
			link_recover_only = true;
			break;
		}
		fallthrough;
	default:
		dev_dbg(dwc->dev, "can't wakeup from link state %d\n",
				link_state);
		ret = -EINVAL;
		goto out;
	}

	/* Enable LINK STATUS change event */
	reg = dwc3_readl(dwc->regs, DWC3_DEVTEN);
	reg |= DWC3_DEVTEN_ULSTCNGEN;
	dwc3_writel(dwc->regs, DWC3_DEVTEN, reg);
	/*
	 * memory barrier is required to make sure that required events
	 * with core is enabled before performing RECOVERY mechnism.
	 */
	mb();

	ret = dwc3_gadget_set_link_state(dwc, DWC3_LINK_STATE_RECOV);
	if (ret < 0) {
		dev_err(dwc->dev, "failed to put link in Recovery\n");
		/* Disable LINK STATUS change */
		reg = dwc3_readl(dwc->regs, DWC3_DEVTEN);
		reg &= ~DWC3_DEVTEN_ULSTCNGEN;
		dwc3_writel(dwc->regs, DWC3_DEVTEN, reg);
		/* Required to complete this operation before returning */
		mb();
		goto out;
	}

	/* Recent versions do this automatically */
	if (dwc->revision < DWC3_REVISION_194A) {
		/* write zeroes to Link Change Request */
		reg = dwc3_readl(dwc->regs, DWC3_DCTL);
		reg &= ~DWC3_DCTL_ULSTCHNGREQ_MASK;
		dwc3_writel(dwc->regs, DWC3_DCTL, reg);
	}

	spin_unlock_irqrestore(&dwc->lock, flags);
	enable_irq(dwc->irq);

	/*
	 * Have bigger value (16 sec) for timeout since some host PCs driving
	 * resume for very long time (e.g. 8 sec)
	 */
	ret = wait_event_interruptible_timeout(dwc->wait_linkstate,
			(dwc->link_state < DWC3_LINK_STATE_U3) ||
			(dwc->link_state == DWC3_LINK_STATE_SS_DIS),
			msecs_to_jiffies(16000));

	spin_lock_irqsave(&dwc->lock, flags);
	/* Disable link status change event */
	reg = dwc3_readl(dwc->regs, DWC3_DEVTEN);
	reg &= ~DWC3_DEVTEN_ULSTCNGEN;
	dwc3_writel(dwc->regs, DWC3_DEVTEN, reg);
	/*
	 * Complete this write before we go ahead and perform resume
	 * as we don't need link status change notificaiton anymore.
	 */
	mb();

	if (!ret) {
		dev_dbg(dwc->dev, "Timeout moving into state(%d)\n",
							dwc->link_state);
		ret = -EINVAL;
		spin_unlock_irqrestore(&dwc->lock, flags);
		goto out1;
	} else {
		ret = 0;
		/*
		 * If USB is disconnected OR received RESET from host,
		 * don't perform resume
		 */
		if (dwc->link_state == DWC3_LINK_STATE_SS_DIS ||
				dwc->gadget.state == USB_STATE_DEFAULT)
			link_recover_only = true;
	}

	/*
	 * According to DWC3 databook, the controller does not
	 * trigger a wakeup event when remote-wakeup is used.
	 * Hence, after remote-wakeup sequence is complete, and
	 * the device is back at U0 state, it is required that
	 * the resume sequence is initiated by SW.
	 */
	if (!link_recover_only)
		dwc3_gadget_wakeup_interrupt(dwc, true);

	spin_unlock_irqrestore(&dwc->lock, flags);
	dev_dbg(dwc->dev, "%s: Exit\n", __func__);
	return ret;

out:
	spin_unlock_irqrestore(&dwc->lock, flags);
	enable_irq(dwc->irq);

out1:
	return ret;
}

#define DWC3_PM_RESUME_RETRIES		20    /* Max Number of retries */
#define DWC3_PM_RESUME_DELAY		100   /* 100 msec */
static void dwc3_gadget_remote_wakeup_work(struct work_struct *w)
{
	struct dwc3		*dwc;
	int			ret;
	static int		retry_count;

	dwc = container_of(w, struct dwc3, remote_wakeup_work);

	ret = pm_runtime_get_sync(dwc->dev);
	if (ret) {
		/* pm_runtime_get_sync returns -EACCES error between
		 * late_suspend and early_resume, wait for system resume to
		 * finish and queue work again
		 */
		dev_dbg(dwc->dev, "PM runtime get sync failed, ret %d\n", ret);
		if (ret == -EACCES) {
			pm_runtime_put_noidle(dwc->dev);
			if (retry_count == DWC3_PM_RESUME_RETRIES) {
				retry_count = 0;
				dev_err(dwc->dev, "pm_runtime_get_sync timed out\n");
				return;
			}
			msleep(DWC3_PM_RESUME_DELAY);
			retry_count++;
			schedule_work(&dwc->remote_wakeup_work);
			return;
		}
	}
	retry_count = 0;
	dbg_event(0xFF, "Gdgwake gsyn",
		atomic_read(&dwc->dev->power.usage_count));

	ret = dwc3_gadget_remote_wakeup(dwc);
	if (ret)
		dev_err(dwc->dev, "Remote wakeup failed. ret = %d\n", ret);

	pm_runtime_put_noidle(dwc->dev);
	dbg_event(0xFF, "Gdgwake put",
		atomic_read(&dwc->dev->power.usage_count));
}

static int dwc3_gadget_wakeup(struct usb_gadget *g)
{
	struct dwc3		*dwc = gadget_to_dwc(g);
	unsigned long	flags;

	spin_lock_irqsave(&dwc->lock, flags);
	if (g->speed < USB_SPEED_SUPER && !dwc->is_remote_wakeup_enabled) {
		spin_unlock_irqrestore(&dwc->lock, flags);
		dbg_log_string("remote wakeup not supported\n");
		return -EINVAL;
	}

	spin_unlock_irqrestore(&dwc->lock, flags);
	schedule_work(&dwc->remote_wakeup_work);
	return 0;
}

#ifdef CONFIG_USB_FUNC_WAKEUP_SUPPORTED
static int dwc_gadget_func_wakeup(struct usb_gadget *g, int interface_id)
{
	int ret = 0;
	struct dwc3 *dwc = gadget_to_dwc(g);

	if (dwc3_gadget_is_suspended(dwc)) {
		dev_dbg(dwc->dev, "USB bus is suspended, scheduling wakeup\n");
		dwc3_gadget_wakeup(&dwc->gadget);
		return -EAGAIN;
	}

	ret = dwc3_send_gadget_generic_command(dwc, DWC3_DGCMD_XMIT_DEV,
			0x1 | (interface_id << 4));
	if (ret)
		dev_err(dwc->dev, "Function wakeup HW command failed, ret %d\n",
				ret);

	return ret;
}
#endif

static int dwc3_gadget_set_selfpowered(struct usb_gadget *g,
		int is_selfpowered)
{
	struct dwc3		*dwc = gadget_to_dwc(g);
	unsigned long		flags;

	spin_lock_irqsave(&dwc->lock, flags);
	g->is_selfpowered = !!is_selfpowered;
	spin_unlock_irqrestore(&dwc->lock, flags);

	return 0;
}

static void dwc3_stop_active_transfers(struct dwc3 *dwc, bool block_db)
{
	u32 epnum;

	for (epnum = 2; epnum < DWC3_ENDPOINTS_NUM; epnum++) {
		struct dwc3_ep *dep;

		dep = dwc->eps[epnum];
		if (!dep)
			continue;

		if (!(dep->flags & DWC3_EP_ENABLED))
			continue;

		if (dep->gsi && dep->direction && block_db) {
			dbg_log_string("block_db with dep:%s", dep->name);
			dwc3_notify_event(dwc,
				DWC3_CONTROLLER_NOTIFY_CLEAR_DB, 0);
		}

		dwc3_remove_requests(dwc, dep);
	}
}

/**
 * dwc3_device_core_soft_reset - Issues device core soft reset
 * @dwc: pointer to our context structure
 */
static int dwc3_device_core_soft_reset(struct dwc3 *dwc)
{
	u32             reg;
	int             retries = 10;

	reg = dwc3_readl(dwc->regs, DWC3_DCTL);
	reg |= DWC3_DCTL_CSFTRST;
	dwc3_writel(dwc->regs, DWC3_DCTL, reg);

	do {
		reg = dwc3_readl(dwc->regs, DWC3_DCTL);
		if (!(reg & DWC3_DCTL_CSFTRST))
			goto done;

		usleep_range(1000, 1100);
	} while (--retries);

	dev_err(dwc->dev, "%s timedout\n", __func__);

	return -ETIMEDOUT;

done:
	/* phy sync delay as per data book */
	msleep(50);

	/*
	 * Soft reset clears the block on the doorbell,
	 * set it back to prevent unwanted writes to the doorbell.
	 */
	dwc3_notify_event(dwc, DWC3_CONTROLLER_NOTIFY_CLEAR_DB, 0);

	return 0;
}

#define MIN_RUN_STOP_DELAY_MS 50

static int dwc3_gadget_run_stop(struct dwc3 *dwc, int is_on, int suspend)
{
	u32			reg, reg1;
	u32			timeout = 1500;

	dbg_event(0xFF, "run_stop", is_on);
	reg = dwc3_readl(dwc->regs, DWC3_DCTL);
	if (is_on) {
		if (dwc->revision <= DWC3_REVISION_187A) {
			reg &= ~DWC3_DCTL_TRGTULST_MASK;
			reg |= DWC3_DCTL_TRGTULST_RX_DET;
		}

		if (dwc->revision >= DWC3_REVISION_194A)
			reg &= ~DWC3_DCTL_KEEP_CONNECT;

		dwc3_event_buffers_setup(dwc);
		__dwc3_gadget_start(dwc);

		reg1 = dwc3_readl(dwc->regs, DWC3_DCFG);
		reg1 &= ~(DWC3_DCFG_SPEED_MASK);

		if (dwc->maximum_speed == USB_SPEED_SUPER_PLUS)
			reg1 |= DWC3_DCFG_SUPERSPEED_PLUS;
		else if (dwc->maximum_speed == USB_SPEED_HIGH)
			reg1 |= DWC3_DCFG_HIGHSPEED;
		else
			reg1 |= DWC3_DCFG_SUPERSPEED;
		dwc3_writel(dwc->regs, DWC3_DCFG, reg1);

		reg |= DWC3_DCTL_RUN_STOP;

		if (dwc->has_hibernation)
			reg |= DWC3_DCTL_KEEP_CONNECT;

		dwc->pullups_connected = true;
	} else {
		dwc3_gadget_disable_irq(dwc);

		dwc->err_evt_seen = false;
		dwc->pullups_connected = false;
		__dwc3_gadget_ep_disable(dwc->eps[0]);
		__dwc3_gadget_ep_disable(dwc->eps[1]);

		/*
		 * According to dwc3 databook, it is must to remove any active
		 * transfers before trying to stop USB device controller. Hence
		 * call dwc3_stop_active_transfers() API before stopping USB
		 * device controller. Also don't block ringing of doorbell until
		 * controller is halted (i.e. second param as false).
		 */
		dwc3_stop_active_transfers(dwc, false);

		reg &= ~DWC3_DCTL_RUN_STOP;

		if (dwc->has_hibernation && !suspend)
			reg &= ~DWC3_DCTL_KEEP_CONNECT;
	}

	dwc3_writel(dwc->regs, DWC3_DCTL, reg);

	/* Controller is not halted until the events are acknowledged */
	if (!is_on) {
		/*
		 * Clear out any pending events (i.e. End Transfer Command
		 * Complete).
		 */
		reg1 = dwc3_readl(dwc->regs, DWC3_GEVNTCOUNT(0));
		reg1 &= DWC3_GEVNTCOUNT_MASK;
		dbg_log_string("remaining EVNTCOUNT(0)=%d", reg1);
		dwc3_writel(dwc->regs, DWC3_GEVNTCOUNT(0), reg1);
		dwc3_notify_event(dwc, DWC3_GSI_EVT_BUF_CLEAR, 0);
		dwc3_notify_event(dwc, DWC3_CONTROLLER_NOTIFY_CLEAR_DB, 0);
	}

	do {
		reg = dwc3_readl(dwc->regs, DWC3_DSTS);
		reg &= DWC3_DSTS_DEVCTRLHLT;
	} while (--timeout && !(!is_on ^ !reg));

	if (!timeout) {
		dev_err(dwc->dev, "failed to %s controller\n",
				is_on ? "start" : "stop");
		if (is_on)
			dbg_event(0xFF, "STARTTOUT", reg);
		else
			dbg_event(0xFF, "STOPTOUT", reg);
		return -ETIMEDOUT;
	}

	return 0;
}

static int dwc3_gadget_run_stop_util(struct dwc3 *dwc)
{
	int ret = 0;

	dev_dbg(dwc->dev, "%s: enter: %d\n", __func__, dwc->gadget_state);
	switch (dwc->gadget_state) {
	case DWC3_GADGET_INACTIVE:
		if (dwc->vbus_active && dwc->softconnect) {
			ret = dwc3_gadget_run_stop(dwc, true, false);
			dwc->gadget_state = DWC3_GADGET_ACTIVE;
			break;
		}

		if (dwc->vbus_active) {
			dwc->gadget_state = DWC3_GADGET_CABLE_CONN;
			break;
		}

		if (dwc->softconnect) {
			dwc->gadget_state = DWC3_GADGET_SOFT_CONN;
			break;
		}
	case DWC3_GADGET_SOFT_CONN:
		if (!dwc->softconnect) {
			dwc->gadget_state = DWC3_GADGET_INACTIVE;
			break;
		}

		if (dwc->vbus_active) {
			ret = dwc3_gadget_run_stop(dwc, true, false);
			dwc->gadget_state = DWC3_GADGET_ACTIVE;
		}
		break;
	case DWC3_GADGET_CABLE_CONN:
		if (!dwc->vbus_active) {
			dwc->gadget_state = DWC3_GADGET_INACTIVE;
			break;
		}

		if (dwc->softconnect) {
			ret = dwc3_gadget_run_stop(dwc, true, false);
			dwc->gadget_state = DWC3_GADGET_ACTIVE;
		}
		break;
	case DWC3_GADGET_ACTIVE:
		if (!dwc->vbus_active) {
			dwc->gadget_state = DWC3_GADGET_SOFT_CONN;
			ret = dwc3_gadget_run_stop(dwc, false, false);
			break;
		}

		if (!dwc->softconnect) {
			dwc->gadget_state = DWC3_GADGET_CABLE_CONN;
			ret = dwc3_gadget_run_stop(dwc, false, false);
			break;
		}
		break;
	default:
		dev_err(dwc->dev, "Invalid state\n");
	}

	dev_dbg(dwc->dev, "%s: exit: %d\n", __func__, dwc->gadget_state);
	return ret;
}

static int dwc3_gadget_vbus_draw(struct usb_gadget *g, unsigned int mA)
{
	struct dwc3		*dwc = gadget_to_dwc(g);

	dwc->vbus_draw = mA;
	dev_dbg(dwc->dev, "Notify controller from %s. mA = %u\n", __func__, mA);
	dbg_event(0xFF, "currentDraw", mA);
	dwc3_notify_event(dwc, DWC3_CONTROLLER_SET_CURRENT_DRAW_EVENT, 0);
	return 0;
}

static int dwc3_gadget_pullup(struct usb_gadget *g, int is_on)
{
	struct dwc3		*dwc = gadget_to_dwc(g);
	unsigned long		flags;
	int			ret;
	ktime_t			diff;

	is_on = !!is_on;
	spin_lock_irqsave(&dwc->lock, flags);
	dwc->softconnect = is_on;

	if (((dwc->dr_mode > USB_DR_MODE_HOST) && !dwc->vbus_active)
			|| !dwc->gadget_driver || (dwc->err_evt_seen &&
				dwc->softconnect)) {
		/*
		 * Need to wait for vbus_session(on) from otg driver or to
		 * the udc_start.
		 */
		spin_unlock_irqrestore(&dwc->lock, flags);
		dbg_event(0xFF, "WaitPullup", 0);
		return 0;
	}
	spin_unlock_irqrestore(&dwc->lock, flags);

	pm_runtime_get_sync(dwc->dev);
	dbg_event(0xFF, "Pullup gsync",
		atomic_read(&dwc->dev->power.usage_count));

	diff = ktime_sub(ktime_get(), dwc->last_run_stop);
	if (ktime_to_ms(diff) < MIN_RUN_STOP_DELAY_MS) {
		dbg_event(0xFF, "waitBefRun_Stop",
			  MIN_RUN_STOP_DELAY_MS - ktime_to_ms(diff));
		msleep(MIN_RUN_STOP_DELAY_MS - ktime_to_ms(diff));
	}

	dwc->last_run_stop = ktime_get();

	/*
	 * Per databook, when we want to stop the gadget, if a control transfer
	 * is still in process, complete it and get the core into setup phase.
	 */
	if (!is_on && (dwc->ep0state != EP0_SETUP_PHASE ||
				dwc->ep0_next_event != DWC3_EP0_COMPLETE)) {
		reinit_completion(&dwc->ep0_in_setup);

		ret = wait_for_completion_timeout(&dwc->ep0_in_setup,
				msecs_to_jiffies(DWC3_PULL_UP_TIMEOUT));
		if (ret == 0)
			dev_err(dwc->dev, "timed out waiting for SETUP phase\n");
	}

	/* pull-up disable: clear pending events without queueing bh */
	dwc->pullups_connected = is_on;

	disable_irq(dwc->irq);

	/* prevent pending bh to run later */
	flush_work(&dwc->bh_work);

	if (is_on)
		dwc3_device_core_soft_reset(dwc);

	dwc3_notify_event(dwc, DWC3_CONTROLLER_PULLUP, is_on);

	spin_lock_irqsave(&dwc->lock, flags);
	if (dwc->ep0state != EP0_SETUP_PHASE)
		dbg_event(0xFF, "EP0 is not in SETUP phase\n", dwc->ep0state);

	/*
	 * If we are here after bus suspend notify otg state machine to
	 * increment pm usage count of dwc to prevent pm_runtime_suspend
	 * during enumeration.
	 */
	dwc->b_suspend = false;
	dwc3_notify_event(dwc, DWC3_CONTROLLER_NOTIFY_OTG_EVENT, 0);

	ret = dwc3_gadget_run_stop_util(dwc);
	spin_unlock_irqrestore(&dwc->lock, flags);
	if (!is_on && ret == -ETIMEDOUT) {
		/*
		 * If we fail to stop the controller then mark it as an error
		 * event since it can lead the controller to go into an unknown
		 * state.
		 */
		dbg_log_string("%s: error event seen\n", __func__);
		dwc->err_evt_seen = true;
		dwc3_notify_event(dwc, DWC3_CONTROLLER_ERROR_EVENT, 0);
		dwc3_notify_event(dwc, DWC3_CONTROLLER_NOTIFY_CLEAR_DB, 0);
	}
	enable_irq(dwc->irq);

	pm_runtime_mark_last_busy(dwc->dev);
	pm_runtime_put_autosuspend(dwc->dev);
	dbg_event(0xFF, "Pullup put",
		atomic_read(&dwc->dev->power.usage_count));
	return 0;
}

static void dwc3_gadget_enable_irq(struct dwc3 *dwc)
{
	u32			reg;

	dbg_event(0xFF, "UnmaskINT", 0);
	/* Enable all but Start and End of Frame IRQs */
	reg = (DWC3_DEVTEN_VNDRDEVTSTRCVEDEN |
			DWC3_DEVTEN_EVNTOVERFLOWEN |
			DWC3_DEVTEN_CMDCMPLTEN |
			DWC3_DEVTEN_ERRTICERREN |
			DWC3_DEVTEN_WKUPEVTEN |
			DWC3_DEVTEN_CONNECTDONEEN |
			DWC3_DEVTEN_USBRSTEN |
			DWC3_DEVTEN_DISCONNEVTEN);

	/*
	 * Enable SUSPENDEVENT(BIT:6) for version 230A and above
	 * else enable USB Link change event (BIT:3) for older version
	 */
	if (dwc->revision < DWC3_REVISION_230A)
		reg |= DWC3_DEVTEN_ULSTCNGEN;
	else
		reg |= DWC3_DEVTEN_EOPFEN;

	/* On 2.30a and above this bit enables U3/L2-L1 Suspend Events */
	if (dwc->revision >= DWC3_REVISION_230A)
		reg |= DWC3_DEVTEN_EOPFEN;

	dwc3_writel(dwc->regs, DWC3_DEVTEN, reg);
}

void dwc3_gadget_disable_irq(struct dwc3 *dwc)
{
	dbg_event(0xFF, "MaskINT", 0);
	/* mask all interrupts */
	dwc3_writel(dwc->regs, DWC3_DEVTEN, 0x00);
}

static irqreturn_t dwc3_thread_interrupt(int irq, void *_dwc);

/**
 * dwc3_gadget_setup_nump - calculate and initialize NUMP field of %DWC3_DCFG
 * @dwc: pointer to our context structure
 *
 * The following looks like complex but it's actually very simple. In order to
 * calculate the number of packets we can burst at once on OUT transfers, we're
 * gonna use RxFIFO size.
 *
 * To calculate RxFIFO size we need two numbers:
 * MDWIDTH = size, in bits, of the internal memory bus
 * RAM2_DEPTH = depth, in MDWIDTH, of internal RAM2 (where RxFIFO sits)
 *
 * Given these two numbers, the formula is simple:
 *
 * RxFIFO Size = (RAM2_DEPTH * MDWIDTH / 8) - 24 - 16;
 *
 * 24 bytes is for 3x SETUP packets
 * 16 bytes is a clock domain crossing tolerance
 *
 * Given RxFIFO Size, NUMP = RxFIFOSize / 1024;
 */
static void dwc3_gadget_setup_nump(struct dwc3 *dwc)
{
	u32 ram2_depth;
	u32 mdwidth;
	u32 nump;
	u32 reg;

	ram2_depth = DWC3_GHWPARAMS7_RAM2_DEPTH(dwc->hwparams.hwparams7);
	mdwidth = DWC3_GHWPARAMS0_MDWIDTH(dwc->hwparams.hwparams0);

	nump = ((ram2_depth * mdwidth / 8) - 24 - 16) / 1024;
	nump = min_t(u32, nump, 16);

	/* update NumP */
	reg = dwc3_readl(dwc->regs, DWC3_DCFG);
	reg &= ~DWC3_DCFG_NUMP_MASK;
	reg |= nump << DWC3_DCFG_NUMP_SHIFT;
	dwc3_writel(dwc->regs, DWC3_DCFG, reg);
}

static int dwc3_gadget_vbus_session(struct usb_gadget *_gadget, int is_active)
{
	struct dwc3 *dwc = gadget_to_dwc(_gadget);
	unsigned long flags;
	int ret = 0;

	if (dwc->dr_mode <= USB_DR_MODE_HOST)
		return -EPERM;

	is_active = !!is_active;

	dbg_event(0xFF, "VbusSess", is_active);

	disable_irq(dwc->irq);

	flush_work(&dwc->bh_work);

	spin_lock_irqsave(&dwc->lock, flags);

	/* Mark that the vbus was powered */
	dwc->vbus_active = is_active;

	ret = dwc3_gadget_run_stop_util(dwc);

	/*
	 * Clearing run/stop bit might occur before disconnect event is seen.
	 * Make sure to let gadget driver know in that case.
	 */
	if (!dwc->vbus_active) {
		dev_dbg(dwc->dev, "calling disconnect from %s\n", __func__);
		dwc3_gadget_disconnect_interrupt(dwc);
	}

	spin_unlock_irqrestore(&dwc->lock, flags);
	if (!is_active && ret == -ETIMEDOUT) {
		dev_err(dwc->dev, "%s: Core soft reset...\n", __func__);
		dwc3_device_core_soft_reset(dwc);
	}

	enable_irq(dwc->irq);

	return 0;
}

static int __dwc3_gadget_start(struct dwc3 *dwc)
{
	struct dwc3_ep		*dep;
	int			ret = 0;
	u32			reg;

	dbg_event(0xFF, "__Gadgetstart", 0);

	/*
	 * Use IMOD if enabled via dwc->imod_interval. Otherwise, if
	 * the core supports IMOD, disable it.
	 */
	if (dwc->imod_interval) {
		dwc3_writel(dwc->regs, DWC3_DEV_IMOD(0), dwc->imod_interval);
		dwc3_writel(dwc->regs, DWC3_GEVNTCOUNT(0), DWC3_GEVNTCOUNT_EHB);
	} else if (dwc3_has_imod(dwc)) {
		dwc3_writel(dwc->regs, DWC3_DEV_IMOD(0), 0);
	}

	/*
	 * We are telling dwc3 that we want to use DCFG.NUMP as ACK TP's NUMP
	 * field instead of letting dwc3 itself calculate that automatically.
	 *
	 * This way, we maximize the chances that we'll be able to get several
	 * bursts of data without going through any sort of endpoint throttling.
	 */
	reg = dwc3_readl(dwc->regs, DWC3_GRXTHRCFG);
	if (dwc3_is_usb31(dwc))
		reg &= ~DWC31_GRXTHRCFG_PKTCNTSEL;
	else
		reg &= ~DWC3_GRXTHRCFG_PKTCNTSEL;

	dwc3_writel(dwc->regs, DWC3_GRXTHRCFG, reg);

	/*
	 * Programs the number of outstanding pipelined transfer requests
	 * the AXI master pushes to the AXI slave.
	 */
	if (dwc->revision >= DWC3_REVISION_270A) {
		reg = dwc3_readl(dwc->regs, DWC3_GSBUSCFG1);
		reg &= ~DWC3_GSBUSCFG1_PIPETRANSLIMIT_MASK;
		reg |= DWC3_GSBUSCFG1_PIPETRANSLIMIT(0xe);
		dwc3_writel(dwc->regs, DWC3_GSBUSCFG1, reg);
	}

	dwc3_gadget_setup_nump(dwc);

	/* Start with SuperSpeed Default */
	dwc3_gadget_ep0_desc.wMaxPacketSize = cpu_to_le16(512);

	dep = dwc->eps[0];
	ret = __dwc3_gadget_ep_enable(dep, DWC3_DEPCFG_ACTION_INIT);
	if (ret) {
		dev_err(dwc->dev, "failed to enable %s\n", dep->name);
		goto err0;
	}

	dep = dwc->eps[1];
	ret = __dwc3_gadget_ep_enable(dep, DWC3_DEPCFG_ACTION_INIT);
	if (ret) {
		dev_err(dwc->dev, "failed to enable %s\n", dep->name);
		goto err1;
	}

	/* begin to receive SETUP packets */
	dwc->ep0state = EP0_SETUP_PHASE;
	dwc->ep0_bounced = false;
	dwc->link_state = DWC3_LINK_STATE_SS_DIS;
	dwc3_ep0_out_start(dwc);

	dwc3_gadget_enable_irq(dwc);

	return 0;

err1:
	__dwc3_gadget_ep_disable(dwc->eps[0]);

err0:
	return ret;
}

static int dwc3_gadget_start(struct usb_gadget *g,
		struct usb_gadget_driver *driver)
{
	struct dwc3		*dwc = gadget_to_dwc(g);
	unsigned long		flags;
	int			ret = 0;

	dbg_event(0xFF, "Gadgetstart", 0);
	spin_lock_irqsave(&dwc->lock, flags);
	if (dwc->gadget_driver) {
		dev_err(dwc->dev, "%s is already bound to %s\n",
				dwc->gadget.name,
				dwc->gadget_driver->driver.name);
		ret = -EBUSY;
		goto err0;
	}

	dwc->gadget_driver	= driver;
	dwc->is_remote_wakeup_enabled = false;

	/*
	 * For DRD, this might get called by gadget driver during bootup
	 * even though host mode might be active. Don't actually perform
	 * device-specific initialization until device mode is activated.
	 * In that case dwc3_gadget_restart() will handle it.
	 */
	spin_unlock_irqrestore(&dwc->lock, flags);

	return 0;

err0:
	spin_unlock_irqrestore(&dwc->lock, flags);
	return ret;
}

static void __dwc3_gadget_stop(struct dwc3 *dwc)
{
	dbg_event(0xFF, "__Gadgetstop", 0);
	dwc3_gadget_disable_irq(dwc);
	__dwc3_gadget_ep_disable(dwc->eps[0]);
	__dwc3_gadget_ep_disable(dwc->eps[1]);
}

static int dwc3_gadget_stop(struct usb_gadget *g)
{
	struct dwc3		*dwc = gadget_to_dwc(g);
	unsigned long		flags;

	spin_lock_irqsave(&dwc->lock, flags);
	dwc->gadget_driver	= NULL;
	dwc->is_remote_wakeup_enabled = false;
	spin_unlock_irqrestore(&dwc->lock, flags);

	dbg_event(0xFF, "fwq_started", 0);
	flush_workqueue(dwc->dwc_wq);
	dbg_event(0xFF, "fwq_completed", 0);

	return 0;
}

static void dwc3_gadget_config_params(struct usb_gadget *g,
				      struct usb_dcd_config_params *params)
{
	struct dwc3		*dwc = gadget_to_dwc(g);

	params->besl_baseline = USB_DEFAULT_BESL_UNSPECIFIED;
	params->besl_deep = USB_DEFAULT_BESL_UNSPECIFIED;

	/* Recommended BESL */
	if (!dwc->dis_enblslpm_quirk) {
		/*
		 * If the recommended BESL baseline is 0 or if the BESL deep is
		 * less than 2, Microsoft's Windows 10 host usb stack will issue
		 * a usb reset immediately after it receives the extended BOS
		 * descriptor and the enumeration will fail. To maintain
		 * compatibility with the Windows' usb stack, let's set the
		 * recommended BESL baseline to 1 and clamp the BESL deep to be
		 * within 2 to 15.
		 */
		params->besl_baseline = 1;
		if (dwc->is_utmi_l1_suspend)
			params->besl_deep =
				clamp_t(u8, dwc->hird_threshold, 2, 15);
	}

	/* U1 Device exit Latency */
	if (dwc->dis_u1_entry_quirk)
		params->bU1devExitLat = 0;
	else
		params->bU1devExitLat = DWC3_DEFAULT_U1_DEV_EXIT_LAT;

	/* U2 Device exit Latency */
	if (dwc->dis_u2_entry_quirk)
		params->bU2DevExitLat = 0;
	else
		params->bU2DevExitLat =
				cpu_to_le16(DWC3_DEFAULT_U2_DEV_EXIT_LAT);
}

static void __maybe_unused dwc3_gadget_set_speed(struct usb_gadget *g,
				  enum usb_device_speed speed)
{
	struct dwc3		*dwc = gadget_to_dwc(g);
	unsigned long		flags;
	u32			reg;

	spin_lock_irqsave(&dwc->lock, flags);
	reg = dwc3_readl(dwc->regs, DWC3_DCFG);
	reg &= ~(DWC3_DCFG_SPEED_MASK);

	/*
	 * WORKAROUND: DWC3 revision < 2.20a have an issue
	 * which would cause metastability state on Run/Stop
	 * bit if we try to force the IP to USB2-only mode.
	 *
	 * Because of that, we cannot configure the IP to any
	 * speed other than the SuperSpeed
	 *
	 * Refers to:
	 *
	 * STAR#9000525659: Clock Domain Crossing on DCTL in
	 * USB 2.0 Mode
	 */
	if (dwc->revision < DWC3_REVISION_220A &&
	    !dwc->dis_metastability_quirk) {
		reg |= DWC3_DCFG_SUPERSPEED;
	} else {
		switch (speed) {
		case USB_SPEED_LOW:
			reg |= DWC3_DCFG_LOWSPEED;
			break;
		case USB_SPEED_FULL:
			reg |= DWC3_DCFG_FULLSPEED;
			break;
		case USB_SPEED_HIGH:
			reg |= DWC3_DCFG_HIGHSPEED;
			break;
		case USB_SPEED_SUPER:
			reg |= DWC3_DCFG_SUPERSPEED;
			break;
		case USB_SPEED_SUPER_PLUS:
			if (dwc3_is_usb31(dwc))
				reg |= DWC3_DCFG_SUPERSPEED_PLUS;
			else
				reg |= DWC3_DCFG_SUPERSPEED;
			break;
		default:
			dev_err(dwc->dev, "invalid speed (%d)\n", speed);

			if (dwc->revision & DWC3_REVISION_IS_DWC31)
				reg |= DWC3_DCFG_SUPERSPEED_PLUS;
			else
				reg |= DWC3_DCFG_SUPERSPEED;
		}
	}
	dwc3_writel(dwc->regs, DWC3_DCFG, reg);

	spin_unlock_irqrestore(&dwc->lock, flags);
}

static const struct usb_gadget_ops dwc3_gadget_ops = {
	.get_frame		= dwc3_gadget_get_frame,
	.wakeup			= dwc3_gadget_wakeup,
#ifdef CONFIG_USB_FUNC_WAKEUP_SUPPORTED
	.func_wakeup		= dwc_gadget_func_wakeup,
#endif
	.set_selfpowered	= dwc3_gadget_set_selfpowered,
	.vbus_session		= dwc3_gadget_vbus_session,
	.vbus_draw		= dwc3_gadget_vbus_draw,
	.pullup			= dwc3_gadget_pullup,
	.udc_start		= dwc3_gadget_start,
	.udc_stop		= dwc3_gadget_stop,
	.get_config_params	= dwc3_gadget_config_params,
};

/* -------------------------------------------------------------------------- */

#define NUM_GSI_OUT_EPS	1
#define NUM_GSI_IN_EPS	2

static int dwc3_gadget_init_control_endpoint(struct dwc3_ep *dep)
{
	struct dwc3 *dwc = dep->dwc;

	usb_ep_set_maxpacket_limit(&dep->endpoint, 512);
	dep->endpoint.maxburst = 1;
	dep->endpoint.ops = &dwc3_gadget_ep0_ops;
	if (!dep->direction)
		dwc->gadget.ep0 = &dep->endpoint;

	dep->endpoint.caps.type_control = true;

	return 0;
}

static int dwc3_gadget_init_in_out_endpoint(struct dwc3_ep *dep)
{
	struct dwc3 *dwc = dep->dwc;

	usb_ep_set_maxpacket_limit(&dep->endpoint, 1024);
	dep->endpoint.max_streams = 15;
	dep->endpoint.ops = &dwc3_gadget_ep_ops;
	list_add_tail(&dep->endpoint.ep_list,
			&dwc->gadget.ep_list);
	dep->endpoint.caps.type_iso = true;
	dep->endpoint.caps.type_bulk = true;
	dep->endpoint.caps.type_int = true;

	return dwc3_alloc_trb_pool(dep);
}

static int dwc3_gadget_init_endpoint(struct dwc3 *dwc, u8 epnum)
{
	struct dwc3_ep			*dep;
	bool				direction = epnum & 1;
	int				ret;
	u8				num = epnum >> 1;

	dep = kzalloc(sizeof(*dep), GFP_KERNEL);
	if (!dep)
		return -ENOMEM;

	dep->dwc = dwc;
	dep->number = epnum;
	dep->direction = direction;
	dep->regs = dwc->regs + DWC3_DEP_BASE(epnum);
	dwc->eps[epnum] = dep;
	dep->combo_num = 0;
	dep->start_cmd_status = 0;

	snprintf(dep->name, sizeof(dep->name), "ep%u%s", num,
			direction ? "in" : "out");

	dep->endpoint.name = dep->name;

	if (!(dep->number > 1)) {
		dep->endpoint.desc = &dwc3_gadget_ep0_desc;
		dep->endpoint.comp_desc = NULL;
	}

	if (num == 0)
		ret = dwc3_gadget_init_control_endpoint(dep);
	else
		ret = dwc3_gadget_init_in_out_endpoint(dep);

	if (ret)
		return ret;

	dep->endpoint.caps.dir_in = direction;
	dep->endpoint.caps.dir_out = !direction;

	INIT_LIST_HEAD(&dep->pending_list);
	INIT_LIST_HEAD(&dep->started_list);
	INIT_LIST_HEAD(&dep->cancelled_list);

	dwc3_debugfs_create_endpoint_dir(dep);

	return 0;
}

static int dwc3_gadget_init_endpoints(struct dwc3 *dwc, u8 total)
{
	u8				epnum;
	u8				out_count;
	u8				in_count;
	u8				idx;
	struct dwc3_ep			*dep;

	in_count = out_count = total / 2;
	out_count += total & 1;		/* in case odd, there is one more OUT */

	INIT_LIST_HEAD(&dwc->gadget.ep_list);

	for (epnum = 0; epnum < total; epnum++) {
		int			ret;
		u8			num = epnum >> 1;

		ret = dwc3_gadget_init_endpoint(dwc, epnum);
		if (ret)
			return ret;

		dep = dwc->eps[epnum];
		/* Reserve EPs at the end for GSI */
		if (!dep->direction && num >
				out_count - NUM_GSI_OUT_EPS - 1) {
			/* Allocation of TRBs are handled by GSI EP ops. */
			dwc3_free_trb_pool(dep);
			idx = num - (out_count - NUM_GSI_OUT_EPS - 1);
			snprintf(dep->name, sizeof(dep->name), "gsi-epout%d",
					idx);
			dep->gsi = true;
		} else if (dep->direction && num >
				in_count - NUM_GSI_IN_EPS - 1) {
			/* Allocation of TRBs are handled by GSI EP ops. */
			dwc3_free_trb_pool(dep);
			idx = num - (in_count - NUM_GSI_IN_EPS - 1);
			snprintf(dep->name, sizeof(dep->name), "gsi-epin%d",
					idx);
			dep->gsi = true;
		}
	}

	return 0;
}

static void dwc3_gadget_free_endpoints(struct dwc3 *dwc)
{
	struct dwc3_ep			*dep;
	u8				epnum;

	for (epnum = 0; epnum < DWC3_ENDPOINTS_NUM; epnum++) {
		dep = dwc->eps[epnum];
		if (!dep)
			continue;
		/*
		 * Physical endpoints 0 and 1 are special; they form the
		 * bi-directional USB endpoint 0.
		 *
		 * For those two physical endpoints, we don't allocate a TRB
		 * pool nor do we add them the endpoints list. Due to that, we
		 * shouldn't do these two operations otherwise we would end up
		 * with all sorts of bugs when removing dwc3.ko.
		 */
		if (epnum != 0 && epnum != 1) {
			dwc3_free_trb_pool(dep);
			list_del(&dep->endpoint.ep_list);
		}

		debugfs_remove_recursive(debugfs_lookup(dep->name,
				debugfs_lookup(dev_name(dep->dwc->dev),
					       usb_debug_root)));
		kfree(dep);
	}
}

/* -------------------------------------------------------------------------- */

static int dwc3_gadget_ep_reclaim_completed_trb(struct dwc3_ep *dep,
		struct dwc3_request *req, struct dwc3_trb *trb,
		const struct dwc3_event_depevt *event, int status, int chain)
{
	unsigned int		count;

	dwc3_ep_inc_deq(dep);

	trace_dwc3_complete_trb(dep, trb);
	req->num_trbs--;

	/*
	 * If we're in the middle of series of chained TRBs and we
	 * receive a short transfer along the way, DWC3 will skip
	 * through all TRBs including the last TRB in the chain (the
	 * where CHN bit is zero. DWC3 will also avoid clearing HWO
	 * bit and SW has to do it manually.
	 *
	 * We're going to do that here to avoid problems of HW trying
	 * to use bogus TRBs for transfers.
	 */
	if (chain && (trb->ctrl & DWC3_TRB_CTRL_HWO))
		trb->ctrl &= ~DWC3_TRB_CTRL_HWO;

	/*
	 * For isochronous transfers, the first TRB in a service interval must
	 * have the Isoc-First type. Track and report its interval frame number.
	 */
	if (usb_endpoint_xfer_isoc(dep->endpoint.desc) &&
	    (trb->ctrl & DWC3_TRBCTL_ISOCHRONOUS_FIRST)) {
		unsigned int frame_number;

		frame_number = DWC3_TRB_CTRL_GET_SID_SOFN(trb->ctrl);
		frame_number &= ~(dep->interval - 1);
		req->request.frame_number = frame_number;
	}

	/*
	 * If we're dealing with unaligned size OUT transfer, we will be left
	 * with one TRB pending in the ring. We need to manually clear HWO bit
	 * from that TRB.
	 */

	if (req->needs_extra_trb && !(trb->ctrl & DWC3_TRB_CTRL_CHN)) {
		trb->ctrl &= ~DWC3_TRB_CTRL_HWO;
		return (((event->status & DEPEVT_STATUS_IOC) &&
				(trb->ctrl & DWC3_TRB_CTRL_IOC)) ? 1 : 0);
	}

	count = trb->size & DWC3_TRB_SIZE_MASK;
	req->remaining += count;

	if ((trb->ctrl & DWC3_TRB_CTRL_HWO) && status != -ESHUTDOWN)
		return 1;

	if (event->status & DEPEVT_STATUS_SHORT && !chain)
		return 1;

	if ((trb->ctrl & DWC3_TRB_CTRL_ISP_IMI) &&
	    DWC3_TRB_SIZE_TRBSTS(trb->size) == DWC3_TRBSTS_MISSED_ISOC)
		return 1;

	if ((trb->ctrl & DWC3_TRB_CTRL_IOC) ||
	    (trb->ctrl & DWC3_TRB_CTRL_LST))
		return 1;

	return 0;
}

static int dwc3_gadget_ep_reclaim_trb_sg(struct dwc3_ep *dep,
		struct dwc3_request *req, const struct dwc3_event_depevt *event,
		int status)
{
	struct dwc3_trb *trb = &dep->trb_pool[dep->trb_dequeue];
	struct scatterlist *sg = req->sg;
	struct scatterlist *s;
	unsigned int num_queued = req->num_queued_sgs;
	unsigned int i;
	int ret = 0;

	for_each_sg(sg, s, num_queued, i) {
		trb = &dep->trb_pool[dep->trb_dequeue];

		req->sg = sg_next(s);
		req->num_queued_sgs--;

		ret = dwc3_gadget_ep_reclaim_completed_trb(dep, req,
				trb, event, status, true);
		if (ret)
			break;
	}

	return ret;
}

static int dwc3_gadget_ep_reclaim_trb_linear(struct dwc3_ep *dep,
		struct dwc3_request *req, const struct dwc3_event_depevt *event,
		int status)
{
	struct dwc3_trb *trb = &dep->trb_pool[dep->trb_dequeue];

	return dwc3_gadget_ep_reclaim_completed_trb(dep, req, trb,
			event, status, false);
}

static bool dwc3_gadget_ep_request_completed(struct dwc3_request *req)
{
	return req->num_pending_sgs == 0 && req->num_queued_sgs == 0;
}

static int dwc3_gadget_ep_cleanup_completed_request(struct dwc3_ep *dep,
		const struct dwc3_event_depevt *event,
		struct dwc3_request *req, int status)
{
	struct dwc3 *dwc = dep->dwc;
	int request_status;
	int ret;

	/*
	 * If the HWO is set, it implies the TRB is still being
	 * processed by the core. Hence do not reclaim it until
	 * it is processed by the core.
	 */
	/*
	 * If sg transfer are in progress, avoid checking
	 * HWO bit here as these will get cleared during
	 * ep reclaim.
	 */
	if ((req->trb->ctrl & DWC3_TRB_CTRL_HWO)
		       && (req->num_queued_sgs == 0))	{
		dbg_event(0xFF, "PEND TRB", dep->number);
		return 1;
	}

	if (req->request.num_mapped_sgs)
		ret = dwc3_gadget_ep_reclaim_trb_sg(dep, req, event,
				status);
	else
		ret = dwc3_gadget_ep_reclaim_trb_linear(dep, req, event,
				status);

	req->request.actual = req->request.length - req->remaining;

	if (!dwc3_gadget_ep_request_completed(req))
		goto out;

	if (req->needs_extra_trb) {
		unsigned int maxp = usb_endpoint_maxp(dep->endpoint.desc);

		ret = dwc3_gadget_ep_reclaim_trb_linear(dep, req, event,
				status);

		/* Reclaim MPS padding TRB for ZLP */
		if (!req->direction && req->request.zero && req->request.length &&
		    !usb_endpoint_xfer_isoc(dep->endpoint.desc) &&
		    (IS_ALIGNED(req->request.length, maxp)))
			ret = dwc3_gadget_ep_reclaim_trb_linear(dep, req, event, status);

		req->needs_extra_trb = false;
	}

	/*
	 * The event status only reflects the status of the TRB with IOC set.
	 * For the requests that don't set interrupt on completion, the driver
	 * needs to check and return the status of the completed TRBs associated
	 * with the request. Use the status of the last TRB of the request.
	 */
	if (req->request.no_interrupt) {
		struct dwc3_trb *trb;

		trb = dwc3_ep_prev_trb(dep, dep->trb_dequeue);
		switch (DWC3_TRB_SIZE_TRBSTS(trb->size)) {
		case DWC3_TRBSTS_MISSED_ISOC:
			/* Isoc endpoint only */
			request_status = -EXDEV;
			break;
		case DWC3_TRB_STS_XFER_IN_PROG:
			/* Applicable when End Transfer with ForceRM=0 */
		case DWC3_TRBSTS_SETUP_PENDING:
			/* Control endpoint only */
		case DWC3_TRBSTS_OK:
		default:
			request_status = 0;
			break;
		}
	} else {
		request_status = status;
	}

	dwc3_gadget_giveback(dep, req, request_status);

out:
	return ret;
}

static void dwc3_gadget_ep_cleanup_completed_requests(struct dwc3_ep *dep,
		const struct dwc3_event_depevt *event, int status)
{
	struct dwc3_request	*req;

	while (!list_empty(&dep->started_list)) {
		int ret;

		req = next_request(&dep->started_list);
		ret = dwc3_gadget_ep_cleanup_completed_request(dep, event,
				req, status);
		if (ret)
			break;
	}
}

static bool dwc3_gadget_ep_should_continue(struct dwc3_ep *dep)
{
	struct dwc3_request	*req;

	if (!list_empty(&dep->pending_list))
		return true;

	/*
	 * We only need to check the first entry of the started list. We can
	 * assume the completed requests are removed from the started list.
	 */
	req = next_request(&dep->started_list);
	if (!req)
		return false;

	return !dwc3_gadget_ep_request_completed(req);
}

static void dwc3_gadget_endpoint_frame_from_event(struct dwc3_ep *dep,
		const struct dwc3_event_depevt *event)
{
	dep->frame_number = event->parameters;
}

static void dwc3_gadget_endpoint_transfer_in_progress(struct dwc3_ep *dep,
		const struct dwc3_event_depevt *event)
{
	struct dwc3		*dwc = dep->dwc;
	unsigned		status = 0;
	bool			stop = false;

	dwc3_gadget_endpoint_frame_from_event(dep, event);

	if (event->status & DEPEVT_STATUS_BUSERR)
		status = -ECONNRESET;

	if (event->status & DEPEVT_STATUS_MISSED_ISOC) {
		status = -EXDEV;

		if (list_empty(&dep->started_list))
			stop = true;
	}

	dwc3_gadget_ep_cleanup_completed_requests(dep, event, status);

	if (dep->flags & DWC3_EP_END_TRANSFER_PENDING)
		goto out;

	if (stop)
		dwc3_stop_active_transfer(dep, true, true);
	else if (dwc3_gadget_ep_should_continue(dep))
		__dwc3_gadget_kick_transfer(dep);

out:
	/*
	 * WORKAROUND: This is the 2nd half of U1/U2 -> U0 workaround.
	 * See dwc3_gadget_linksts_change_interrupt() for 1st half.
	 */
	if (dwc->revision < DWC3_REVISION_183A) {
		u32		reg;
		int		i;

		for (i = 0; i < DWC3_ENDPOINTS_NUM; i++) {
			dep = dwc->eps[i];

			if (!(dep->flags & DWC3_EP_ENABLED))
				continue;

			if (!list_empty(&dep->started_list))
				return;
		}

		reg = dwc3_readl(dwc->regs, DWC3_DCTL);
		reg |= dwc->u1u2;
		dwc3_writel(dwc->regs, DWC3_DCTL, reg);

		dwc->u1u2 = 0;
	}
}

static void dwc3_gadget_endpoint_transfer_not_ready(struct dwc3_ep *dep,
		const struct dwc3_event_depevt *event)
{
	dwc3_gadget_endpoint_frame_from_event(dep, event);
	(void) __dwc3_gadget_start_isoc(dep);
}

static void dwc3_endpoint_interrupt(struct dwc3 *dwc,
		const struct dwc3_event_depevt *event)
{
	struct dwc3_ep		*dep;
	u8			epnum = event->endpoint_number;
	u8			cmd;

	dep = dwc->eps[epnum];

	if (!(dep->flags & DWC3_EP_ENABLED)) {
		if (!(dep->flags & DWC3_EP_TRANSFER_STARTED))
			return;

		/* Handle only EPCMDCMPLT when EP disabled */
		if (event->endpoint_event != DWC3_DEPEVT_EPCMDCMPLT)
			return;
	}

	if (epnum == 0 || epnum == 1) {
		dwc3_ep0_interrupt(dwc, event);
		return;
	}

	dep->dbg_ep_events.total++;

	switch (event->endpoint_event) {
	case DWC3_DEPEVT_XFERINPROGRESS:
		dep->dbg_ep_events.xferinprogress++;
		dwc3_gadget_endpoint_transfer_in_progress(dep, event);
		break;
	case DWC3_DEPEVT_XFERNOTREADY:
		dep->dbg_ep_events.xfernotready++;
		dwc3_gadget_endpoint_transfer_not_ready(dep, event);
		break;
	case DWC3_DEPEVT_EPCMDCMPLT:
		dep->dbg_ep_events.epcmdcomplete++;
		cmd = DEPEVT_PARAMETER_CMD(event->parameters);

		if (cmd == DWC3_DEPCMD_ENDTRANSFER &&
			(dep->flags & DWC3_EP_END_TRANSFER_PENDING)) {
			dep->flags &= ~DWC3_EP_END_TRANSFER_PENDING;
			dep->flags &= ~DWC3_EP_TRANSFER_STARTED;
			dwc3_gadget_ep_cleanup_cancelled_requests(dep);
			dbg_log_string("DWC3_DEPEVT_EPCMDCMPLT (%d)",
							dep->number);

			if (dep->flags & DWC3_EP_PENDING_CLEAR_STALL) {
				struct dwc3 *dwc = dep->dwc;

				dep->flags &= ~DWC3_EP_PENDING_CLEAR_STALL;
				if (dwc3_send_clear_stall_ep_cmd(dep)) {
					struct usb_ep *ep0 = &dwc->eps[0]->endpoint;

					dev_err(dwc->dev, "failed to clear STALL on %s\n",
						dep->name);
					if (dwc->delayed_status)
						__dwc3_gadget_ep0_set_halt(ep0, 1);
					return;
				}

				dep->flags &= ~(DWC3_EP_STALL | DWC3_EP_WEDGE);
				if (dwc->clear_stall_protocol == dep->number)
					dwc3_ep0_send_delayed_status(dwc);
			}

			if ((dep->flags & DWC3_EP_DELAY_START) &&
			    !usb_endpoint_xfer_isoc(dep->endpoint.desc))
				__dwc3_gadget_kick_transfer(dep);

			dep->flags &= ~DWC3_EP_DELAY_START;
		}
		break;
	case DWC3_DEPEVT_STREAMEVT:
		dep->dbg_ep_events.streamevent++;
		break;
	case DWC3_DEPEVT_XFERCOMPLETE:
		dep->dbg_ep_events.xfercomplete++;
		break;
	case DWC3_DEPEVT_RXTXFIFOEVT:
		dep->dbg_ep_events.rxtxfifoevent++;
		break;
	}
}

static void dwc3_disconnect_gadget(struct dwc3 *dwc)
{
	struct usb_gadget_driver *gadget_driver;

	if (dwc->gadget_driver && dwc->gadget_driver->disconnect) {
		gadget_driver = dwc->gadget_driver;
		spin_unlock(&dwc->lock);
		dbg_event(0xFF, "DISCONNECT", 0);
		gadget_driver->disconnect(&dwc->gadget);
		spin_lock(&dwc->lock);
	}
}

static void dwc3_suspend_gadget(struct dwc3 *dwc)
{
	struct usb_gadget_driver *gadget_driver;

	if (dwc->gadget_driver && dwc->gadget_driver->suspend) {
		gadget_driver = dwc->gadget_driver;
		spin_unlock(&dwc->lock);
		dbg_event(0xFF, "SUSPEND", 0);
		gadget_driver->suspend(&dwc->gadget);
		spin_lock(&dwc->lock);
	}
}

static void dwc3_resume_gadget(struct dwc3 *dwc)
{
	struct usb_gadget_driver *gadget_driver;

	if (dwc->gadget_driver && dwc->gadget_driver->resume) {
		gadget_driver = dwc->gadget_driver;
		spin_unlock(&dwc->lock);
		dbg_event(0xFF, "RESUME", 0);
		gadget_driver->resume(&dwc->gadget);
		spin_lock(&dwc->lock);
	}
}

static void dwc3_reset_gadget(struct dwc3 *dwc)
{
	struct usb_gadget_driver *gadget_driver;

	dwc->connected = false;

	if (!dwc->gadget_driver)
		return;

	if (dwc->gadget.speed != USB_SPEED_UNKNOWN) {
		gadget_driver = dwc->gadget_driver;
		spin_unlock(&dwc->lock);
		usb_gadget_udc_reset(&dwc->gadget, gadget_driver);
		spin_lock(&dwc->lock);
	}
}

int dwc3_stop_active_transfer(struct dwc3_ep *dep, bool force, bool interrupt)
{
	struct dwc3 *dwc = dep->dwc;
	struct dwc3_gadget_ep_cmd_params params;
	u32 cmd;
	int ret;

	if (atomic_read(&dwc->in_lpm)) {
		dev_err(dwc->dev, "cannot stop transfers while in LPM\n");
		return -EINVAL;
	}

	if (!(dep->flags & DWC3_EP_TRANSFER_STARTED) ||
	    (dep->flags & DWC3_EP_END_TRANSFER_PENDING))
		return 0;

	dwc3_notify_event(dwc, DWC3_CONTROLLER_NOTIFY_DISABLE_UPDXFER,
			dep->number);

	/*
	 * NOTICE: We are violating what the Databook says about the
	 * EndTransfer command. Ideally we would _always_ wait for the
	 * EndTransfer Command Completion IRQ, but that's causing too
	 * much trouble synchronizing between us and gadget driver.
	 *
	 * We have discussed this with the IP Provider and it was
	 * suggested to giveback all requests here, but give HW some
	 * extra time to synchronize with the interconnect. We're using
	 * an arbitrary 100us delay for that.
	 *
	 * Note also that a similar handling was tested by Synopsys
	 * (thanks a lot Paul) and nothing bad has come out of it.
	 * In short, what we're doing is:
	 *
	 * - Issue EndTransfer WITH CMDIOC bit set
	 * - Wait 100us
	 *
	 * As of IP version 3.10a of the DWC_usb3 IP, the controller
	 * supports a mode to work around the above limitation. The
	 * software can poll the CMDACT bit in the DEPCMD register
	 * after issuing a EndTransfer command. This mode is enabled
	 * by writing GUCTL2[14]. This polling is already done in the
	 * dwc3_send_gadget_ep_cmd() function so if the mode is
	 * enabled, the EndTransfer command will have completed upon
	 * returning from this function and we don't need to delay for
	 * 100us.
	 *
	 * This mode is NOT available on the DWC_usb31 IP.
	 */

	cmd = DWC3_DEPCMD_ENDTRANSFER;
	cmd |= force ? DWC3_DEPCMD_HIPRI_FORCERM : 0;
	cmd |= interrupt ? DWC3_DEPCMD_CMDIOC : 0;
	cmd |= DWC3_DEPCMD_PARAM(dep->resource_index);
	memset(&params, 0, sizeof(params));
	ret = dwc3_send_gadget_ep_cmd(dep, cmd, &params);
	WARN_ON_ONCE(ret);
	dep->resource_index = 0;

	dbg_log_string("%s(%d): endxfer ret:%d", dep->name, dep->number, ret);

	if (!interrupt)
		dep->flags &= ~DWC3_EP_TRANSFER_STARTED;
	else
		dep->flags |= DWC3_EP_END_TRANSFER_PENDING;

	if (dwc3_is_usb31(dwc) || dwc->revision < DWC3_REVISION_310A)
		udelay(100);

	return ret;
}
EXPORT_SYMBOL(dwc3_stop_active_transfer);

static void dwc3_clear_stall_all_ep(struct dwc3 *dwc)
{
	u32 epnum;

	for (epnum = 1; epnum < DWC3_ENDPOINTS_NUM; epnum++) {
		struct dwc3_ep *dep;
		int ret;

		dep = dwc->eps[epnum];
		if (!dep)
			continue;

		if (!(dep->flags & DWC3_EP_STALL))
			continue;

		dep->flags &= ~DWC3_EP_STALL;

		ret = dwc3_send_clear_stall_ep_cmd(dep);
		dbg_event(dep->number, "ECLRSTALL", ret);
		WARN_ON_ONCE(ret);
	}
}

static void dwc3_gadget_disconnect_interrupt(struct dwc3 *dwc)
{
	int			reg;

	dbg_event(0xFF, "DISCONNECT INT", 0);
	dev_dbg(dwc->dev, "Notify OTG from %s\n", __func__);
	dwc->b_suspend = false;
	dwc3_notify_event(dwc, DWC3_CONTROLLER_NOTIFY_OTG_EVENT, 0);

	reg = dwc3_readl(dwc->regs, DWC3_DCTL);
	reg &= ~DWC3_DCTL_INITU1ENA;
	dwc3_writel(dwc->regs, DWC3_DCTL, reg);

	reg &= ~DWC3_DCTL_INITU2ENA;
	dwc3_writel(dwc->regs, DWC3_DCTL, reg);

	dwc3_disconnect_gadget(dwc);

	dwc->gadget.speed = USB_SPEED_UNKNOWN;
	dwc->setup_packet_pending = false;
	dwc->link_state = DWC3_LINK_STATE_SS_DIS;
	usb_gadget_set_state(&dwc->gadget, USB_STATE_NOTATTACHED);

	dwc->connected = false;
	wake_up_interruptible(&dwc->wait_linkstate);
}

static void dwc3_gadget_reset_interrupt(struct dwc3 *dwc)
{
	u32			reg;

	/*
	 * Ideally, dwc3_reset_gadget() would trigger the function
	 * drivers to stop any active transfers through ep disable.
	 * However, for functions which defer ep disable, such as mass
	 * storage, we will need to rely on the call to stop active
	 * transfers here, and avoid allowing of request queuing.
	 */
	dwc->connected = false;

	/*
	 * WORKAROUND: DWC3 revisions <1.88a have an issue which
	 * would cause a missing Disconnect Event if there's a
	 * pending Setup Packet in the FIFO.
	 *
	 * There's no suggested workaround on the official Bug
	 * report, which states that "unless the driver/application
	 * is doing any special handling of a disconnect event,
	 * there is no functional issue".
	 *
	 * Unfortunately, it turns out that we _do_ some special
	 * handling of a disconnect event, namely complete all
	 * pending transfers, notify gadget driver of the
	 * disconnection, and so on.
	 *
	 * Our suggested workaround is to follow the Disconnect
	 * Event steps here, instead, based on a setup_packet_pending
	 * flag. Such flag gets set whenever we have a SETUP_PENDING
	 * status for EP0 TRBs and gets cleared on XferComplete for the
	 * same endpoint.
	 *
	 * Refers to:
	 *
	 * STAR#9000466709: RTL: Device : Disconnect event not
	 * generated if setup packet pending in FIFO
	 */
	if (dwc->revision < DWC3_REVISION_188A) {
		if (dwc->setup_packet_pending)
			dwc3_gadget_disconnect_interrupt(dwc);
	}

	dbg_event(0xFF, "BUS RESET", dwc->gadget.speed);
	dev_dbg(dwc->dev, "Notify OTG from %s\n", __func__);
	dwc->b_suspend = false;
	dwc3_notify_event(dwc, DWC3_CONTROLLER_NOTIFY_OTG_EVENT, 0);

	usb_gadget_vbus_draw(&dwc->gadget, 100);

	dwc3_reset_gadget(dwc);

	reg = dwc3_readl(dwc->regs, DWC3_DCTL);
	reg &= ~DWC3_DCTL_TSTCTRL_MASK;
	dwc3_writel(dwc->regs, DWC3_DCTL, reg);
	dwc->test_mode = false;
	/*
	 * From SNPS databook section 8.1.2
	 * the EP0 should be in setup phase. So ensure
	 * that EP0 is in setup phase by issuing a stall
	 * and restart if EP0 is not in setup phase.
	 */
	if (dwc->ep0state != EP0_SETUP_PHASE) {
		unsigned int	dir;

		dbg_event(0xFF, "CONTRPEND", dwc->ep0state);
		dir = !!dwc->ep0_expect_in;
		if (dwc->ep0state == EP0_DATA_PHASE)
			dwc3_ep0_end_control_data(dwc, dwc->eps[dir]);
		else
			dwc3_ep0_end_control_data(dwc, dwc->eps[!dir]);

		dwc->eps[0]->trb_enqueue = 0;
		dwc->eps[1]->trb_enqueue = 0;

		dwc3_ep0_stall_and_restart(dwc);
	}

	dwc3_stop_active_transfers(dwc, true);
	dwc3_clear_stall_all_ep(dwc);

	/* Reset device address to zero */
	reg = dwc3_readl(dwc->regs, DWC3_DCFG);
	reg &= ~(DWC3_DCFG_DEVADDR_MASK);
	dwc3_writel(dwc->regs, DWC3_DCFG, reg);

	dwc->gadget.speed = USB_SPEED_UNKNOWN;
	dwc->link_state = DWC3_LINK_STATE_U0;
	dwc->is_remote_wakeup_enabled = false;
	wake_up_interruptible(&dwc->wait_linkstate);
}

static void dwc3_gadget_conndone_interrupt(struct dwc3 *dwc)
{
	struct dwc3_ep		*dep;
	int			ret;
	u32			reg;
	u8			speed;

	reg = dwc3_readl(dwc->regs, DWC3_DSTS);
	speed = reg & DWC3_DSTS_CONNECTSPD;
	dwc->speed = speed;
	dbg_event(0xFF, "CONNECT DONE", speed);

	/* Reset the retry on erratic error event count */
	dwc->retries_on_error = 0;

	/*
	 * RAMClkSel is reset to 0 after USB reset, so it must be reprogrammed
	 * each time on Connect Done.
	 *
	 * Currently we always use the reset value. If any platform
	 * wants to set this to a different value, we need to add a
	 * setting and update GCTL.RAMCLKSEL here.
	 */

	switch (speed) {
	case DWC3_DSTS_SUPERSPEED_PLUS:
		dwc3_gadget_ep0_desc.wMaxPacketSize = cpu_to_le16(512);
		dwc->gadget.ep0->maxpacket = 512;
		dwc->gadget.speed = USB_SPEED_SUPER_PLUS;
		break;
	case DWC3_DSTS_SUPERSPEED:
		/*
		 * WORKAROUND: DWC3 revisions <1.90a have an issue which
		 * would cause a missing USB3 Reset event.
		 *
		 * In such situations, we should force a USB3 Reset
		 * event by calling our dwc3_gadget_reset_interrupt()
		 * routine.
		 *
		 * Refers to:
		 *
		 * STAR#9000483510: RTL: SS : USB3 reset event may
		 * not be generated always when the link enters poll
		 */
		if (dwc->revision < DWC3_REVISION_190A)
			dwc3_gadget_reset_interrupt(dwc);

		dwc3_gadget_ep0_desc.wMaxPacketSize = cpu_to_le16(512);
		dwc->gadget.ep0->maxpacket = 512;
		dwc->gadget.speed = USB_SPEED_SUPER;
		break;
	case DWC3_DSTS_HIGHSPEED:
		dwc3_gadget_ep0_desc.wMaxPacketSize = cpu_to_le16(64);
		dwc->gadget.ep0->maxpacket = 64;
		dwc->gadget.speed = USB_SPEED_HIGH;
		break;
	case DWC3_DSTS_FULLSPEED:
		dwc3_gadget_ep0_desc.wMaxPacketSize = cpu_to_le16(64);
		dwc->gadget.ep0->maxpacket = 64;
		dwc->gadget.speed = USB_SPEED_FULL;
		break;
	case DWC3_DSTS_LOWSPEED:
		dwc3_gadget_ep0_desc.wMaxPacketSize = cpu_to_le16(8);
		dwc->gadget.ep0->maxpacket = 8;
		dwc->gadget.speed = USB_SPEED_LOW;
		break;
	}

	dwc->eps[1]->endpoint.maxpacket = dwc->gadget.ep0->maxpacket;

	/* Enable USB2 LPM Capability */

	if ((dwc->revision > DWC3_REVISION_194A) &&
	    !dwc->usb2_gadget_lpm_disable &&
	    (speed != DWC3_DSTS_SUPERSPEED) &&
	    (speed != DWC3_DSTS_SUPERSPEED_PLUS)) {
		reg = dwc3_readl(dwc->regs, DWC3_DCFG);
		reg |= DWC3_DCFG_LPM_CAP;
		dwc3_writel(dwc->regs, DWC3_DCFG, reg);

		reg = dwc3_readl(dwc->regs, DWC3_DCTL);
		reg &= ~(DWC3_DCTL_HIRD_THRES_MASK | DWC3_DCTL_L1_HIBER_EN);

		reg |= DWC3_DCTL_HIRD_THRES(dwc->hird_threshold |
					    (dwc->is_utmi_l1_suspend << 4));

		/*
		 * When dwc3 revisions >= 2.40a, LPM Erratum is enabled and
		 * DCFG.LPMCap is set, core responses with an ACK and the
		 * BESL value in the LPM token is less than or equal to LPM
		 * NYET threshold.
		 */
		WARN_ONCE(dwc->revision < DWC3_REVISION_240A
				&& dwc->has_lpm_erratum,
				"LPM Erratum not available on dwc3 revisions < 2.40a\n");

		if (dwc->has_lpm_erratum && dwc->revision >= DWC3_REVISION_240A)
			reg |= DWC3_DCTL_NYET_THRES(dwc->lpm_nyet_threshold);

		dwc3_writel(dwc->regs, DWC3_DCTL, reg);
	} else {
		if (dwc->usb2_gadget_lpm_disable) {
			reg = dwc3_readl(dwc->regs, DWC3_DCFG);
			reg &= ~DWC3_DCFG_LPM_CAP;
			dwc3_writel(dwc->regs, DWC3_DCFG, reg);
		}

		reg = dwc3_readl(dwc->regs, DWC3_DCTL);
		reg &= ~DWC3_DCTL_HIRD_THRES_MASK;
		dwc3_writel(dwc->regs, DWC3_DCTL, reg);
	}

	dwc->connected = true;

	dep = dwc->eps[0];
	ret = __dwc3_gadget_ep_enable(dep, DWC3_DEPCFG_ACTION_MODIFY);
	if (ret) {
		dev_err(dwc->dev, "failed to enable %s\n", dep->name);
		return;
	}

	dep = dwc->eps[1];
	ret = __dwc3_gadget_ep_enable(dep, DWC3_DEPCFG_ACTION_MODIFY);
	if (ret) {
		dev_err(dwc->dev, "failed to enable %s\n", dep->name);
		return;
	}

	dwc3_notify_event(dwc, DWC3_CONTROLLER_CONNDONE_EVENT, 0);

	/*
	 * Configure PHY via GUSB3PIPECTLn if required.
	 *
	 * Update GTXFIFOSIZn
	 *
	 * In both cases reset values should be sufficient.
	 */
}

static void dwc3_gadget_wakeup_interrupt(struct dwc3 *dwc, bool remote_wakeup)
{
	enum dwc3_link_state link_state = dwc->link_state;

	dbg_log_string("WAKEUP: link_state:%d", link_state);
	dwc->link_state = DWC3_LINK_STATE_U0;

	/* For L1 resume case, don't perform resume */
	if (!remote_wakeup && link_state != DWC3_LINK_STATE_U3)
		return;

	/* Handle bus resume case */
	dbg_event(0xFF, "notify", 0);
	dwc->b_suspend = false;
	dwc3_notify_event(dwc, DWC3_CONTROLLER_NOTIFY_OTG_EVENT, 0);
	dwc3_resume_gadget(dwc);
}

static void dwc3_gadget_linksts_change_interrupt(struct dwc3 *dwc,
		unsigned int evtinfo)
{
	enum dwc3_link_state	next = evtinfo & DWC3_LINK_STATE_MASK;
	unsigned int		pwropt;

	/*
	 * WORKAROUND: DWC3 < 2.50a have an issue when configured without
	 * Hibernation mode enabled which would show up when device detects
	 * host-initiated U3 exit.
	 *
	 * In that case, device will generate a Link State Change Interrupt
	 * from U3 to RESUME which is only necessary if Hibernation is
	 * configured in.
	 *
	 * There are no functional changes due to such spurious event and we
	 * just need to ignore it.
	 *
	 * Refers to:
	 *
	 * STAR#9000570034 RTL: SS Resume event generated in non-Hibernation
	 * operational mode
	 */
	pwropt = DWC3_GHWPARAMS1_EN_PWROPT(dwc->hwparams.hwparams1);
	if ((dwc->revision < DWC3_REVISION_250A) &&
			(pwropt != DWC3_GHWPARAMS1_EN_PWROPT_HIB)) {
		if ((dwc->link_state == DWC3_LINK_STATE_U3) &&
				(next == DWC3_LINK_STATE_RESUME)) {
			return;
		}
	}

	/*
	 * WORKAROUND: DWC3 Revisions <1.83a have an issue which, depending
	 * on the link partner, the USB session might do multiple entry/exit
	 * of low power states before a transfer takes place.
	 *
	 * Due to this problem, we might experience lower throughput. The
	 * suggested workaround is to disable DCTL[12:9] bits if we're
	 * transitioning from U1/U2 to U0 and enable those bits again
	 * after a transfer completes and there are no pending transfers
	 * on any of the enabled endpoints.
	 *
	 * This is the first half of that workaround.
	 *
	 * Refers to:
	 *
	 * STAR#9000446952: RTL: Device SS : if U1/U2 ->U0 takes >128us
	 * core send LGO_Ux entering U0
	 */
	if (dwc->revision < DWC3_REVISION_183A) {
		if (next == DWC3_LINK_STATE_U0) {
			u32	u1u2;
			u32	reg;

			switch (dwc->link_state) {
			case DWC3_LINK_STATE_U1:
			case DWC3_LINK_STATE_U2:
				reg = dwc3_readl(dwc->regs, DWC3_DCTL);
				u1u2 = reg & (DWC3_DCTL_INITU2ENA
						| DWC3_DCTL_ACCEPTU2ENA
						| DWC3_DCTL_INITU1ENA
						| DWC3_DCTL_ACCEPTU1ENA);

				if (!dwc->u1u2)
					dwc->u1u2 = reg & u1u2;

				reg &= ~u1u2;

				dwc3_writel(dwc->regs, DWC3_DCTL, reg);
				break;
			default:
				/* do nothing */
				break;
			}
		}
	}

	switch (next) {
	case DWC3_LINK_STATE_U1:
		if (dwc->speed == USB_SPEED_SUPER)
			dwc3_suspend_gadget(dwc);
		break;
	case DWC3_LINK_STATE_U2:
	case DWC3_LINK_STATE_U3:
		dwc3_suspend_gadget(dwc);
		break;
	case DWC3_LINK_STATE_RESUME:
		dwc3_resume_gadget(dwc);
		break;
	default:
		/* do nothing */
		break;
	}

	dev_dbg(dwc->dev, "Going from (%d)--->(%d)\n", dwc->link_state, next);
	dbg_log_string("link state from %d to %d", dwc->link_state, next);
	dwc->link_state = next;
	wake_up_interruptible(&dwc->wait_linkstate);
}

static void dwc3_gadget_suspend_interrupt(struct dwc3 *dwc,
					  unsigned int evtinfo)
{
	enum dwc3_link_state next = evtinfo & DWC3_LINK_STATE_MASK;

	dbg_event(0xFF, "SUSPEND INT", next);
	dev_dbg(dwc->dev, "%s Entry to %d\n", __func__, next);

	if (dwc->link_state != next && next == DWC3_LINK_STATE_U3) {
		/*
		 * When first connecting the cable, even before the initial
		 * DWC3_DEVICE_EVENT_RESET or DWC3_DEVICE_EVENT_CONNECT_DONE
		 * events, the controller sees a DWC3_DEVICE_EVENT_SUSPEND
		 * event. In such a case, ignore.
		 * Ignore suspend event until device side usb is not into
		 * CONFIGURED state.
		 */
		if (dwc->gadget.state != USB_STATE_CONFIGURED) {
			dev_err(dwc->dev, "%s(): state:%d. Ignore SUSPEND.\n",
						__func__, dwc->gadget.state);
			return;
		}

		dwc3_suspend_gadget(dwc);

		dev_dbg(dwc->dev, "Notify OTG from %s\n", __func__);
		dwc->b_suspend = true;
		dwc3_notify_event(dwc, DWC3_CONTROLLER_NOTIFY_OTG_EVENT, 0);
	}

	dwc->link_state = next;
}

static void dwc3_gadget_hibernation_interrupt(struct dwc3 *dwc,
		unsigned int evtinfo)
{
	unsigned int is_ss = evtinfo & BIT(4);

	/*
	 * WORKAROUND: DWC3 revison 2.20a with hibernation support
	 * have a known issue which can cause USB CV TD.9.23 to fail
	 * randomly.
	 *
	 * Because of this issue, core could generate bogus hibernation
	 * events which SW needs to ignore.
	 *
	 * Refers to:
	 *
	 * STAR#9000546576: Device Mode Hibernation: Issue in USB 2.0
	 * Device Fallback from SuperSpeed
	 */
	if (is_ss ^ (dwc->speed == USB_SPEED_SUPER))
		return;

	/* enter hibernation here */
}

static void dwc3_gadget_interrupt(struct dwc3 *dwc,
		const struct dwc3_event_devt *event)
{
	switch (event->type) {
	case DWC3_DEVICE_EVENT_DISCONNECT:
		dwc3_gadget_disconnect_interrupt(dwc);
		dwc->dbg_gadget_events.disconnect++;
		break;
	case DWC3_DEVICE_EVENT_RESET:
		dwc3_gadget_reset_interrupt(dwc);
		dwc->dbg_gadget_events.reset++;
		break;
	case DWC3_DEVICE_EVENT_CONNECT_DONE:
		dwc3_gadget_conndone_interrupt(dwc);
		dwc->dbg_gadget_events.connect++;
		break;
	case DWC3_DEVICE_EVENT_WAKEUP:
		dwc3_gadget_wakeup_interrupt(dwc, false);
		dwc->dbg_gadget_events.wakeup++;
		break;
	case DWC3_DEVICE_EVENT_HIBER_REQ:
		if (dev_WARN_ONCE(dwc->dev, !dwc->has_hibernation,
					"unexpected hibernation event\n"))
			break;

		dwc3_gadget_hibernation_interrupt(dwc, event->event_info);
		break;
	case DWC3_DEVICE_EVENT_LINK_STATUS_CHANGE:
		dwc3_gadget_linksts_change_interrupt(dwc, event->event_info);
		dwc->dbg_gadget_events.link_status_change++;
		break;
	case DWC3_DEVICE_EVENT_EOPF:
		/* It changed to be suspend event for version 2.30a and above */
		if (dwc->revision >= DWC3_REVISION_230A) {
			dbg_event(0xFF, "GAD SUS", 0);
			dwc->dbg_gadget_events.suspend++;
			/*
			 * Ignore suspend event until the gadget enters into
			 * USB_STATE_CONFIGURED state.
			 */
			if (dwc->gadget.state >= USB_STATE_CONFIGURED)
				dwc3_gadget_suspend_interrupt(dwc,
						event->event_info);
			else
				usb_gadget_vbus_draw(&dwc->gadget, 2);
		}
		break;
	case DWC3_DEVICE_EVENT_SOF:
		dwc->dbg_gadget_events.sof++;
		break;
	case DWC3_DEVICE_EVENT_ERRATIC_ERROR:
		dbg_event(0xFF, "ERROR", dwc->retries_on_error);
		dwc->dbg_gadget_events.erratic_error++;
		dwc->err_evt_seen = true;
		break;
	case DWC3_DEVICE_EVENT_CMD_CMPL:
		dwc->dbg_gadget_events.cmdcmplt++;
		break;
	case DWC3_DEVICE_EVENT_OVERFLOW:
		dwc->dbg_gadget_events.overflow++;
		break;
	default:
		dev_WARN(dwc->dev, "UNKNOWN IRQ %d\n", event->type);
		dwc->dbg_gadget_events.unknown_event++;
	}
}

static void dwc3_process_event_entry(struct dwc3 *dwc,
		const union dwc3_event *event)
{
	trace_dwc3_event(event->raw, dwc);

	if (!event->type.is_devspec)
		dwc3_endpoint_interrupt(dwc, &event->depevt);
	else if (event->type.type == DWC3_EVENT_TYPE_DEV)
		dwc3_gadget_interrupt(dwc, &event->devt);
	else
		dev_err(dwc->dev, "UNKNOWN IRQ type %d\n", event->raw);
}

static irqreturn_t dwc3_process_event_buf(struct dwc3_event_buffer *evt)
{
	struct dwc3 *dwc = evt->dwc;
	irqreturn_t ret = IRQ_NONE;
	int left;
	u32 reg;

	left = evt->count;

	if (!(evt->flags & DWC3_EVENT_PENDING))
		return IRQ_NONE;

	while (left > 0) {
		union dwc3_event event;

		event.raw = *(u32 *) (evt->cache + evt->lpos);

		dwc3_process_event_entry(dwc, &event);

		if (dwc->err_evt_seen) {
			/*
			 * if erratic error, skip remaining events
			 * while controller undergoes reset
			 */
			evt->lpos = (evt->lpos + left) %
					DWC3_EVENT_BUFFERS_SIZE;
			if (dwc3_notify_event(dwc,
						DWC3_CONTROLLER_ERROR_EVENT, 0))
				dwc->err_evt_seen = 0;
			dwc->retries_on_error++;
			break;
		}

		/*
		 * FIXME we wrap around correctly to the next entry as
		 * almost all entries are 4 bytes in size. There is one
		 * entry which has 12 bytes which is a regular entry
		 * followed by 8 bytes data. ATM I don't know how
		 * things are organized if we get next to the a
		 * boundary so I worry about that once we try to handle
		 * that.
		 */
		evt->lpos = (evt->lpos + 4) % evt->length;
		left -= 4;
	}

	dwc->bh_handled_evt_cnt[dwc->bh_dbg_index] += (evt->count / 4);
	evt->count = 0;
	ret = IRQ_HANDLED;

	/* Unmask interrupt */
	reg = dwc3_readl(dwc->regs, DWC3_GEVNTSIZ(0));
	reg &= ~DWC3_GEVNTSIZ_INTMASK;
	dwc3_writel(dwc->regs, DWC3_GEVNTSIZ(0), reg);

	if (dwc->imod_interval) {
		dwc3_writel(dwc->regs, DWC3_GEVNTCOUNT(0), DWC3_GEVNTCOUNT_EHB);
		dwc3_writel(dwc->regs, DWC3_DEV_IMOD(0), dwc->imod_interval);
	}

	/* Keep the clearing of DWC3_EVENT_PENDING at the end */
	evt->flags &= ~DWC3_EVENT_PENDING;

	return ret;
}

void dwc3_bh_work(struct work_struct *w)
{
	struct dwc3 *dwc = container_of(w, struct dwc3, bh_work);

	pm_runtime_get_sync(dwc->dev);
	dwc3_thread_interrupt(dwc->irq, dwc->ev_buf);
	pm_runtime_put(dwc->dev);
}

static irqreturn_t dwc3_thread_interrupt(int irq, void *_evt)
{
	struct dwc3_event_buffer *evt = _evt;
	struct dwc3 *dwc = evt->dwc;
	unsigned long flags;
	irqreturn_t ret = IRQ_NONE;
	ktime_t start_time;

	start_time = ktime_get();

	local_bh_disable();
	spin_lock_irqsave(&dwc->lock, flags);
	dwc->bh_handled_evt_cnt[dwc->irq_dbg_index] = 0;
	ret = dwc3_process_event_buf(evt);
	spin_unlock_irqrestore(&dwc->lock, flags);
	local_bh_enable();

	dwc->bh_start_time[dwc->bh_dbg_index] = start_time;
	dwc->bh_completion_time[dwc->bh_dbg_index] =
		ktime_to_us(ktime_sub(ktime_get(), start_time));
	dwc->bh_dbg_index = (dwc->bh_dbg_index + 1) % MAX_INTR_STATS;

	return ret;
}

static irqreturn_t dwc3_check_event_buf(struct dwc3_event_buffer *evt)
{
	struct dwc3 *dwc;
	u32 amount;
	u32 count;
	u32 reg;
	ktime_t start_time;

	if (!evt)
		return IRQ_NONE;

	dwc = evt->dwc;
	start_time = ktime_get();
	atomic_inc(&dwc->irq_cnt);

	/* controller reset is still pending */
	if (dwc->err_evt_seen)
		return IRQ_HANDLED;

	/*
	 * With PCIe legacy interrupt, test shows that top-half irq handler can
	 * be called again after HW interrupt deassertion. Check if bottom-half
	 * irq event handler completes before caching new event to prevent
	 * losing events.
	 */
	if (evt->flags & DWC3_EVENT_PENDING)
		return IRQ_HANDLED;

	count = dwc3_readl(dwc->regs, DWC3_GEVNTCOUNT(0));
	count &= DWC3_GEVNTCOUNT_MASK;
	if (!count)
		return IRQ_NONE;

	/* Controller is halted; ignore new/pending events */
	if (!dwc->pullups_connected) {
		dwc3_writel(dwc->regs, DWC3_GEVNTCOUNT(0), count);
		dbg_event(0xFF, "NO_PULLUP", count);
		return IRQ_HANDLED;
	}

	evt->count = count;
	evt->flags |= DWC3_EVENT_PENDING;

	/* Mask interrupt */
	reg = dwc3_readl(dwc->regs, DWC3_GEVNTSIZ(0));
	reg |= DWC3_GEVNTSIZ_INTMASK;
	dwc3_writel(dwc->regs, DWC3_GEVNTSIZ(0), reg);

	amount = min(count, evt->length - evt->lpos);
	memcpy(evt->cache + evt->lpos, evt->buf + evt->lpos, amount);

	if (amount < count)
		memcpy(evt->cache, evt->buf, count - amount);

	dwc3_writel(dwc->regs, DWC3_GEVNTCOUNT(0), count);

	dwc->irq_start_time[dwc->irq_dbg_index] = start_time;
	dwc->irq_completion_time[dwc->irq_dbg_index] =
		ktime_us_delta(ktime_get(), start_time);
	dwc->irq_event_count[dwc->irq_dbg_index] = count / 4;
	dwc->irq_dbg_index = (dwc->irq_dbg_index + 1) % MAX_INTR_STATS;

	return IRQ_WAKE_THREAD;
}

irqreturn_t dwc3_interrupt(int irq, void *_dwc)
{
	struct dwc3     *dwc = _dwc;
	irqreturn_t     ret = IRQ_NONE;
	irqreturn_t     status;

	status = dwc3_check_event_buf(dwc->ev_buf);
	if (status == IRQ_WAKE_THREAD)
		ret = status;
<<<<<<< HEAD

	if (ret == IRQ_WAKE_THREAD)
		queue_work(dwc->dwc_wq, &dwc->bh_work);

=======

	if (ret == IRQ_WAKE_THREAD)
		queue_work(dwc->dwc_wq, &dwc->bh_work);

>>>>>>> 04c0665b
	return IRQ_HANDLED;
}

static int dwc3_gadget_get_irq(struct dwc3 *dwc)
{
	struct platform_device *dwc3_pdev = to_platform_device(dwc->dev);
	int irq;

	irq = platform_get_irq_byname_optional(dwc3_pdev, "peripheral");
	if (irq > 0)
		goto out;

	if (irq == -EPROBE_DEFER)
		goto out;

	irq = platform_get_irq_byname_optional(dwc3_pdev, "dwc_usb3");
	if (irq > 0)
		goto out;

	if (irq == -EPROBE_DEFER)
		goto out;

	irq = platform_get_irq(dwc3_pdev, 0);
	if (irq > 0)
		goto out;

	if (!irq)
		irq = -EINVAL;

out:
	return irq;
}

/**
 * dwc3_gadget_init - initializes gadget related registers
 * @dwc: pointer to our controller context structure
 *
 * Returns 0 on success otherwise negative errno.
 */
int dwc3_gadget_init(struct dwc3 *dwc)
{
	int ret;
	int irq;

	irq = dwc3_gadget_get_irq(dwc);
	if (irq < 0) {
		ret = irq;
		goto err0;
	}

	dwc->irq_gadget = irq;
	INIT_WORK(&dwc->remote_wakeup_work, dwc3_gadget_remote_wakeup_work);
	dwc->ep0_trb = dma_alloc_coherent(dwc->sysdev,
					  sizeof(*dwc->ep0_trb) * 2,
					  &dwc->ep0_trb_addr, GFP_KERNEL);
	if (!dwc->ep0_trb) {
		dev_err(dwc->dev, "failed to allocate ep0 trb\n");
		ret = -ENOMEM;
		goto err0;
	}

	dwc->setup_buf = kzalloc(DWC3_EP0_SETUP_SIZE, GFP_KERNEL);
	if (!dwc->setup_buf) {
		ret = -ENOMEM;
		goto err1;
	}

	dwc->bounce = dma_alloc_coherent(dwc->sysdev, DWC3_BOUNCE_SIZE,
			&dwc->bounce_addr, GFP_KERNEL);
	if (!dwc->bounce) {
		ret = -ENOMEM;
		goto err2;
	}

	init_completion(&dwc->ep0_in_setup);

	dwc->gadget.ops			= &dwc3_gadget_ops;
	dwc->gadget.speed		= USB_SPEED_UNKNOWN;
	dwc->gadget.sg_supported	= true;
	dwc->gadget.name		= "dwc3-gadget";
	dwc->gadget.lpm_capable		= !dwc->usb2_gadget_lpm_disable;

	/*
	 * FIXME We might be setting max_speed to <SUPER, however versions
	 * <2.20a of dwc3 have an issue with metastability (documented
	 * elsewhere in this driver) which tells us we can't set max speed to
	 * anything lower than SUPER.
	 *
	 * Because gadget.max_speed is only used by composite.c and function
	 * drivers (i.e. it won't go into dwc3's registers) we are allowing this
	 * to happen so we avoid sending SuperSpeed Capability descriptor
	 * together with our BOS descriptor as that could confuse host into
	 * thinking we can handle super speed.
	 *
	 * Note that, in fact, we won't even support GetBOS requests when speed
	 * is less than super speed because we don't have means, yet, to tell
	 * composite.c that we are USB 2.0 + LPM ECN.
	 */
	if (dwc->revision < DWC3_REVISION_220A &&
	    !dwc->dis_metastability_quirk)
		dev_info(dwc->dev, "changing max_speed on rev %08x\n",
				dwc->revision);

	dwc->gadget.max_speed		= dwc->max_hw_supp_speed;

	/*
	 * REVISIT: Here we should clear all pending IRQs to be
	 * sure we're starting from a well known location.
	 */

	dwc->num_eps = DWC3_ENDPOINTS_NUM;
	ret = dwc3_gadget_init_endpoints(dwc, dwc->num_eps);
	if (ret)
		goto err3;

	ret = usb_add_gadget_udc(dwc->dev, &dwc->gadget);
	if (ret) {
		dev_err(dwc->dev, "failed to register udc\n");
		goto err4;
	}

	return 0;

err4:
	dwc3_gadget_free_endpoints(dwc);

err3:
	dma_free_coherent(dwc->sysdev, DWC3_BOUNCE_SIZE, dwc->bounce,
			dwc->bounce_addr);

err2:
	kfree(dwc->setup_buf);

err1:
	dma_free_coherent(dwc->sysdev, sizeof(*dwc->ep0_trb) * 2,
			dwc->ep0_trb, dwc->ep0_trb_addr);

err0:
	return ret;
}

/* -------------------------------------------------------------------------- */

void dwc3_gadget_exit(struct dwc3 *dwc)
{
	usb_del_gadget_udc(&dwc->gadget);
	dwc3_gadget_free_endpoints(dwc);
	dma_free_coherent(dwc->sysdev, DWC3_BOUNCE_SIZE, dwc->bounce,
			  dwc->bounce_addr);
	kfree(dwc->setup_buf);
	dma_free_coherent(dwc->sysdev, sizeof(*dwc->ep0_trb) * 2,
			  dwc->ep0_trb, dwc->ep0_trb_addr);
}

int dwc3_gadget_suspend(struct dwc3 *dwc)
{
	if (!dwc->gadget_driver)
		return 0;

	dwc3_gadget_run_stop(dwc, false, false);
	dwc3_disconnect_gadget(dwc);
	__dwc3_gadget_stop(dwc);

	return 0;
}

int dwc3_gadget_resume(struct dwc3 *dwc)
{
	int			ret;

	if (!dwc->gadget_driver)
		return 0;

	ret = __dwc3_gadget_start(dwc);
	if (ret < 0)
		goto err0;

	ret = dwc3_gadget_run_stop(dwc, true, false);
	if (ret < 0)
		goto err1;

	return 0;

err1:
	__dwc3_gadget_stop(dwc);

err0:
	return ret;
}

void dwc3_gadget_process_pending_events(struct dwc3 *dwc)
{
	if (dwc->pending_events) {
		dwc3_interrupt(dwc->irq_gadget, dwc->ev_buf);
		dwc3_thread_interrupt(dwc->irq_gadget, dwc->ev_buf);
		pm_runtime_put(dwc->dev);
		dwc->pending_events = false;
		enable_irq(dwc->irq_gadget);
	}
}<|MERGE_RESOLUTION|>--- conflicted
+++ resolved
@@ -836,19 +836,11 @@
 				dep->name, dep->number, ret);
 		return;
 	}
-<<<<<<< HEAD
 
 	if (dep->flags & DWC3_EP_END_TRANSFER_PENDING)
 		udelay(2000);
 
 	if (dep->flags & DWC3_EP_END_TRANSFER_PENDING)
-=======
-
-	if (dep->flags & DWC3_EP_END_TRANSFER_PENDING)
-		udelay(2000);
-
-	if (dep->flags & DWC3_EP_END_TRANSFER_PENDING)
->>>>>>> 04c0665b
 		dbg_log_string("ep end_xfer cmd completion timeout for %d",
 				dep->number);
 
@@ -1871,7 +1863,6 @@
 			 */
 			list_for_each_entry_safe(r, t, &dep->started_list, list)
 				dwc3_gadget_move_cancelled_request(r);
-<<<<<<< HEAD
 
 			/* If ep isn't started, then there's no end transfer
 			 * pending
@@ -1879,15 +1870,6 @@
 			if (!(dep->flags & DWC3_EP_END_TRANSFER_PENDING))
 				dwc3_gadget_ep_cleanup_cancelled_requests(dep);
 
-=======
-
-			/* If ep isn't started, then there's no end transfer
-			 * pending
-			 */
-			if (!(dep->flags & DWC3_EP_END_TRANSFER_PENDING))
-				dwc3_gadget_ep_cleanup_cancelled_requests(dep);
-
->>>>>>> 04c0665b
 			goto out;
 		}
 	}
@@ -4396,17 +4378,10 @@
 	status = dwc3_check_event_buf(dwc->ev_buf);
 	if (status == IRQ_WAKE_THREAD)
 		ret = status;
-<<<<<<< HEAD
 
 	if (ret == IRQ_WAKE_THREAD)
 		queue_work(dwc->dwc_wq, &dwc->bh_work);
 
-=======
-
-	if (ret == IRQ_WAKE_THREAD)
-		queue_work(dwc->dwc_wq, &dwc->bh_work);
-
->>>>>>> 04c0665b
 	return IRQ_HANDLED;
 }
 
@@ -4577,7 +4552,7 @@
 {
 	int			ret;
 
-	if (!dwc->gadget_driver)
+	if (!dwc->gadget_driver || !dwc->softconnect)
 		return 0;
 
 	ret = __dwc3_gadget_start(dwc);
