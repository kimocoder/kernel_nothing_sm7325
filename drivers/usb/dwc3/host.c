// SPDX-License-Identifier: GPL-2.0
/**
 * host.c - DesignWare USB3 DRD Controller Host Glue
 *
 * Copyright (C) 2011 Texas Instruments Incorporated - http://www.ti.com
 *
 * Authors: Felipe Balbi <balbi@ti.com>,
 */

#include <linux/platform_device.h>

#include "../host/xhci-plat.h"
#include "core.h"

static const struct xhci_plat_priv dwc3_xhci_plat_priv = {
	.quirks = XHCI_SKIP_PHY_INIT,
};

static int dwc3_host_get_irq(struct dwc3 *dwc)
{
	struct platform_device	*dwc3_pdev = to_platform_device(dwc->dev);
	int irq;

	irq = platform_get_irq_byname_optional(dwc3_pdev, "host");
	if (irq > 0)
		goto out;

	if (irq == -EPROBE_DEFER)
		goto out;

	irq = platform_get_irq_byname_optional(dwc3_pdev, "dwc_usb3");
	if (irq > 0)
		goto out;

	if (irq == -EPROBE_DEFER)
		goto out;

	irq = platform_get_irq(dwc3_pdev, 0);
	if (irq > 0)
		goto out;

	if (!irq)
		irq = -EINVAL;

out:
	return irq;
}

int dwc3_host_init(struct dwc3 *dwc)
{
	struct property_entry	props[6];
	struct platform_device	*xhci;
	int			ret, irq;
	struct resource		*res;
	struct platform_device	*dwc3_pdev = to_platform_device(dwc->dev);
	int			prop_idx = 0;
	struct property_entry	imod_prop;

	irq = dwc3_host_get_irq(dwc);
	if (irq < 0)
		return irq;

	res = platform_get_resource_byname(dwc3_pdev, IORESOURCE_IRQ, "host");
	if (!res)
		res = platform_get_resource_byname(dwc3_pdev, IORESOURCE_IRQ,
				"dwc_usb3");
	if (!res)
		res = platform_get_resource(dwc3_pdev, IORESOURCE_IRQ, 0);
	if (!res)
		return -ENOMEM;

	dwc->xhci_resources[1].start = irq;
	dwc->xhci_resources[1].end = irq;
	dwc->xhci_resources[1].flags = res->flags;
	dwc->xhci_resources[1].name = res->name;

	xhci = platform_device_alloc("xhci-hcd", PLATFORM_DEVID_AUTO);
	if (!xhci) {
		dev_err(dwc->dev, "couldn't allocate xHCI device\n");
		return -ENOMEM;
	}

	xhci->dev.parent	= dwc->dev;

	dwc->xhci = xhci;

	ret = platform_device_add_resources(xhci, dwc->xhci_resources,
						DWC3_XHCI_RESOURCES_NUM);
	if (ret) {
		dev_err(dwc->dev, "couldn't add resources to xHCI device\n");
		goto err;
	}

	ret = platform_device_add_data(xhci, &dwc3_xhci_plat_priv,
					sizeof(dwc3_xhci_plat_priv));
	if (ret)
		goto err;

	memset(props, 0, sizeof(struct property_entry) * ARRAY_SIZE(props));

	if (dwc->usb3_lpm_capable)
		props[prop_idx++] = PROPERTY_ENTRY_BOOL("usb3-lpm-capable");

	if (dwc->usb2_lpm_disable)
		props[prop_idx++] = PROPERTY_ENTRY_BOOL("usb2-lpm-disable");

	if (dwc->xhci_imod_value) {
		imod_prop.name  = "imod-interval-ns";
		imod_prop.length  = sizeof(u32);
		imod_prop.is_array = false;
		imod_prop.type = DEV_PROP_U32;
		imod_prop.value.u32_data = dwc->xhci_imod_value;
		props[prop_idx++] = imod_prop;
	}

	/**
	 * WORKAROUND: dwc3 revisions <=3.00a have a limitation
	 * where Port Disable command doesn't work.
	 *
	 * The suggested workaround is that we avoid Port Disable
	 * completely.
	 *
	 * This following flag tells XHCI to do just that.
	 */
	if (dwc->revision <= DWC3_REVISION_300A)
		props[prop_idx++] = PROPERTY_ENTRY_BOOL("quirk-broken-port-ped");

	if (prop_idx) {
		ret = platform_device_add_properties(xhci, props);
		if (ret) {
			dev_err(dwc->dev, "failed to add properties to xHCI\n");
			goto err;
		}
	}

	ret = platform_device_add(xhci);
	if (ret) {
		dev_err(dwc->dev, "failed to register xHCI device\n");
		goto err;
	}

	return 0;
err:
	platform_device_put(xhci);
	return ret;
}
EXPORT_SYMBOL(dwc3_host_init);

void dwc3_host_exit(struct dwc3 *dwc)
{
	platform_device_unregister(dwc->xhci);
<<<<<<< HEAD
}
EXPORT_SYMBOL(dwc3_host_exit);
=======
	dwc->xhci = NULL;
}
>>>>>>> 8912db25
<|MERGE_RESOLUTION|>--- conflicted
+++ resolved
@@ -149,10 +149,6 @@
 void dwc3_host_exit(struct dwc3 *dwc)
 {
 	platform_device_unregister(dwc->xhci);
-<<<<<<< HEAD
+	dwc->xhci = NULL;
 }
 EXPORT_SYMBOL(dwc3_host_exit);
-=======
-	dwc->xhci = NULL;
-}
->>>>>>> 8912db25
