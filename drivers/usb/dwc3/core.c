--- conflicted
+++ resolved
@@ -471,14 +471,11 @@
 	dwc3_writel(dwc->regs, DWC3_GEVNTSIZ(0),
 			DWC3_GEVNTSIZ_SIZE(evt->length));
 
-<<<<<<< HEAD
 	/* setup GSI related event buffers */
 	dwc3_notify_event(dwc, DWC3_GSI_EVT_BUF_SETUP, 0);
-=======
 	/* Clear any stale event */
 	reg = dwc3_readl(dwc->regs, DWC3_GEVNTCOUNT(0));
 	dwc3_writel(dwc->regs, DWC3_GEVNTCOUNT(0), reg);
->>>>>>> 6b8cbbd5
 	return 0;
 }
 
@@ -505,17 +502,14 @@
 	dwc3_writel(dwc->regs, DWC3_GEVNTADRHI(0), 0);
 	dwc3_writel(dwc->regs, DWC3_GEVNTSIZ(0), DWC3_GEVNTSIZ_INTMASK
 			| DWC3_GEVNTSIZ_SIZE(0));
-<<<<<<< HEAD
 	dwc3_writel(dwc->regs, DWC3_GEVNTCOUNT(0), 0);
 
 	/* cleanup GSI related event buffers */
 	dwc3_notify_event(dwc, DWC3_GSI_EVT_BUF_CLEANUP, 0);
-=======
 
 	/* Clear any stale event */
 	reg = dwc3_readl(dwc->regs, DWC3_GEVNTCOUNT(0));
 	dwc3_writel(dwc->regs, DWC3_GEVNTCOUNT(0), reg);
->>>>>>> 6b8cbbd5
 }
 
 static int dwc3_alloc_scratch_buffers(struct dwc3 *dwc)
