// SPDX-License-Identifier: GPL-2.0

/*
 * xHCI host controller driver
 *
 * Copyright (C) 2008 Intel Corp.
 *
 * Author: Sarah Sharp
 * Some code borrowed from the Linux EHCI driver.
 */

#ifndef __LINUX_XHCI_HCD_H
#define __LINUX_XHCI_HCD_H

#include <linux/usb.h>
#include <linux/timer.h>
#include <linux/kernel.h>
#include <linux/usb/hcd.h>
#include <linux/usb/xhci-sec.h>
#include <linux/io-64-nonatomic-lo-hi.h>

/* Code sharing between pci-quirks and xhci hcd */
#include	"xhci-ext-caps.h"
#include "pci-quirks.h"

/* max buffer size for trace and debug messages */
#define XHCI_MSG_MAX		500

/* xHCI PCI Configuration Registers */
#define XHCI_SBRN_OFFSET	(0x60)

/* Max number of USB devices for any host controller - limit in section 6.1 */
#define MAX_HC_SLOTS		256
/* Section 5.3.3 - MaxPorts */
#define MAX_HC_PORTS		127

/*
 * xHCI register interface.
 * This corresponds to the eXtensible Host Controller Interface (xHCI)
 * Revision 0.95 specification
 */

/**
 * struct xhci_cap_regs - xHCI Host Controller Capability Registers.
 * @hc_capbase:		length of the capabilities register and HC version number
 * @hcs_params1:	HCSPARAMS1 - Structural Parameters 1
 * @hcs_params2:	HCSPARAMS2 - Structural Parameters 2
 * @hcs_params3:	HCSPARAMS3 - Structural Parameters 3
 * @hcc_params:		HCCPARAMS - Capability Parameters
 * @db_off:		DBOFF - Doorbell array offset
 * @run_regs_off:	RTSOFF - Runtime register space offset
 * @hcc_params2:	HCCPARAMS2 Capability Parameters 2, xhci 1.1 only
 */
struct xhci_cap_regs {
	__le32	hc_capbase;
	__le32	hcs_params1;
	__le32	hcs_params2;
	__le32	hcs_params3;
	__le32	hcc_params;
	__le32	db_off;
	__le32	run_regs_off;
	__le32	hcc_params2; /* xhci 1.1 */
	/* Reserved up to (CAPLENGTH - 0x1C) */
};

/* hc_capbase bitmasks */
/* bits 7:0 - how long is the Capabilities register */
#define HC_LENGTH(p)		XHCI_HC_LENGTH(p)
/* bits 31:16	*/
#define HC_VERSION(p)		(((p) >> 16) & 0xffff)

/* HCSPARAMS1 - hcs_params1 - bitmasks */
/* bits 0:7, Max Device Slots */
#define HCS_MAX_SLOTS(p)	(((p) >> 0) & 0xff)
#define HCS_SLOTS_MASK		0xff
/* bits 8:18, Max Interrupters */
#define HCS_MAX_INTRS(p)	(((p) >> 8) & 0x7ff)
/* bits 24:31, Max Ports - max value is 0x7F = 127 ports */
#define HCS_MAX_PORTS(p)	(((p) >> 24) & 0x7f)

/* HCSPARAMS2 - hcs_params2 - bitmasks */
/* bits 0:3, frames or uframes that SW needs to queue transactions
 * ahead of the HW to meet periodic deadlines */
#define HCS_IST(p)		(((p) >> 0) & 0xf)
/* bits 4:7, max number of Event Ring segments */
#define HCS_ERST_MAX(p)		(((p) >> 4) & 0xf)
/* bits 21:25 Hi 5 bits of Scratchpad buffers SW must allocate for the HW */
/* bit 26 Scratchpad restore - for save/restore HW state - not used yet */
/* bits 27:31 Lo 5 bits of Scratchpad buffers SW must allocate for the HW */
#define HCS_MAX_SCRATCHPAD(p)   ((((p) >> 16) & 0x3e0) | (((p) >> 27) & 0x1f))

/* HCSPARAMS3 - hcs_params3 - bitmasks */
/* bits 0:7, Max U1 to U0 latency for the roothub ports */
#define HCS_U1_LATENCY(p)	(((p) >> 0) & 0xff)
/* bits 16:31, Max U2 to U0 latency for the roothub ports */
#define HCS_U2_LATENCY(p)	(((p) >> 16) & 0xffff)

/* HCCPARAMS - hcc_params - bitmasks */
/* true: HC can use 64-bit address pointers */
#define HCC_64BIT_ADDR(p)	((p) & (1 << 0))
/* true: HC can do bandwidth negotiation */
#define HCC_BANDWIDTH_NEG(p)	((p) & (1 << 1))
/* true: HC uses 64-byte Device Context structures
 * FIXME 64-byte context structures aren't supported yet.
 */
#define HCC_64BYTE_CONTEXT(p)	((p) & (1 << 2))
/* true: HC has port power switches */
#define HCC_PPC(p)		((p) & (1 << 3))
/* true: HC has port indicators */
#define HCS_INDICATOR(p)	((p) & (1 << 4))
/* true: HC has Light HC Reset Capability */
#define HCC_LIGHT_RESET(p)	((p) & (1 << 5))
/* true: HC supports latency tolerance messaging */
#define HCC_LTC(p)		((p) & (1 << 6))
/* true: no secondary Stream ID Support */
#define HCC_NSS(p)		((p) & (1 << 7))
/* true: HC supports Stopped - Short Packet */
#define HCC_SPC(p)		((p) & (1 << 9))
/* true: HC has Contiguous Frame ID Capability */
#define HCC_CFC(p)		((p) & (1 << 11))
/* Max size for Primary Stream Arrays - 2^(n+1), where n is bits 12:15 */
#define HCC_MAX_PSA(p)		(1 << ((((p) >> 12) & 0xf) + 1))
/* Extended Capabilities pointer from PCI base - section 5.3.6 */
#define HCC_EXT_CAPS(p)		XHCI_HCC_EXT_CAPS(p)

#define CTX_SIZE(_hcc)		(HCC_64BYTE_CONTEXT(_hcc) ? 64 : 32)

/* db_off bitmask - bits 0:1 reserved */
#define	DBOFF_MASK	(~0x3)

/* run_regs_off bitmask - bits 0:4 reserved */
#define	RTSOFF_MASK	(~0x1f)

/* HCCPARAMS2 - hcc_params2 - bitmasks */
/* true: HC supports U3 entry Capability */
#define	HCC2_U3C(p)		((p) & (1 << 0))
/* true: HC supports Configure endpoint command Max exit latency too large */
#define	HCC2_CMC(p)		((p) & (1 << 1))
/* true: HC supports Force Save context Capability */
#define	HCC2_FSC(p)		((p) & (1 << 2))
/* true: HC supports Compliance Transition Capability */
#define	HCC2_CTC(p)		((p) & (1 << 3))
/* true: HC support Large ESIT payload Capability > 48k */
#define	HCC2_LEC(p)		((p) & (1 << 4))
/* true: HC support Configuration Information Capability */
#define	HCC2_CIC(p)		((p) & (1 << 5))
/* true: HC support Extended TBC Capability, Isoc burst count > 65535 */
#define	HCC2_ETC(p)		((p) & (1 << 6))

/* Number of registers per port */
#define	NUM_PORT_REGS	4

#define PORTSC		0
#define PORTPMSC	1
#define PORTLI		2
#define PORTHLPMC	3

/**
 * struct xhci_op_regs - xHCI Host Controller Operational Registers.
 * @command:		USBCMD - xHC command register
 * @status:		USBSTS - xHC status register
 * @page_size:		This indicates the page size that the host controller
 * 			supports.  If bit n is set, the HC supports a page size
 * 			of 2^(n+12), up to a 128MB page size.
 * 			4K is the minimum page size.
 * @cmd_ring:		CRP - 64-bit Command Ring Pointer
 * @dcbaa_ptr:		DCBAAP - 64-bit Device Context Base Address Array Pointer
 * @config_reg:		CONFIG - Configure Register
 * @port_status_base:	PORTSCn - base address for Port Status and Control
 * 			Each port has a Port Status and Control register,
 * 			followed by a Port Power Management Status and Control
 * 			register, a Port Link Info register, and a reserved
 * 			register.
 * @port_power_base:	PORTPMSCn - base address for
 * 			Port Power Management Status and Control
 * @port_link_base:	PORTLIn - base address for Port Link Info (current
 * 			Link PM state and control) for USB 2.1 and USB 3.0
 * 			devices.
 */
struct xhci_op_regs {
	__le32	command;
	__le32	status;
	__le32	page_size;
	__le32	reserved1;
	__le32	reserved2;
	__le32	dev_notification;
	__le64	cmd_ring;
	/* rsvd: offset 0x20-2F */
	__le32	reserved3[4];
	__le64	dcbaa_ptr;
	__le32	config_reg;
	/* rsvd: offset 0x3C-3FF */
	__le32	reserved4[241];
	/* port 1 registers, which serve as a base address for other ports */
	__le32	port_status_base;
	__le32	port_power_base;
	__le32	port_link_base;
	__le32	reserved5;
	/* registers for ports 2-255 */
	__le32	reserved6[NUM_PORT_REGS*254];
};

/* USBCMD - USB command - command bitmasks */
/* start/stop HC execution - do not write unless HC is halted*/
#define CMD_RUN		XHCI_CMD_RUN
/* Reset HC - resets internal HC state machine and all registers (except
 * PCI config regs).  HC does NOT drive a USB reset on the downstream ports.
 * The xHCI driver must reinitialize the xHC after setting this bit.
 */
#define CMD_RESET	(1 << 1)
/* Event Interrupt Enable - a '1' allows interrupts from the host controller */
#define CMD_EIE		XHCI_CMD_EIE
/* Host System Error Interrupt Enable - get out-of-band signal for HC errors */
#define CMD_HSEIE	XHCI_CMD_HSEIE
/* bits 4:6 are reserved (and should be preserved on writes). */
/* light reset (port status stays unchanged) - reset completed when this is 0 */
#define CMD_LRESET	(1 << 7)
/* host controller save/restore state. */
#define CMD_CSS		(1 << 8)
#define CMD_CRS		(1 << 9)
/* Enable Wrap Event - '1' means xHC generates an event when MFINDEX wraps. */
#define CMD_EWE		XHCI_CMD_EWE
/* MFINDEX power management - '1' means xHC can stop MFINDEX counter if all root
 * hubs are in U3 (selective suspend), disconnect, disabled, or powered-off.
 * '0' means the xHC can power it off if all ports are in the disconnect,
 * disabled, or powered-off state.
 */
#define CMD_PM_INDEX	(1 << 11)
/* bit 14 Extended TBC Enable, changes Isoc TRB fields to support larger TBC */
#define CMD_ETE		(1 << 14)
/* bits 15:31 are reserved (and should be preserved on writes). */

#define XHCI_RESET_LONG_USEC		(10 * 1000 * 1000)
#define XHCI_RESET_SHORT_USEC		(250 * 1000)

/* IMAN - Interrupt Management Register */
#define IMAN_IE		(1 << 1)
#define IMAN_IP		(1 << 0)

/* USBSTS - USB status - status bitmasks */
/* HC not running - set to 1 when run/stop bit is cleared. */
#define STS_HALT	XHCI_STS_HALT
/* serious error, e.g. PCI parity error.  The HC will clear the run/stop bit. */
#define STS_FATAL	(1 << 2)
/* event interrupt - clear this prior to clearing any IP flags in IR set*/
#define STS_EINT	(1 << 3)
/* port change detect */
#define STS_PORT	(1 << 4)
/* bits 5:7 reserved and zeroed */
/* save state status - '1' means xHC is saving state */
#define STS_SAVE	(1 << 8)
/* restore state status - '1' means xHC is restoring state */
#define STS_RESTORE	(1 << 9)
/* true: save or restore error */
#define STS_SRE		(1 << 10)
/* true: Controller Not Ready to accept doorbell or op reg writes after reset */
#define STS_CNR		XHCI_STS_CNR
/* true: internal Host Controller Error - SW needs to reset and reinitialize */
#define STS_HCE		(1 << 12)
/* bits 13:31 reserved and should be preserved */

/*
 * DNCTRL - Device Notification Control Register - dev_notification bitmasks
 * Generate a device notification event when the HC sees a transaction with a
 * notification type that matches a bit set in this bit field.
 */
#define	DEV_NOTE_MASK		(0xffff)
#define ENABLE_DEV_NOTE(x)	(1 << (x))
/* Most of the device notification types should only be used for debug.
 * SW does need to pay attention to function wake notifications.
 */
#define	DEV_NOTE_FWAKE		ENABLE_DEV_NOTE(1)

/* CRCR - Command Ring Control Register - cmd_ring bitmasks */
/* bit 0 is the command ring cycle state */
/* stop ring operation after completion of the currently executing command */
#define CMD_RING_PAUSE		(1 << 1)
/* stop ring immediately - abort the currently executing command */
#define CMD_RING_ABORT		(1 << 2)
/* true: command ring is running */
#define CMD_RING_RUNNING	(1 << 3)
/* bits 4:5 reserved and should be preserved */
/* Command Ring pointer - bit mask for the lower 32 bits. */
#define CMD_RING_RSVD_BITS	(0x3f)

/* CONFIG - Configure Register - config_reg bitmasks */
/* bits 0:7 - maximum number of device slots enabled (NumSlotsEn) */
#define MAX_DEVS(p)	((p) & 0xff)
/* bit 8: U3 Entry Enabled, assert PLC when root port enters U3, xhci 1.1 */
#define CONFIG_U3E		(1 << 8)
/* bit 9: Configuration Information Enable, xhci 1.1 */
#define CONFIG_CIE		(1 << 9)
/* bits 10:31 - reserved and should be preserved */

/* PORTSC - Port Status and Control Register - port_status_base bitmasks */
/* true: device connected */
#define PORT_CONNECT	(1 << 0)
/* true: port enabled */
#define PORT_PE		(1 << 1)
/* bit 2 reserved and zeroed */
/* true: port has an over-current condition */
#define PORT_OC		(1 << 3)
/* true: port reset signaling asserted */
#define PORT_RESET	(1 << 4)
/* Port Link State - bits 5:8
 * A read gives the current link PM state of the port,
 * a write with Link State Write Strobe set sets the link state.
 */
#define PORT_PLS_MASK	(0xf << 5)
#define XDEV_U0		(0x0 << 5)
#define XDEV_U1		(0x1 << 5)
#define XDEV_U2		(0x2 << 5)
#define XDEV_U3		(0x3 << 5)
#define XDEV_DISABLED	(0x4 << 5)
#define XDEV_RXDETECT	(0x5 << 5)
#define XDEV_INACTIVE	(0x6 << 5)
#define XDEV_POLLING	(0x7 << 5)
#define XDEV_RECOVERY	(0x8 << 5)
#define XDEV_HOT_RESET	(0x9 << 5)
#define XDEV_COMP_MODE	(0xa << 5)
#define XDEV_TEST_MODE	(0xb << 5)
#define XDEV_RESUME	(0xf << 5)

/* true: port has power (see HCC_PPC) */
#define PORT_POWER	(1 << 9)
/* bits 10:13 indicate device speed:
 * 0 - undefined speed - port hasn't be initialized by a reset yet
 * 1 - full speed
 * 2 - low speed
 * 3 - high speed
 * 4 - super speed
 * 5-15 reserved
 */
#define DEV_SPEED_MASK		(0xf << 10)
#define	XDEV_FS			(0x1 << 10)
#define	XDEV_LS			(0x2 << 10)
#define	XDEV_HS			(0x3 << 10)
#define	XDEV_SS			(0x4 << 10)
#define	XDEV_SSP		(0x5 << 10)
#define DEV_UNDEFSPEED(p)	(((p) & DEV_SPEED_MASK) == (0x0<<10))
#define DEV_FULLSPEED(p)	(((p) & DEV_SPEED_MASK) == XDEV_FS)
#define DEV_LOWSPEED(p)		(((p) & DEV_SPEED_MASK) == XDEV_LS)
#define DEV_HIGHSPEED(p)	(((p) & DEV_SPEED_MASK) == XDEV_HS)
#define DEV_SUPERSPEED(p)	(((p) & DEV_SPEED_MASK) == XDEV_SS)
#define DEV_SUPERSPEEDPLUS(p)	(((p) & DEV_SPEED_MASK) == XDEV_SSP)
#define DEV_SUPERSPEED_ANY(p)	(((p) & DEV_SPEED_MASK) >= XDEV_SS)
#define DEV_PORT_SPEED(p)	(((p) >> 10) & 0x0f)

/* Bits 20:23 in the Slot Context are the speed for the device */
#define	SLOT_SPEED_FS		(XDEV_FS << 10)
#define	SLOT_SPEED_LS		(XDEV_LS << 10)
#define	SLOT_SPEED_HS		(XDEV_HS << 10)
#define	SLOT_SPEED_SS		(XDEV_SS << 10)
#define	SLOT_SPEED_SSP		(XDEV_SSP << 10)
/* Port Indicator Control */
#define PORT_LED_OFF	(0 << 14)
#define PORT_LED_AMBER	(1 << 14)
#define PORT_LED_GREEN	(2 << 14)
#define PORT_LED_MASK	(3 << 14)
/* Port Link State Write Strobe - set this when changing link state */
#define PORT_LINK_STROBE	(1 << 16)
/* true: connect status change */
#define PORT_CSC	(1 << 17)
/* true: port enable change */
#define PORT_PEC	(1 << 18)
/* true: warm reset for a USB 3.0 device is done.  A "hot" reset puts the port
 * into an enabled state, and the device into the default state.  A "warm" reset
 * also resets the link, forcing the device through the link training sequence.
 * SW can also look at the Port Reset register to see when warm reset is done.
 */
#define PORT_WRC	(1 << 19)
/* true: over-current change */
#define PORT_OCC	(1 << 20)
/* true: reset change - 1 to 0 transition of PORT_RESET */
#define PORT_RC		(1 << 21)
/* port link status change - set on some port link state transitions:
 *  Transition				Reason
 *  ------------------------------------------------------------------------------
 *  - U3 to Resume			Wakeup signaling from a device
 *  - Resume to Recovery to U0		USB 3.0 device resume
 *  - Resume to U0			USB 2.0 device resume
 *  - U3 to Recovery to U0		Software resume of USB 3.0 device complete
 *  - U3 to U0				Software resume of USB 2.0 device complete
 *  - U2 to U0				L1 resume of USB 2.1 device complete
 *  - U0 to U0 (???)			L1 entry rejection by USB 2.1 device
 *  - U0 to disabled			L1 entry error with USB 2.1 device
 *  - Any state to inactive		Error on USB 3.0 port
 */
#define PORT_PLC	(1 << 22)
/* port configure error change - port failed to configure its link partner */
#define PORT_CEC	(1 << 23)
#define PORT_CHANGE_MASK	(PORT_CSC | PORT_PEC | PORT_WRC | PORT_OCC | \
				 PORT_RC | PORT_PLC | PORT_CEC)


/* Cold Attach Status - xHC can set this bit to report device attached during
 * Sx state. Warm port reset should be perfomed to clear this bit and move port
 * to connected state.
 */
#define PORT_CAS	(1 << 24)
/* wake on connect (enable) */
#define PORT_WKCONN_E	(1 << 25)
/* wake on disconnect (enable) */
#define PORT_WKDISC_E	(1 << 26)
/* wake on over-current (enable) */
#define PORT_WKOC_E	(1 << 27)
/* bits 28:29 reserved */
/* true: device is non-removable - for USB 3.0 roothub emulation */
#define PORT_DEV_REMOVE	(1 << 30)
/* Initiate a warm port reset - complete when PORT_WRC is '1' */
#define PORT_WR		(1 << 31)

/* We mark duplicate entries with -1 */
#define DUPLICATE_ENTRY ((u8)(-1))

/* Port Power Management Status and Control - port_power_base bitmasks */
/* Inactivity timer value for transitions into U1, in microseconds.
 * Timeout can be up to 127us.  0xFF means an infinite timeout.
 */
#define PORT_U1_TIMEOUT(p)	((p) & 0xff)
#define PORT_U1_TIMEOUT_MASK	0xff
/* Inactivity timer value for transitions into U2 */
#define PORT_U2_TIMEOUT(p)	(((p) & 0xff) << 8)
#define PORT_U2_TIMEOUT_MASK	(0xff << 8)
/* Bits 24:31 for port testing */

/* USB2 Protocol PORTSPMSC */
#define	PORT_L1S_MASK		7
#define	PORT_L1S_SUCCESS	1
#define	PORT_RWE		(1 << 3)
#define	PORT_HIRD(p)		(((p) & 0xf) << 4)
#define	PORT_HIRD_MASK		(0xf << 4)
#define	PORT_L1DS_MASK		(0xff << 8)
#define	PORT_L1DS(p)		(((p) & 0xff) << 8)
#define	PORT_HLE		(1 << 16)
#define PORT_TEST_MODE_SHIFT	28

/* USB3 Protocol PORTLI  Port Link Information */
#define PORT_RX_LANES(p)	(((p) >> 16) & 0xf)
#define PORT_TX_LANES(p)	(((p) >> 20) & 0xf)

/* USB2 Protocol PORTHLPMC */
#define PORT_HIRDM(p)((p) & 3)
#define PORT_L1_TIMEOUT(p)(((p) & 0xff) << 2)
#define PORT_BESLD(p)(((p) & 0xf) << 10)

/* use 128 microseconds as USB2 LPM L1 default timeout. */
#define XHCI_L1_TIMEOUT		128

/* Set default HIRD/BESL value to 4 (350/400us) for USB2 L1 LPM resume latency.
 * Safe to use with mixed HIRD and BESL systems (host and device) and is used
 * by other operating systems.
 *
 * XHCI 1.0 errata 8/14/12 Table 13 notes:
 * "Software should choose xHC BESL/BESLD field values that do not violate a
 * device's resume latency requirements,
 * e.g. not program values > '4' if BLC = '1' and a HIRD device is attached,
 * or not program values < '4' if BLC = '0' and a BESL device is attached.
 */
#define XHCI_DEFAULT_BESL	4

/*
 * USB3 specification define a 360ms tPollingLFPSTiemout for USB3 ports
 * to complete link training. usually link trainig completes much faster
 * so check status 10 times with 36ms sleep in places we need to wait for
 * polling to complete.
 */
#define XHCI_PORT_POLLING_LFPS_TIME  36

/**
 * struct xhci_intr_reg - Interrupt Register Set
 * @irq_pending:	IMAN - Interrupt Management Register.  Used to enable
 *			interrupts and check for pending interrupts.
 * @irq_control:	IMOD - Interrupt Moderation Register.
 * 			Used to throttle interrupts.
 * @erst_size:		Number of segments in the Event Ring Segment Table (ERST).
 * @erst_base:		ERST base address.
 * @erst_dequeue:	Event ring dequeue pointer.
 *
 * Each interrupter (defined by a MSI-X vector) has an event ring and an Event
 * Ring Segment Table (ERST) associated with it.  The event ring is comprised of
 * multiple segments of the same size.  The HC places events on the ring and
 * "updates the Cycle bit in the TRBs to indicate to software the current
 * position of the Enqueue Pointer." The HCD (Linux) processes those events and
 * updates the dequeue pointer.
 */
struct xhci_intr_reg {
	__le32	irq_pending;
	__le32	irq_control;
	__le32	erst_size;
	__le32	rsvd;
	__le64	erst_base;
	__le64	erst_dequeue;
};

/* irq_pending bitmasks */
#define	ER_IRQ_PENDING(p)	((p) & 0x1)
/* bits 2:31 need to be preserved */
/* THIS IS BUGGY - FIXME - IP IS WRITE 1 TO CLEAR */
#define	ER_IRQ_CLEAR(p)		((p) & 0xfffffffe)
#define	ER_IRQ_ENABLE(p)	((ER_IRQ_CLEAR(p)) | 0x2)
#define	ER_IRQ_DISABLE(p)	((ER_IRQ_CLEAR(p)) & ~(0x2))

/* irq_control bitmasks */
/* Minimum interval between interrupts (in 250ns intervals).  The interval
 * between interrupts will be longer if there are no events on the event ring.
 * Default is 4000 (1 ms).
 */
#define ER_IRQ_INTERVAL_MASK	(0xffff)
/* Counter used to count down the time to the next interrupt - HW use only */
#define ER_IRQ_COUNTER_MASK	(0xffff << 16)

/* erst_size bitmasks */
/* Preserve bits 16:31 of erst_size */
#define	ERST_SIZE_MASK		(0xffff << 16)

/* erst_dequeue bitmasks */
/* Dequeue ERST Segment Index (DESI) - Segment number (or alias)
 * where the current dequeue pointer lies.  This is an optional HW hint.
 */
#define ERST_DESI_MASK		(0x7)
/* Event Handler Busy (EHB) - is the event ring scheduled to be serviced by
 * a work queue (or delayed service routine)?
 */
#define ERST_EHB		(1 << 3)
#define ERST_PTR_MASK		(0xf)

/**
 * struct xhci_run_regs
 * @microframe_index:
 * 		MFINDEX - current microframe number
 *
 * Section 5.5 Host Controller Runtime Registers:
 * "Software should read and write these registers using only Dword (32 bit)
 * or larger accesses"
 */
struct xhci_run_regs {
	__le32			microframe_index;
	__le32			rsvd[7];
	struct xhci_intr_reg	ir_set[128];
};

/**
 * struct doorbell_array
 *
 * Bits  0 -  7: Endpoint target
 * Bits  8 - 15: RsvdZ
 * Bits 16 - 31: Stream ID
 *
 * Section 5.6
 */
struct xhci_doorbell_array {
	__le32	doorbell[256];
};

#define DB_VALUE(ep, stream)	((((ep) + 1) & 0xff) | ((stream) << 16))
#define DB_VALUE_HOST		0x00000000

/**
 * struct xhci_protocol_caps
 * @revision:		major revision, minor revision, capability ID,
 *			and next capability pointer.
 * @name_string:	Four ASCII characters to say which spec this xHC
 *			follows, typically "USB ".
 * @port_info:		Port offset, count, and protocol-defined information.
 */
struct xhci_protocol_caps {
	u32	revision;
	u32	name_string;
	u32	port_info;
};

#define	XHCI_EXT_PORT_MAJOR(x)	(((x) >> 24) & 0xff)
#define	XHCI_EXT_PORT_MINOR(x)	(((x) >> 16) & 0xff)
#define	XHCI_EXT_PORT_PSIC(x)	(((x) >> 28) & 0x0f)
#define	XHCI_EXT_PORT_OFF(x)	((x) & 0xff)
#define	XHCI_EXT_PORT_COUNT(x)	(((x) >> 8) & 0xff)

#define	XHCI_EXT_PORT_PSIV(x)	(((x) >> 0) & 0x0f)
#define	XHCI_EXT_PORT_PSIE(x)	(((x) >> 4) & 0x03)
#define	XHCI_EXT_PORT_PLT(x)	(((x) >> 6) & 0x03)
#define	XHCI_EXT_PORT_PFD(x)	(((x) >> 8) & 0x01)
#define	XHCI_EXT_PORT_LP(x)	(((x) >> 14) & 0x03)
#define	XHCI_EXT_PORT_PSIM(x)	(((x) >> 16) & 0xffff)

#define PLT_MASK        (0x03 << 6)
#define PLT_SYM         (0x00 << 6)
#define PLT_ASYM_RX     (0x02 << 6)
#define PLT_ASYM_TX     (0x03 << 6)

/**
 * struct xhci_container_ctx
 * @type: Type of context.  Used to calculated offsets to contained contexts.
 * @size: Size of the context data
 * @bytes: The raw context data given to HW
 * @dma: dma address of the bytes
 *
 * Represents either a Device or Input context.  Holds a pointer to the raw
 * memory used for the context (bytes) and dma address of it (dma).
 */
struct xhci_container_ctx {
	unsigned type;
#define XHCI_CTX_TYPE_DEVICE  0x1
#define XHCI_CTX_TYPE_INPUT   0x2

	int size;

	u8 *bytes;
	dma_addr_t dma;
};

/**
 * struct xhci_slot_ctx
 * @dev_info:	Route string, device speed, hub info, and last valid endpoint
 * @dev_info2:	Max exit latency for device number, root hub port number
 * @tt_info:	tt_info is used to construct split transaction tokens
 * @dev_state:	slot state and device address
 *
 * Slot Context - section 6.2.1.1.  This assumes the HC uses 32-byte context
 * structures.  If the HC uses 64-byte contexts, there is an additional 32 bytes
 * reserved at the end of the slot context for HC internal use.
 */
struct xhci_slot_ctx {
	__le32	dev_info;
	__le32	dev_info2;
	__le32	tt_info;
	__le32	dev_state;
	/* offset 0x10 to 0x1f reserved for HC internal use */
	__le32	reserved[4];
};

/* dev_info bitmasks */
/* Route String - 0:19 */
#define ROUTE_STRING_MASK	(0xfffff)
/* Device speed - values defined by PORTSC Device Speed field - 20:23 */
#define DEV_SPEED	(0xf << 20)
#define GET_DEV_SPEED(n) (((n) & DEV_SPEED) >> 20)
/* bit 24 reserved */
/* Is this LS/FS device connected through a HS hub? - bit 25 */
#define DEV_MTT		(0x1 << 25)
/* Set if the device is a hub - bit 26 */
#define DEV_HUB		(0x1 << 26)
/* Index of the last valid endpoint context in this device context - 27:31 */
#define LAST_CTX_MASK	(0x1f << 27)
#define LAST_CTX(p)	((p) << 27)
#define LAST_CTX_TO_EP_NUM(p)	(((p) >> 27) - 1)
#define SLOT_FLAG	(1 << 0)
#define EP0_FLAG	(1 << 1)

/* dev_info2 bitmasks */
/* Max Exit Latency (ms) - worst case time to wake up all links in dev path */
#define MAX_EXIT	(0xffff)
/* Root hub port number that is needed to access the USB device */
#define ROOT_HUB_PORT(p)	(((p) & 0xff) << 16)
#define DEVINFO_TO_ROOT_HUB_PORT(p)	(((p) >> 16) & 0xff)
/* Maximum number of ports under a hub device */
#define XHCI_MAX_PORTS(p)	(((p) & 0xff) << 24)
#define DEVINFO_TO_MAX_PORTS(p)	(((p) & (0xff << 24)) >> 24)

/* tt_info bitmasks */
/*
 * TT Hub Slot ID - for low or full speed devices attached to a high-speed hub
 * The Slot ID of the hub that isolates the high speed signaling from
 * this low or full-speed device.  '0' if attached to root hub port.
 */
#define TT_SLOT		(0xff)
/*
 * The number of the downstream facing port of the high-speed hub
 * '0' if the device is not low or full speed.
 */
#define TT_PORT		(0xff << 8)
#define TT_THINK_TIME(p)	(((p) & 0x3) << 16)
#define GET_TT_THINK_TIME(p)	(((p) & (0x3 << 16)) >> 16)

/* dev_state bitmasks */
/* USB device address - assigned by the HC */
#define DEV_ADDR_MASK	(0xff)
/* bits 8:26 reserved */
/* Slot state */
#define SLOT_STATE	(0x1f << 27)
#define GET_SLOT_STATE(p)	(((p) & (0x1f << 27)) >> 27)

#define SLOT_STATE_DISABLED	0
#define SLOT_STATE_ENABLED	SLOT_STATE_DISABLED
#define SLOT_STATE_DEFAULT	1
#define SLOT_STATE_ADDRESSED	2
#define SLOT_STATE_CONFIGURED	3

/**
 * struct xhci_ep_ctx
 * @ep_info:	endpoint state, streams, mult, and interval information.
 * @ep_info2:	information on endpoint type, max packet size, max burst size,
 * 		error count, and whether the HC will force an event for all
 * 		transactions.
 * @deq:	64-bit ring dequeue pointer address.  If the endpoint only
 * 		defines one stream, this points to the endpoint transfer ring.
 * 		Otherwise, it points to a stream context array, which has a
 * 		ring pointer for each flow.
 * @tx_info:
 * 		Average TRB lengths for the endpoint ring and
 * 		max payload within an Endpoint Service Interval Time (ESIT).
 *
 * Endpoint Context - section 6.2.1.2.  This assumes the HC uses 32-byte context
 * structures.  If the HC uses 64-byte contexts, there is an additional 32 bytes
 * reserved at the end of the endpoint context for HC internal use.
 */
struct xhci_ep_ctx {
	__le32	ep_info;
	__le32	ep_info2;
	__le64	deq;
	__le32	tx_info;
	/* offset 0x14 - 0x1f reserved for HC internal use */
	__le32	reserved[3];
};

/* ep_info bitmasks */
/*
 * Endpoint State - bits 0:2
 * 0 - disabled
 * 1 - running
 * 2 - halted due to halt condition - ok to manipulate endpoint ring
 * 3 - stopped
 * 4 - TRB error
 * 5-7 - reserved
 */
#define EP_STATE_MASK		(0x7)
#define EP_STATE_DISABLED	0
#define EP_STATE_RUNNING	1
#define EP_STATE_HALTED		2
#define EP_STATE_STOPPED	3
#define EP_STATE_ERROR		4
#define GET_EP_CTX_STATE(ctx)	(le32_to_cpu((ctx)->ep_info) & EP_STATE_MASK)

/* Mult - Max number of burtst within an interval, in EP companion desc. */
#define EP_MULT(p)		(((p) & 0x3) << 8)
#define CTX_TO_EP_MULT(p)	(((p) >> 8) & 0x3)
/* bits 10:14 are Max Primary Streams */
/* bit 15 is Linear Stream Array */
/* Interval - period between requests to an endpoint - 125u increments. */
#define EP_INTERVAL(p)			(((p) & 0xff) << 16)
#define EP_INTERVAL_TO_UFRAMES(p)	(1 << (((p) >> 16) & 0xff))
#define CTX_TO_EP_INTERVAL(p)		(((p) >> 16) & 0xff)
#define EP_MAXPSTREAMS_MASK		(0x1f << 10)
#define EP_MAXPSTREAMS(p)		(((p) << 10) & EP_MAXPSTREAMS_MASK)
#define CTX_TO_EP_MAXPSTREAMS(p)	(((p) & EP_MAXPSTREAMS_MASK) >> 10)
/* Endpoint is set up with a Linear Stream Array (vs. Secondary Stream Array) */
#define	EP_HAS_LSA		(1 << 15)
/* hosts with LEC=1 use bits 31:24 as ESIT high bits. */
#define CTX_TO_MAX_ESIT_PAYLOAD_HI(p)	(((p) >> 24) & 0xff)

/* ep_info2 bitmasks */
/*
 * Force Event - generate transfer events for all TRBs for this endpoint
 * This will tell the HC to ignore the IOC and ISP flags (for debugging only).
 */
#define	FORCE_EVENT	(0x1)
#define ERROR_COUNT(p)	(((p) & 0x3) << 1)
#define CTX_TO_EP_TYPE(p)	(((p) >> 3) & 0x7)
#define EP_TYPE(p)	((p) << 3)
#define ISOC_OUT_EP	1
#define BULK_OUT_EP	2
#define INT_OUT_EP	3
#define CTRL_EP		4
#define ISOC_IN_EP	5
#define BULK_IN_EP	6
#define INT_IN_EP	7
/* bit 6 reserved */
/* bit 7 is Host Initiate Disable - for disabling stream selection */
#define MAX_BURST(p)	(((p)&0xff) << 8)
#define CTX_TO_MAX_BURST(p)	(((p) >> 8) & 0xff)
#define MAX_PACKET(p)	(((p)&0xffff) << 16)
#define MAX_PACKET_MASK		(0xffff << 16)
#define MAX_PACKET_DECODED(p)	(((p) >> 16) & 0xffff)

/* tx_info bitmasks */
#define EP_AVG_TRB_LENGTH(p)		((p) & 0xffff)
#define EP_MAX_ESIT_PAYLOAD_LO(p)	(((p) & 0xffff) << 16)
#define EP_MAX_ESIT_PAYLOAD_HI(p)	((((p) >> 16) & 0xff) << 24)
#define CTX_TO_MAX_ESIT_PAYLOAD(p)	(((p) >> 16) & 0xffff)

/* deq bitmasks */
#define EP_CTX_CYCLE_MASK		(1 << 0)
#define SCTX_DEQ_MASK			(~0xfL)


/**
 * struct xhci_input_control_context
 * Input control context; see section 6.2.5.
 *
 * @drop_context:	set the bit of the endpoint context you want to disable
 * @add_context:	set the bit of the endpoint context you want to enable
 */
struct xhci_input_control_ctx {
	__le32	drop_flags;
	__le32	add_flags;
	__le32	rsvd2[6];
};

#define	EP_IS_ADDED(ctrl_ctx, i) \
	(le32_to_cpu(ctrl_ctx->add_flags) & (1 << (i + 1)))
#define	EP_IS_DROPPED(ctrl_ctx, i)       \
	(le32_to_cpu(ctrl_ctx->drop_flags) & (1 << (i + 1)))

/* Represents everything that is needed to issue a command on the command ring.
 * It's useful to pre-allocate these for commands that cannot fail due to
 * out-of-memory errors, like freeing streams.
 */
struct xhci_command {
	/* Input context for changing device state */
	struct xhci_container_ctx	*in_ctx;
	u32				status;
	int				slot_id;
	/* If completion is null, no one is waiting on this command
	 * and the structure can be freed after the command completes.
	 */
	struct completion		*completion;
	union xhci_trb			*command_trb;
	struct list_head		cmd_list;
};

/* drop context bitmasks */
#define	DROP_EP(x)	(0x1 << x)
/* add context bitmasks */
#define	ADD_EP(x)	(0x1 << x)

struct xhci_stream_ctx {
	/* 64-bit stream ring address, cycle state, and stream type */
	__le64	stream_ring;
	/* offset 0x14 - 0x1f reserved for HC internal use */
	__le32	reserved[2];
};

/* Stream Context Types (section 6.4.1) - bits 3:1 of stream ctx deq ptr */
#define	SCT_FOR_CTX(p)		(((p) & 0x7) << 1)
/* Secondary stream array type, dequeue pointer is to a transfer ring */
#define	SCT_SEC_TR		0
/* Primary stream array type, dequeue pointer is to a transfer ring */
#define	SCT_PRI_TR		1
/* Dequeue pointer is for a secondary stream array (SSA) with 8 entries */
#define SCT_SSA_8		2
#define SCT_SSA_16		3
#define SCT_SSA_32		4
#define SCT_SSA_64		5
#define SCT_SSA_128		6
#define SCT_SSA_256		7

/* Assume no secondary streams for now */
struct xhci_stream_info {
	struct xhci_ring		**stream_rings;
	/* Number of streams, including stream 0 (which drivers can't use) */
	unsigned int			num_streams;
	/* The stream context array may be bigger than
	 * the number of streams the driver asked for
	 */
	struct xhci_stream_ctx		*stream_ctx_array;
	unsigned int			num_stream_ctxs;
	dma_addr_t			ctx_array_dma;
	/* For mapping physical TRB addresses to segments in stream rings */
	struct radix_tree_root		trb_address_map;
	struct xhci_command		*free_streams_command;
};

#define	SMALL_STREAM_ARRAY_SIZE		256
#define	MEDIUM_STREAM_ARRAY_SIZE	1024

/* Some Intel xHCI host controllers need software to keep track of the bus
 * bandwidth.  Keep track of endpoint info here.  Each root port is allocated
 * the full bus bandwidth.  We must also treat TTs (including each port under a
 * multi-TT hub) as a separate bandwidth domain.  The direct memory interface
 * (DMI) also limits the total bandwidth (across all domains) that can be used.
 */
struct xhci_bw_info {
	/* ep_interval is zero-based */
	unsigned int		ep_interval;
	/* mult and num_packets are one-based */
	unsigned int		mult;
	unsigned int		num_packets;
	unsigned int		max_packet_size;
	unsigned int		max_esit_payload;
	unsigned int		type;
};

/* "Block" sizes in bytes the hardware uses for different device speeds.
 * The logic in this part of the hardware limits the number of bits the hardware
 * can use, so must represent bandwidth in a less precise manner to mimic what
 * the scheduler hardware computes.
 */
#define	FS_BLOCK	1
#define	HS_BLOCK	4
#define	SS_BLOCK	16
#define	DMI_BLOCK	32

/* Each device speed has a protocol overhead (CRC, bit stuffing, etc) associated
 * with each byte transferred.  SuperSpeed devices have an initial overhead to
 * set up bursts.  These are in blocks, see above.  LS overhead has already been
 * translated into FS blocks.
 */
#define DMI_OVERHEAD 8
#define DMI_OVERHEAD_BURST 4
#define SS_OVERHEAD 8
#define SS_OVERHEAD_BURST 32
#define HS_OVERHEAD 26
#define FS_OVERHEAD 20
#define LS_OVERHEAD 128
/* The TTs need to claim roughly twice as much bandwidth (94 bytes per
 * microframe ~= 24Mbps) of the HS bus as the devices can actually use because
 * of overhead associated with split transfers crossing microframe boundaries.
 * 31 blocks is pure protocol overhead.
 */
#define TT_HS_OVERHEAD (31 + 94)
#define TT_DMI_OVERHEAD (25 + 12)

/* Bandwidth limits in blocks */
#define FS_BW_LIMIT		1285
#define TT_BW_LIMIT		1320
#define HS_BW_LIMIT		1607
#define SS_BW_LIMIT_IN		3906
#define DMI_BW_LIMIT_IN		3906
#define SS_BW_LIMIT_OUT		3906
#define DMI_BW_LIMIT_OUT	3906

/* Percentage of bus bandwidth reserved for non-periodic transfers */
#define FS_BW_RESERVED		10
#define HS_BW_RESERVED		20
#define SS_BW_RESERVED		10

struct xhci_virt_ep {
	struct xhci_ring		*ring;
	/* Related to endpoints that are configured to use stream IDs only */
	struct xhci_stream_info		*stream_info;
	/* Temporary storage in case the configure endpoint command fails and we
	 * have to restore the device state to the previous state
	 */
	struct xhci_ring		*new_ring;
	unsigned int			ep_state;
#define SET_DEQ_PENDING		(1 << 0)
#define EP_HALTED		(1 << 1)	/* For stall handling */
#define EP_STOP_CMD_PENDING	(1 << 2)	/* For URB cancellation */
/* Transitioning the endpoint to using streams, don't enqueue URBs */
#define EP_GETTING_STREAMS	(1 << 3)
#define EP_HAS_STREAMS		(1 << 4)
/* Transitioning the endpoint to not using streams, don't enqueue URBs */
#define EP_GETTING_NO_STREAMS	(1 << 5)
#define EP_HARD_CLEAR_TOGGLE	(1 << 6)
#define EP_SOFT_CLEAR_TOGGLE	(1 << 7)
/* usb_hub_clear_tt_buffer is in progress */
#define EP_CLEARING_TT		(1 << 8)
	/* ----  Related to URB cancellation ---- */
	struct list_head	cancelled_td_list;
	/* Watchdog timer for stop endpoint command to cancel URBs */
	struct timer_list	stop_cmd_timer;
	struct xhci_hcd		*xhci;
	/* Dequeue pointer and dequeue segment for a submitted Set TR Dequeue
	 * command.  We'll need to update the ring's dequeue segment and dequeue
	 * pointer after the command completes.
	 */
	struct xhci_segment	*queued_deq_seg;
	union xhci_trb		*queued_deq_ptr;
	/*
	 * Sometimes the xHC can not process isochronous endpoint ring quickly
	 * enough, and it will miss some isoc tds on the ring and generate
	 * a Missed Service Error Event.
	 * Set skip flag when receive a Missed Service Error Event and
	 * process the missed tds on the endpoint ring.
	 */
	bool			skip;
	/* Bandwidth checking storage */
	struct xhci_bw_info	bw_info;
	struct list_head	bw_endpoint_list;
	/* Isoch Frame ID checking storage */
	int			next_frame_id;
	/* Use new Isoch TRB layout needed for extended TBC support */
	bool			use_extended_tbc;
};

enum xhci_overhead_type {
	LS_OVERHEAD_TYPE = 0,
	FS_OVERHEAD_TYPE,
	HS_OVERHEAD_TYPE,
};

struct xhci_interval_bw {
	unsigned int		num_packets;
	/* Sorted by max packet size.
	 * Head of the list is the greatest max packet size.
	 */
	struct list_head	endpoints;
	/* How many endpoints of each speed are present. */
	unsigned int		overhead[3];
};

#define	XHCI_MAX_INTERVAL	16

struct xhci_interval_bw_table {
	unsigned int		interval0_esit_payload;
	struct xhci_interval_bw	interval_bw[XHCI_MAX_INTERVAL];
	/* Includes reserved bandwidth for async endpoints */
	unsigned int		bw_used;
	unsigned int		ss_bw_in;
	unsigned int		ss_bw_out;
};

#define EP_CTX_PER_DEV		31

struct xhci_virt_device {
	struct usb_device		*udev;
	/*
	 * Commands to the hardware are passed an "input context" that
	 * tells the hardware what to change in its data structures.
	 * The hardware will return changes in an "output context" that
	 * software must allocate for the hardware.  We need to keep
	 * track of input and output contexts separately because
	 * these commands might fail and we don't trust the hardware.
	 */
	struct xhci_container_ctx       *out_ctx;
	/* Used for addressing devices and configuration changes */
	struct xhci_container_ctx       *in_ctx;
	struct xhci_virt_ep		eps[EP_CTX_PER_DEV];
	u8				fake_port;
	u8				real_port;
	struct xhci_interval_bw_table	*bw_table;
	struct xhci_tt_bw_info		*tt_info;
	/*
	 * flags for state tracking based on events and issued commands.
	 * Software can not rely on states from output contexts because of
	 * latency between events and xHC updating output context values.
	 * See xhci 1.1 section 4.8.3 for more details
	 */
	unsigned long			flags;
#define VDEV_PORT_ERROR			BIT(0) /* Port error, link inactive */

	/* The current max exit latency for the enabled USB3 link states. */
	u16				current_mel;
	/* Used for the debugfs interfaces. */
	void				*debugfs_private;
};

/*
 * For each roothub, keep track of the bandwidth information for each periodic
 * interval.
 *
 * If a high speed hub is attached to the roothub, each TT associated with that
 * hub is a separate bandwidth domain.  The interval information for the
 * endpoints on the devices under that TT will appear in the TT structure.
 */
struct xhci_root_port_bw_info {
	struct list_head		tts;
	unsigned int			num_active_tts;
	struct xhci_interval_bw_table	bw_table;
};

struct xhci_tt_bw_info {
	struct list_head		tt_list;
	int				slot_id;
	int				ttport;
	struct xhci_interval_bw_table	bw_table;
	int				active_eps;
};


/**
 * struct xhci_device_context_array
 * @dev_context_ptr	array of 64-bit DMA addresses for device contexts
 */
struct xhci_device_context_array {
	/* 64-bit device addresses; we only write 32-bit addresses */
	__le64			dev_context_ptrs[MAX_HC_SLOTS];
	/* private xHCD pointers */
	dma_addr_t	dma;
};
/* TODO: write function to set the 64-bit device DMA address */
/*
 * TODO: change this to be dynamically sized at HC mem init time since the HC
 * might not be able to handle the maximum number of devices possible.
 */


struct xhci_transfer_event {
	/* 64-bit buffer address, or immediate data */
	__le64	buffer;
	__le32	transfer_len;
	/* This field is interpreted differently based on the type of TRB */
	__le32	flags;
};

/* Transfer event TRB length bit mask */
/* bits 0:23 */
#define	EVENT_TRB_LEN(p)		((p) & 0xffffff)

/** Transfer Event bit fields **/
#define	TRB_TO_EP_ID(p)	(((p) >> 16) & 0x1f)

/* Completion Code - only applicable for some types of TRBs */
#define	COMP_CODE_MASK		(0xff << 24)
#define GET_COMP_CODE(p)	(((p) & COMP_CODE_MASK) >> 24)
#define COMP_INVALID				0
#define COMP_SUCCESS				1
#define COMP_DATA_BUFFER_ERROR			2
#define COMP_BABBLE_DETECTED_ERROR		3
#define COMP_USB_TRANSACTION_ERROR		4
#define COMP_TRB_ERROR				5
#define COMP_STALL_ERROR			6
#define COMP_RESOURCE_ERROR			7
#define COMP_BANDWIDTH_ERROR			8
#define COMP_NO_SLOTS_AVAILABLE_ERROR		9
#define COMP_INVALID_STREAM_TYPE_ERROR		10
#define COMP_SLOT_NOT_ENABLED_ERROR		11
#define COMP_ENDPOINT_NOT_ENABLED_ERROR		12
#define COMP_SHORT_PACKET			13
#define COMP_RING_UNDERRUN			14
#define COMP_RING_OVERRUN			15
#define COMP_VF_EVENT_RING_FULL_ERROR		16
#define COMP_PARAMETER_ERROR			17
#define COMP_BANDWIDTH_OVERRUN_ERROR		18
#define COMP_CONTEXT_STATE_ERROR		19
#define COMP_NO_PING_RESPONSE_ERROR		20
#define COMP_EVENT_RING_FULL_ERROR		21
#define COMP_INCOMPATIBLE_DEVICE_ERROR		22
#define COMP_MISSED_SERVICE_ERROR		23
#define COMP_COMMAND_RING_STOPPED		24
#define COMP_COMMAND_ABORTED			25
#define COMP_STOPPED				26
#define COMP_STOPPED_LENGTH_INVALID		27
#define COMP_STOPPED_SHORT_PACKET		28
#define COMP_MAX_EXIT_LATENCY_TOO_LARGE_ERROR	29
#define COMP_ISOCH_BUFFER_OVERRUN		31
#define COMP_EVENT_LOST_ERROR			32
#define COMP_UNDEFINED_ERROR			33
#define COMP_INVALID_STREAM_ID_ERROR		34
#define COMP_SECONDARY_BANDWIDTH_ERROR		35
#define COMP_SPLIT_TRANSACTION_ERROR		36

static inline const char *xhci_trb_comp_code_string(u8 status)
{
	switch (status) {
	case COMP_INVALID:
		return "Invalid";
	case COMP_SUCCESS:
		return "Success";
	case COMP_DATA_BUFFER_ERROR:
		return "Data Buffer Error";
	case COMP_BABBLE_DETECTED_ERROR:
		return "Babble Detected";
	case COMP_USB_TRANSACTION_ERROR:
		return "USB Transaction Error";
	case COMP_TRB_ERROR:
		return "TRB Error";
	case COMP_STALL_ERROR:
		return "Stall Error";
	case COMP_RESOURCE_ERROR:
		return "Resource Error";
	case COMP_BANDWIDTH_ERROR:
		return "Bandwidth Error";
	case COMP_NO_SLOTS_AVAILABLE_ERROR:
		return "No Slots Available Error";
	case COMP_INVALID_STREAM_TYPE_ERROR:
		return "Invalid Stream Type Error";
	case COMP_SLOT_NOT_ENABLED_ERROR:
		return "Slot Not Enabled Error";
	case COMP_ENDPOINT_NOT_ENABLED_ERROR:
		return "Endpoint Not Enabled Error";
	case COMP_SHORT_PACKET:
		return "Short Packet";
	case COMP_RING_UNDERRUN:
		return "Ring Underrun";
	case COMP_RING_OVERRUN:
		return "Ring Overrun";
	case COMP_VF_EVENT_RING_FULL_ERROR:
		return "VF Event Ring Full Error";
	case COMP_PARAMETER_ERROR:
		return "Parameter Error";
	case COMP_BANDWIDTH_OVERRUN_ERROR:
		return "Bandwidth Overrun Error";
	case COMP_CONTEXT_STATE_ERROR:
		return "Context State Error";
	case COMP_NO_PING_RESPONSE_ERROR:
		return "No Ping Response Error";
	case COMP_EVENT_RING_FULL_ERROR:
		return "Event Ring Full Error";
	case COMP_INCOMPATIBLE_DEVICE_ERROR:
		return "Incompatible Device Error";
	case COMP_MISSED_SERVICE_ERROR:
		return "Missed Service Error";
	case COMP_COMMAND_RING_STOPPED:
		return "Command Ring Stopped";
	case COMP_COMMAND_ABORTED:
		return "Command Aborted";
	case COMP_STOPPED:
		return "Stopped";
	case COMP_STOPPED_LENGTH_INVALID:
		return "Stopped - Length Invalid";
	case COMP_STOPPED_SHORT_PACKET:
		return "Stopped - Short Packet";
	case COMP_MAX_EXIT_LATENCY_TOO_LARGE_ERROR:
		return "Max Exit Latency Too Large Error";
	case COMP_ISOCH_BUFFER_OVERRUN:
		return "Isoch Buffer Overrun";
	case COMP_EVENT_LOST_ERROR:
		return "Event Lost Error";
	case COMP_UNDEFINED_ERROR:
		return "Undefined Error";
	case COMP_INVALID_STREAM_ID_ERROR:
		return "Invalid Stream ID Error";
	case COMP_SECONDARY_BANDWIDTH_ERROR:
		return "Secondary Bandwidth Error";
	case COMP_SPLIT_TRANSACTION_ERROR:
		return "Split Transaction Error";
	default:
		return "Unknown!!";
	}
}

struct xhci_link_trb {
	/* 64-bit segment pointer*/
	__le64 segment_ptr;
	__le32 intr_target;
	__le32 control;
};

/* control bitfields */
#define LINK_TOGGLE	(0x1<<1)

/* Command completion event TRB */
struct xhci_event_cmd {
	/* Pointer to command TRB, or the value passed by the event data trb */
	__le64 cmd_trb;
	__le32 status;
	__le32 flags;
};

/* flags bitmasks */

/* Address device - disable SetAddress */
#define TRB_BSR		(1<<9)

/* Configure Endpoint - Deconfigure */
#define TRB_DC		(1<<9)

/* Stop Ring - Transfer State Preserve */
#define TRB_TSP		(1<<9)

enum xhci_ep_reset_type {
	EP_HARD_RESET,
	EP_SOFT_RESET,
};

/* Force Event */
#define TRB_TO_VF_INTR_TARGET(p)	(((p) & (0x3ff << 22)) >> 22)
#define TRB_TO_VF_ID(p)			(((p) & (0xff << 16)) >> 16)

/* Set Latency Tolerance Value */
#define TRB_TO_BELT(p)			(((p) & (0xfff << 16)) >> 16)

/* Get Port Bandwidth */
#define TRB_TO_DEV_SPEED(p)		(((p) & (0xf << 16)) >> 16)

/* Force Header */
#define TRB_TO_PACKET_TYPE(p)		((p) & 0x1f)
#define TRB_TO_ROOTHUB_PORT(p)		(((p) & (0xff << 24)) >> 24)

enum xhci_setup_dev {
	SETUP_CONTEXT_ONLY,
	SETUP_CONTEXT_ADDRESS,
};

/* bits 16:23 are the virtual function ID */
/* bits 24:31 are the slot ID */
#define TRB_TO_SLOT_ID(p)	(((p) & (0xff<<24)) >> 24)
#define SLOT_ID_FOR_TRB(p)	(((p) & 0xff) << 24)

/* Stop Endpoint TRB - ep_index to endpoint ID for this TRB */
#define TRB_TO_EP_INDEX(p)		((((p) & (0x1f << 16)) >> 16) - 1)
#define	EP_ID_FOR_TRB(p)		((((p) + 1) & 0x1f) << 16)

#define SUSPEND_PORT_FOR_TRB(p)		(((p) & 1) << 23)
#define TRB_TO_SUSPEND_PORT(p)		(((p) & (1 << 23)) >> 23)
#define LAST_EP_INDEX			30

/* Set TR Dequeue Pointer command TRB fields, 6.4.3.9 */
#define TRB_TO_STREAM_ID(p)		((((p) & (0xffff << 16)) >> 16))
#define STREAM_ID_FOR_TRB(p)		((((p)) & 0xffff) << 16)
#define SCT_FOR_TRB(p)			(((p) << 1) & 0x7)

/* Link TRB specific fields */
#define TRB_TC			(1<<1)

/* Port Status Change Event TRB fields */
/* Port ID - bits 31:24 */
#define GET_PORT_ID(p)		(((p) & (0xff << 24)) >> 24)

#define EVENT_DATA		(1 << 2)

/* Normal TRB fields */
/* transfer_len bitmasks - bits 0:16 */
#define	TRB_LEN(p)		((p) & 0x1ffff)
/* TD Size, packets remaining in this TD, bits 21:17 (5 bits, so max 31) */
#define TRB_TD_SIZE(p)          (min((p), (u32)31) << 17)
#define GET_TD_SIZE(p)		(((p) & 0x3e0000) >> 17)
/* xhci 1.1 uses the TD_SIZE field for TBC if Extended TBC is enabled (ETE) */
#define TRB_TD_SIZE_TBC(p)      (min((p), (u32)31) << 17)
/* Interrupter Target - which MSI-X vector to target the completion event at */
#define TRB_INTR_TARGET(p)	(((p) & 0x3ff) << 22)
#define GET_INTR_TARGET(p)	(((p) >> 22) & 0x3ff)
/* Total burst count field, Rsvdz on xhci 1.1 with Extended TBC enabled (ETE) */
#define TRB_TBC(p)		(((p) & 0x3) << 7)
#define TRB_TLBPC(p)		(((p) & 0xf) << 16)

/* Cycle bit - indicates TRB ownership by HC or HCD */
#define TRB_CYCLE		(1<<0)
/*
 * Force next event data TRB to be evaluated before task switch.
 * Used to pass OS data back after a TD completes.
 */
#define TRB_ENT			(1<<1)
/* Interrupt on short packet */
#define TRB_ISP			(1<<2)
/* Set PCIe no snoop attribute */
#define TRB_NO_SNOOP		(1<<3)
/* Chain multiple TRBs into a TD */
#define TRB_CHAIN		(1<<4)
/* Interrupt on completion */
#define TRB_IOC			(1<<5)
/* The buffer pointer contains immediate data */
#define TRB_IDT			(1<<6)
/* TDs smaller than this might use IDT */
#define TRB_IDT_MAX_SIZE	8

/* Block Event Interrupt */
#define	TRB_BEI			(1<<9)

/* Control transfer TRB specific fields */
#define TRB_DIR_IN		(1<<16)
#define	TRB_TX_TYPE(p)		((p) << 16)
#define	TRB_DATA_OUT		2
#define	TRB_DATA_IN		3

/* Isochronous TRB specific fields */
#define TRB_SIA			(1<<31)
#define TRB_FRAME_ID(p)		(((p) & 0x7ff) << 20)

struct xhci_generic_trb {
	__le32 field[4];
};

union xhci_trb {
	struct xhci_link_trb		link;
	struct xhci_transfer_event	trans_event;
	struct xhci_event_cmd		event_cmd;
	struct xhci_generic_trb		generic;
};

/* TRB bit mask */
#define	TRB_TYPE_BITMASK	(0xfc00)
#define TRB_TYPE(p)		((p) << 10)
#define TRB_FIELD_TO_TYPE(p)	(((p) & TRB_TYPE_BITMASK) >> 10)
/* TRB type IDs */
/* bulk, interrupt, isoc scatter/gather, and control data stage */
#define TRB_NORMAL		1
/* setup stage for control transfers */
#define TRB_SETUP		2
/* data stage for control transfers */
#define TRB_DATA		3
/* status stage for control transfers */
#define TRB_STATUS		4
/* isoc transfers */
#define TRB_ISOC		5
/* TRB for linking ring segments */
#define TRB_LINK		6
#define TRB_EVENT_DATA		7
/* Transfer Ring No-op (not for the command ring) */
#define TRB_TR_NOOP		8
/* Command TRBs */
/* Enable Slot Command */
#define TRB_ENABLE_SLOT		9
/* Disable Slot Command */
#define TRB_DISABLE_SLOT	10
/* Address Device Command */
#define TRB_ADDR_DEV		11
/* Configure Endpoint Command */
#define TRB_CONFIG_EP		12
/* Evaluate Context Command */
#define TRB_EVAL_CONTEXT	13
/* Reset Endpoint Command */
#define TRB_RESET_EP		14
/* Stop Transfer Ring Command */
#define TRB_STOP_RING		15
/* Set Transfer Ring Dequeue Pointer Command */
#define TRB_SET_DEQ		16
/* Reset Device Command */
#define TRB_RESET_DEV		17
/* Force Event Command (opt) */
#define TRB_FORCE_EVENT		18
/* Negotiate Bandwidth Command (opt) */
#define TRB_NEG_BANDWIDTH	19
/* Set Latency Tolerance Value Command (opt) */
#define TRB_SET_LT		20
/* Get port bandwidth Command */
#define TRB_GET_BW		21
/* Force Header Command - generate a transaction or link management packet */
#define TRB_FORCE_HEADER	22
/* No-op Command - not for transfer rings */
#define TRB_CMD_NOOP		23
/* TRB IDs 24-31 reserved */
/* Event TRBS */
/* Transfer Event */
#define TRB_TRANSFER		32
/* Command Completion Event */
#define TRB_COMPLETION		33
/* Port Status Change Event */
#define TRB_PORT_STATUS		34
/* Bandwidth Request Event (opt) */
#define TRB_BANDWIDTH_EVENT	35
/* Doorbell Event (opt) */
#define TRB_DOORBELL		36
/* Host Controller Event */
#define TRB_HC_EVENT		37
/* Device Notification Event - device sent function wake notification */
#define TRB_DEV_NOTE		38
/* MFINDEX Wrap Event - microframe counter wrapped */
#define TRB_MFINDEX_WRAP	39
/* TRB IDs 40-47 reserved, 48-63 is vendor-defined */

/* Nec vendor-specific command completion event. */
#define	TRB_NEC_CMD_COMP	48
/* Get NEC firmware revision. */
#define	TRB_NEC_GET_FW		49

static inline const char *xhci_trb_type_string(u8 type)
{
	switch (type) {
	case TRB_NORMAL:
		return "Normal";
	case TRB_SETUP:
		return "Setup Stage";
	case TRB_DATA:
		return "Data Stage";
	case TRB_STATUS:
		return "Status Stage";
	case TRB_ISOC:
		return "Isoch";
	case TRB_LINK:
		return "Link";
	case TRB_EVENT_DATA:
		return "Event Data";
	case TRB_TR_NOOP:
		return "No-Op";
	case TRB_ENABLE_SLOT:
		return "Enable Slot Command";
	case TRB_DISABLE_SLOT:
		return "Disable Slot Command";
	case TRB_ADDR_DEV:
		return "Address Device Command";
	case TRB_CONFIG_EP:
		return "Configure Endpoint Command";
	case TRB_EVAL_CONTEXT:
		return "Evaluate Context Command";
	case TRB_RESET_EP:
		return "Reset Endpoint Command";
	case TRB_STOP_RING:
		return "Stop Ring Command";
	case TRB_SET_DEQ:
		return "Set TR Dequeue Pointer Command";
	case TRB_RESET_DEV:
		return "Reset Device Command";
	case TRB_FORCE_EVENT:
		return "Force Event Command";
	case TRB_NEG_BANDWIDTH:
		return "Negotiate Bandwidth Command";
	case TRB_SET_LT:
		return "Set Latency Tolerance Value Command";
	case TRB_GET_BW:
		return "Get Port Bandwidth Command";
	case TRB_FORCE_HEADER:
		return "Force Header Command";
	case TRB_CMD_NOOP:
		return "No-Op Command";
	case TRB_TRANSFER:
		return "Transfer Event";
	case TRB_COMPLETION:
		return "Command Completion Event";
	case TRB_PORT_STATUS:
		return "Port Status Change Event";
	case TRB_BANDWIDTH_EVENT:
		return "Bandwidth Request Event";
	case TRB_DOORBELL:
		return "Doorbell Event";
	case TRB_HC_EVENT:
		return "Host Controller Event";
	case TRB_DEV_NOTE:
		return "Device Notification Event";
	case TRB_MFINDEX_WRAP:
		return "MFINDEX Wrap Event";
	case TRB_NEC_CMD_COMP:
		return "NEC Command Completion Event";
	case TRB_NEC_GET_FW:
		return "NET Get Firmware Revision Command";
	default:
		return "UNKNOWN";
	}
}

#define TRB_TYPE_LINK(x)	(((x) & TRB_TYPE_BITMASK) == TRB_TYPE(TRB_LINK))
/* Above, but for __le32 types -- can avoid work by swapping constants: */
#define TRB_TYPE_LINK_LE32(x)	(((x) & cpu_to_le32(TRB_TYPE_BITMASK)) == \
				 cpu_to_le32(TRB_TYPE(TRB_LINK)))
#define TRB_TYPE_NOOP_LE32(x)	(((x) & cpu_to_le32(TRB_TYPE_BITMASK)) == \
				 cpu_to_le32(TRB_TYPE(TRB_TR_NOOP)))

#define NEC_FW_MINOR(p)		(((p) >> 0) & 0xff)
#define NEC_FW_MAJOR(p)		(((p) >> 8) & 0xff)

/*
 * TRBS_PER_SEGMENT must be a multiple of 4,
 * since the command ring is 64-byte aligned.
 * It must also be greater than 16.
 */
#define TRBS_PER_SEGMENT	256
/* Allow two commands + a link TRB, along with any reserved command TRBs */
#define MAX_RSVD_CMD_TRBS	(TRBS_PER_SEGMENT - 3)
#define TRB_SEGMENT_SIZE	(TRBS_PER_SEGMENT*16)
#define TRB_SEGMENT_SHIFT	(ilog2(TRB_SEGMENT_SIZE))
/* TRB buffer pointers can't cross 64KB boundaries */
#define TRB_MAX_BUFF_SHIFT		16
#define TRB_MAX_BUFF_SIZE	(1 << TRB_MAX_BUFF_SHIFT)
/* How much data is left before the 64KB boundary? */
#define TRB_BUFF_LEN_UP_TO_BOUNDARY(addr)	(TRB_MAX_BUFF_SIZE - \
					(addr & (TRB_MAX_BUFF_SIZE - 1)))
#define MAX_SOFT_RETRY		3

struct xhci_segment {
	union xhci_trb		*trbs;
	/* private to HCD */
	struct xhci_segment	*next;
	dma_addr_t		dma;
	/* Max packet sized bounce buffer for td-fragmant alignment */
	dma_addr_t		bounce_dma;
	void			*bounce_buf;
	unsigned int		bounce_offs;
	unsigned int		bounce_len;
};

struct xhci_td {
	struct list_head	td_list;
	struct list_head	cancelled_td_list;
	struct urb		*urb;
	struct xhci_segment	*start_seg;
	union xhci_trb		*first_trb;
	union xhci_trb		*last_trb;
	struct xhci_segment	*bounce_seg;
	/* actual_length of the URB has already been set */
	bool			urb_length_set;
};

/* xHCI command default timeout value */
#define XHCI_CMD_DEFAULT_TIMEOUT	(5 * HZ)

/* command descriptor */
struct xhci_cd {
	struct xhci_command	*command;
	union xhci_trb		*cmd_trb;
};

struct xhci_dequeue_state {
	struct xhci_segment *new_deq_seg;
	union xhci_trb *new_deq_ptr;
	int new_cycle_state;
	unsigned int stream_id;
};

enum xhci_ring_type {
	TYPE_CTRL = 0,
	TYPE_ISOC,
	TYPE_BULK,
	TYPE_INTR,
	TYPE_STREAM,
	TYPE_COMMAND,
	TYPE_EVENT,
};

static inline const char *xhci_ring_type_string(enum xhci_ring_type type)
{
	switch (type) {
	case TYPE_CTRL:
		return "CTRL";
	case TYPE_ISOC:
		return "ISOC";
	case TYPE_BULK:
		return "BULK";
	case TYPE_INTR:
		return "INTR";
	case TYPE_STREAM:
		return "STREAM";
	case TYPE_COMMAND:
		return "CMD";
	case TYPE_EVENT:
		return "EVENT";
	}

	return "UNKNOWN";
}

struct xhci_ring {
	struct xhci_segment	*first_seg;
	struct xhci_segment	*last_seg;
	union  xhci_trb		*enqueue;
	struct xhci_segment	*enq_seg;
	union  xhci_trb		*dequeue;
	struct xhci_segment	*deq_seg;
	struct list_head	td_list;
	/*
	 * Write the cycle state into the TRB cycle field to give ownership of
	 * the TRB to the host controller (if we are the producer), or to check
	 * if we own the TRB (if we are the consumer).  See section 4.9.1.
	 */
	u32			cycle_state;
	unsigned int            err_count;
	unsigned int		stream_id;
	unsigned int		num_segs;
	unsigned int		num_trbs_free;
	unsigned int		num_trbs_free_temp;
	unsigned int		bounce_buf_len;
	enum xhci_ring_type	type;
	bool			last_td_was_short;
	struct radix_tree_root	*trb_address_map;
};

struct xhci_erst_entry {
	/* 64-bit event ring segment address */
	__le64	seg_addr;
	__le32	seg_size;
	/* Set to zero */
	__le32	rsvd;
};

struct xhci_erst {
	struct xhci_erst_entry	*entries;
	unsigned int		num_entries;
	/* xhci->event_ring keeps track of segment dma addresses */
	dma_addr_t		erst_dma_addr;
	/* Num entries the ERST can contain */
	unsigned int		erst_size;
};

struct xhci_scratchpad {
	u64 *sp_array;
	dma_addr_t sp_dma;
	void **sp_buffers;
};

struct urb_priv {
	int	num_tds;
	int	num_tds_done;
	struct	xhci_td	td[0];
};

/*
 * Each segment table entry is 4*32bits long.  1K seems like an ok size:
 * (1K bytes * 8bytes/bit) / (4*32 bits) = 64 segment entries in the table,
 * meaning 64 ring segments.
 * Initial allocated size of the ERST, in number of entries */
#define	ERST_NUM_SEGS	1
/* Initial allocated size of the ERST, in number of entries */
#define	ERST_SIZE	64
/* Initial number of event segment rings allocated */
#define	ERST_ENTRIES	1
/* Poll every 60 seconds */
#define	POLL_TIMEOUT	60
/* Stop endpoint command timeout (secs) for URB cancellation watchdog timer */
#define XHCI_STOP_EP_CMD_TIMEOUT	5
/* XXX: Make these module parameters */

struct s3_save {
	u32	command;
	u32	dev_nt;
	u64	dcbaa_ptr;
	u32	config_reg;
	u32	irq_pending;
	u32	irq_control;
	u32	erst_size;
	u64	erst_base;
	u64	erst_dequeue;
};

/* Use for lpm */
struct dev_info {
	u32			dev_id;
	struct	list_head	list;
};

struct xhci_bus_state {
	unsigned long		bus_suspended;
	unsigned long		next_statechange;

	/* Port suspend arrays are indexed by the portnum of the fake roothub */
	/* ports suspend status arrays - max 31 ports for USB2, 15 for USB3 */
	u32			port_c_suspend;
	u32			suspended_ports;
	u32			port_remote_wakeup;
	unsigned long		resume_done[USB_MAXCHILDREN];
	/* which ports have started to resume */
	unsigned long		resuming_ports;
	/* Which ports are waiting on RExit to U0 transition. */
	unsigned long		rexit_ports;
	struct completion	rexit_done[USB_MAXCHILDREN];
	struct completion	u3exit_done[USB_MAXCHILDREN];
};


/*
 * It can take up to 20 ms to transition from RExit to U0 on the
 * Intel Lynx Point LP xHCI host.
 */
#define	XHCI_MAX_REXIT_TIMEOUT_MS	20
struct xhci_port_cap {
	u32			*psi;	/* array of protocol speed ID entries */
	u8			psi_count;
	u8			psi_uid_count;
	u8			maj_rev;
	u8			min_rev;
};

struct xhci_port {
	__le32 __iomem		*addr;
	int			hw_portnum;
	int			hcd_portnum;
	struct xhci_hub		*rhub;
	struct xhci_port_cap	*port_cap;
};

struct xhci_hub {
	struct xhci_port	**ports;
	unsigned int		num_ports;
	struct usb_hcd		*hcd;
	/* keep track of bus suspend info */
	struct xhci_bus_state   bus_state;
	/* supported prococol extended capabiliy values */
	u8			maj_rev;
	u8			min_rev;
};

/* There is one xhci_hcd structure per controller */
struct xhci_hcd {
	struct usb_hcd *main_hcd;
	struct usb_hcd *shared_hcd;
	/* glue to PCI and HCD framework */
	struct xhci_cap_regs __iomem *cap_regs;
	struct xhci_op_regs __iomem *op_regs;
	struct xhci_run_regs __iomem *run_regs;
	struct xhci_doorbell_array __iomem *dba;
	/* Our HCD's current interrupter register set */
	struct	xhci_intr_reg __iomem *ir_set;
	/* secondary interrupter */
	struct	xhci_intr_reg __iomem **sec_ir_set;

	/* Cached register copies of read-only HC data */
	__u32		hcs_params1;
	__u32		hcs_params2;
	__u32		hcs_params3;
	__u32		hcc_params;
	__u32		hcc_params2;

	spinlock_t	lock;

	/* packed release number */
	u8		sbrn;
	u16		hci_version;
	u8		max_slots;
	u8		max_interrupters;
	u8		max_ports;
	u8		isoc_threshold;
	/* imod_interval in ns (I * 250ns) */
	u32		imod_interval;
	int		event_ring_max;
	/* 4KB min, 128MB max */
	int		page_size;
	/* Valid values are 12 to 20, inclusive */
	int		page_shift;
	/* msi-x vectors */
	int		msix_count;
	/* optional clocks */
	struct clk		*clk;
	struct clk		*reg_clk;
	/* data structures */
	struct xhci_device_context_array *dcbaa;
	struct xhci_ring	*cmd_ring;
	unsigned int            cmd_ring_state;
#define CMD_RING_STATE_RUNNING         (1 << 0)
#define CMD_RING_STATE_ABORTED         (1 << 1)
#define CMD_RING_STATE_STOPPED         (1 << 2)
	struct list_head        cmd_list;
	unsigned int		cmd_ring_reserved_trbs;
	struct delayed_work	cmd_timer;
	struct completion	cmd_ring_stop_completion;
	struct xhci_command	*current_cmd;
	struct xhci_ring	*event_ring;
	struct xhci_erst	erst;

	/* secondary event ring and erst */
	struct xhci_ring	**sec_event_ring;
	struct xhci_erst	*sec_erst;

	/* Scratchpad */
	struct xhci_scratchpad  *scratchpad;
	/* Store LPM test failed devices' information */
	struct list_head	lpm_failed_devs;

	/* slot enabling and address device helpers */
	/* these are not thread safe so use mutex */
	struct mutex mutex;
	/* For USB 3.0 LPM enable/disable. */
	struct xhci_command		*lpm_command;
	/* Internal mirror of the HW's dcbaa */
	struct xhci_virt_device	*devs[MAX_HC_SLOTS];
	/* For keeping track of bandwidth domains per roothub. */
	struct xhci_root_port_bw_info	*rh_bw;

	/* DMA pools */
	struct dma_pool	*device_pool;
	struct dma_pool	*segment_pool;
	struct dma_pool	*small_streams_pool;
	struct dma_pool	*medium_streams_pool;

	/* Host controller watchdog timer structures */
	unsigned int		xhc_state;

	u32			command;
	struct s3_save		s3;
/* Host controller is dying - not responding to commands. "I'm not dead yet!"
 *
 * xHC interrupts have been disabled and a watchdog timer will (or has already)
 * halt the xHCI host, and complete all URBs with an -ESHUTDOWN code.  Any code
 * that sees this status (other than the timer that set it) should stop touching
 * hardware immediately.  Interrupt handlers should return immediately when
 * they see this status (any time they drop and re-acquire xhci->lock).
 * xhci_urb_dequeue() should call usb_hcd_check_unlink_urb() and return without
 * putting the TD on the canceled list, etc.
 *
 * There are no reports of xHCI host controllers that display this issue.
 */
#define XHCI_STATE_DYING	(1 << 0)
#define XHCI_STATE_HALTED	(1 << 1)
#define XHCI_STATE_REMOVING	(1 << 2)
	unsigned long long	quirks;
#define	XHCI_LINK_TRB_QUIRK	BIT_ULL(0)
#define XHCI_RESET_EP_QUIRK	BIT_ULL(1)
#define XHCI_NEC_HOST		BIT_ULL(2)
#define XHCI_AMD_PLL_FIX	BIT_ULL(3)
#define XHCI_SPURIOUS_SUCCESS	BIT_ULL(4)
/*
 * Certain Intel host controllers have a limit to the number of endpoint
 * contexts they can handle.  Ideally, they would signal that they can't handle
 * anymore endpoint contexts by returning a Resource Error for the Configure
 * Endpoint command, but they don't.  Instead they expect software to keep track
 * of the number of active endpoints for them, across configure endpoint
 * commands, reset device commands, disable slot commands, and address device
 * commands.
 */
#define XHCI_EP_LIMIT_QUIRK	BIT_ULL(5)
#define XHCI_BROKEN_MSI		BIT_ULL(6)
#define XHCI_RESET_ON_RESUME	BIT_ULL(7)
#define	XHCI_SW_BW_CHECKING	BIT_ULL(8)
#define XHCI_AMD_0x96_HOST	BIT_ULL(9)
#define XHCI_TRUST_TX_LENGTH	BIT_ULL(10)
#define XHCI_LPM_SUPPORT	BIT_ULL(11)
#define XHCI_INTEL_HOST		BIT_ULL(12)
#define XHCI_SPURIOUS_REBOOT	BIT_ULL(13)
#define XHCI_COMP_MODE_QUIRK	BIT_ULL(14)
#define XHCI_AVOID_BEI		BIT_ULL(15)
#define XHCI_PLAT		BIT_ULL(16)
#define XHCI_SLOW_SUSPEND	BIT_ULL(17)
#define XHCI_SPURIOUS_WAKEUP	BIT_ULL(18)
/* For controllers with a broken beyond repair streams implementation */
#define XHCI_BROKEN_STREAMS	BIT_ULL(19)
#define XHCI_PME_STUCK_QUIRK	BIT_ULL(20)
#define XHCI_MTK_HOST		BIT_ULL(21)
#define XHCI_SSIC_PORT_UNUSED	BIT_ULL(22)
#define XHCI_NO_64BIT_SUPPORT	BIT_ULL(23)
#define XHCI_MISSING_CAS	BIT_ULL(24)
/* For controller with a broken Port Disable implementation */
#define XHCI_BROKEN_PORT_PED	BIT_ULL(25)
#define XHCI_LIMIT_ENDPOINT_INTERVAL_7	BIT_ULL(26)
#define XHCI_U2_DISABLE_WAKE	BIT_ULL(27)
#define XHCI_ASMEDIA_MODIFY_FLOWCONTROL	BIT_ULL(28)
#define XHCI_HW_LPM_DISABLE	BIT_ULL(29)
#define XHCI_SUSPEND_DELAY	BIT_ULL(30)
#define XHCI_INTEL_USB_ROLE_SW	BIT_ULL(31)
#define XHCI_ZERO_64B_REGS	BIT_ULL(32)
#define XHCI_DEFAULT_PM_RUNTIME_ALLOW	BIT_ULL(33)
#define XHCI_RESET_PLL_ON_DISCONNECT	BIT_ULL(34)
#define XHCI_SNPS_BROKEN_SUSPEND    BIT_ULL(35)
#define XHCI_SKIP_PHY_INIT	BIT_ULL(37)
#define XHCI_DISABLE_SPARSE	BIT_ULL(38)
#define XHCI_NO_SOFT_RETRY	BIT_ULL(40)

	unsigned int		num_active_eps;
	unsigned int		limit_active_eps;
	struct xhci_port	*hw_ports;
	struct xhci_hub		usb2_rhub;
	struct xhci_hub		usb3_rhub;
	/* support xHCI 1.0 spec USB2 hardware LPM */
	unsigned		hw_lpm_support:1;
	/* Broken Suspend flag for SNPS Suspend resume issue */
	unsigned		broken_suspend:1;
	/* cached usb2 extened protocol capabilites */
	u32                     *ext_caps;
	unsigned int            num_ext_caps;
	/* cached extended protocol port capabilities */
	struct xhci_port_cap	*port_caps;
	unsigned int		num_port_caps;
	/* Compliance Mode Recovery Data */
	struct timer_list	comp_mode_recovery_timer;
	u32			port_status_u0;
	u16			test_mode;
/* Compliance Mode Timer Triggered every 2 seconds */
#define COMP_MODE_RCVRY_MSECS 2000

	struct dentry		*debugfs_root;
	struct dentry		*debugfs_slots;
	struct list_head	regset_list;

	void			*dbc;
	/* platform-specific data -- must come last */
	unsigned long		priv[0] __aligned(sizeof(s64));
};

/* Platform specific overrides to generic XHCI hc_driver ops */
struct xhci_driver_overrides {
	size_t extra_priv_size;
	int (*reset)(struct usb_hcd *hcd);
	int (*start)(struct usb_hcd *hcd);
	int (*check_bandwidth)(struct usb_hcd *, struct usb_device *);
	void (*reset_bandwidth)(struct usb_hcd *, struct usb_device *);
};

#define	XHCI_CFC_DELAY		10

/* convert between an HCD pointer and the corresponding EHCI_HCD */
static inline struct xhci_hcd *hcd_to_xhci(struct usb_hcd *hcd)
{
	struct usb_hcd *primary_hcd;

	if (usb_hcd_is_primary_hcd(hcd))
		primary_hcd = hcd;
	else
		primary_hcd = hcd->primary_hcd;

	return (struct xhci_hcd *) (primary_hcd->hcd_priv);
}

static inline struct usb_hcd *xhci_to_hcd(struct xhci_hcd *xhci)
{
	return xhci->main_hcd;
}

#define xhci_dbg(xhci, fmt, args...) \
	dev_dbg(xhci_to_hcd(xhci)->self.controller , fmt , ## args)
#define xhci_err(xhci, fmt, args...) \
	dev_err(xhci_to_hcd(xhci)->self.controller , fmt , ## args)
#define xhci_warn(xhci, fmt, args...) \
	dev_warn(xhci_to_hcd(xhci)->self.controller , fmt , ## args)
#define xhci_warn_ratelimited(xhci, fmt, args...) \
	dev_warn_ratelimited(xhci_to_hcd(xhci)->self.controller , fmt , ## args)
#define xhci_info(xhci, fmt, args...) \
	dev_info(xhci_to_hcd(xhci)->self.controller , fmt , ## args)

/*
 * Registers should always be accessed with double word or quad word accesses.
 *
 * Some xHCI implementations may support 64-bit address pointers.  Registers
 * with 64-bit address pointers should be written to with dword accesses by
 * writing the low dword first (ptr[0]), then the high dword (ptr[1]) second.
 * xHCI implementations that do not support 64-bit address pointers will ignore
 * the high dword, and write order is irrelevant.
 */
static inline u64 xhci_read_64(const struct xhci_hcd *xhci,
		__le64 __iomem *regs)
{
	return lo_hi_readq(regs);
}
static inline void xhci_write_64(struct xhci_hcd *xhci,
				 const u64 val, __le64 __iomem *regs)
{
	lo_hi_writeq(val, regs);
}

static inline int xhci_link_trb_quirk(struct xhci_hcd *xhci)
{
	return xhci->quirks & XHCI_LINK_TRB_QUIRK;
}

/* xHCI debugging */
char *xhci_get_slot_state(struct xhci_hcd *xhci,
		struct xhci_container_ctx *ctx);
void xhci_dbg_trace(struct xhci_hcd *xhci, void (*trace)(struct va_format *),
			const char *fmt, ...);

/* xHCI memory management */
void xhci_mem_cleanup(struct xhci_hcd *xhci);
int xhci_mem_init(struct xhci_hcd *xhci, gfp_t flags);
void xhci_free_virt_device(struct xhci_hcd *xhci, int slot_id);
int xhci_alloc_virt_device(struct xhci_hcd *xhci, int slot_id, struct usb_device *udev, gfp_t flags);
int xhci_setup_addressable_virt_dev(struct xhci_hcd *xhci, struct usb_device *udev);
void xhci_copy_ep0_dequeue_into_input_ctx(struct xhci_hcd *xhci,
		struct usb_device *udev);
unsigned int xhci_get_endpoint_index(struct usb_endpoint_descriptor *desc);
unsigned int xhci_get_endpoint_address(unsigned int ep_index);
unsigned int xhci_last_valid_endpoint(u32 added_ctxs);
void xhci_endpoint_zero(struct xhci_hcd *xhci, struct xhci_virt_device *virt_dev, struct usb_host_endpoint *ep);
void xhci_update_tt_active_eps(struct xhci_hcd *xhci,
		struct xhci_virt_device *virt_dev,
		int old_active_eps);
void xhci_clear_endpoint_bw_info(struct xhci_bw_info *bw_info);
void xhci_update_bw_info(struct xhci_hcd *xhci,
		struct xhci_container_ctx *in_ctx,
		struct xhci_input_control_ctx *ctrl_ctx,
		struct xhci_virt_device *virt_dev);
void xhci_endpoint_copy(struct xhci_hcd *xhci,
		struct xhci_container_ctx *in_ctx,
		struct xhci_container_ctx *out_ctx,
		unsigned int ep_index);
void xhci_slot_copy(struct xhci_hcd *xhci,
		struct xhci_container_ctx *in_ctx,
		struct xhci_container_ctx *out_ctx);
int xhci_endpoint_init(struct xhci_hcd *xhci, struct xhci_virt_device *virt_dev,
		struct usb_device *udev, struct usb_host_endpoint *ep,
		gfp_t mem_flags);
struct xhci_ring *xhci_ring_alloc(struct xhci_hcd *xhci,
		unsigned int num_segs, unsigned int cycle_state,
		enum xhci_ring_type type, unsigned int max_packet, gfp_t flags);
void xhci_ring_free(struct xhci_hcd *xhci, struct xhci_ring *ring);
int xhci_ring_expansion(struct xhci_hcd *xhci, struct xhci_ring *ring,
		unsigned int num_trbs, gfp_t flags);
int xhci_alloc_erst(struct xhci_hcd *xhci,
		struct xhci_ring *evt_ring,
		struct xhci_erst *erst,
		gfp_t flags);
void xhci_free_erst(struct xhci_hcd *xhci, struct xhci_erst *erst);
void xhci_free_endpoint_ring(struct xhci_hcd *xhci,
		struct xhci_virt_device *virt_dev,
		unsigned int ep_index);
struct xhci_stream_info *xhci_alloc_stream_info(struct xhci_hcd *xhci,
		unsigned int num_stream_ctxs,
		unsigned int num_streams,
		unsigned int max_packet, gfp_t flags);
void xhci_free_stream_info(struct xhci_hcd *xhci,
		struct xhci_stream_info *stream_info);
void xhci_setup_streams_ep_input_ctx(struct xhci_hcd *xhci,
		struct xhci_ep_ctx *ep_ctx,
		struct xhci_stream_info *stream_info);
void xhci_setup_no_streams_ep_input_ctx(struct xhci_ep_ctx *ep_ctx,
		struct xhci_virt_ep *ep);
void xhci_free_device_endpoint_resources(struct xhci_hcd *xhci,
	struct xhci_virt_device *virt_dev, bool drop_control_ep);
struct xhci_ring *xhci_dma_to_transfer_ring(
		struct xhci_virt_ep *ep,
		u64 address);
struct xhci_ring *xhci_stream_id_to_ring(
		struct xhci_virt_device *dev,
		unsigned int ep_index,
		unsigned int stream_id);
struct xhci_command *xhci_alloc_command(struct xhci_hcd *xhci,
		bool allocate_completion, gfp_t mem_flags);
struct xhci_command *xhci_alloc_command_with_ctx(struct xhci_hcd *xhci,
		bool allocate_completion, gfp_t mem_flags);
void xhci_urb_free_priv(struct urb_priv *urb_priv);
void xhci_free_command(struct xhci_hcd *xhci,
		struct xhci_command *command);
struct xhci_container_ctx *xhci_alloc_container_ctx(struct xhci_hcd *xhci,
		int type, gfp_t flags);
void xhci_free_container_ctx(struct xhci_hcd *xhci,
		struct xhci_container_ctx *ctx);

/* xHCI host controller glue */
typedef void (*xhci_get_quirks_t)(struct device *, struct xhci_hcd *);
<<<<<<< HEAD
int xhci_handshake(void __iomem *ptr, u32 mask, u32 done, int usec);
int xhci_handshake_check_state(struct xhci_hcd *xhci,
		void __iomem *ptr, u32 mask, u32 done, int usec);
=======
int xhci_handshake(void __iomem *ptr, u32 mask, u32 done, u64 timeout_us);
>>>>>>> 375c2e2c
void xhci_quiesce(struct xhci_hcd *xhci);
int xhci_halt(struct xhci_hcd *xhci);
int xhci_start(struct xhci_hcd *xhci);
int xhci_reset(struct xhci_hcd *xhci, u64 timeout_us);
int xhci_run(struct usb_hcd *hcd);
int xhci_gen_setup(struct usb_hcd *hcd, xhci_get_quirks_t get_quirks);
void xhci_shutdown(struct usb_hcd *hcd);
void xhci_init_driver(struct hc_driver *drv,
		      const struct xhci_driver_overrides *over);
int xhci_check_bandwidth(struct usb_hcd *hcd, struct usb_device *udev);
void xhci_reset_bandwidth(struct usb_hcd *hcd, struct usb_device *udev);
int xhci_disable_slot(struct xhci_hcd *xhci, u32 slot_id);
int xhci_ext_cap_init(struct xhci_hcd *xhci);

int xhci_suspend(struct xhci_hcd *xhci, bool do_wakeup);
int xhci_resume(struct xhci_hcd *xhci, bool hibernated);

irqreturn_t xhci_irq(struct usb_hcd *hcd);
irqreturn_t xhci_msi_irq(int irq, void *hcd);
int xhci_alloc_dev(struct usb_hcd *hcd, struct usb_device *udev);
int xhci_alloc_tt_info(struct xhci_hcd *xhci,
		struct xhci_virt_device *virt_dev,
		struct usb_device *hdev,
		struct usb_tt *tt, gfp_t mem_flags);

/* xHCI ring, segment, TRB, and TD functions */
dma_addr_t xhci_trb_virt_to_dma(struct xhci_segment *seg, union xhci_trb *trb);
struct xhci_segment *trb_in_td(struct xhci_hcd *xhci,
		struct xhci_segment *start_seg, union xhci_trb *start_trb,
		union xhci_trb *end_trb, dma_addr_t suspect_dma, bool debug);
int xhci_is_vendor_info_code(struct xhci_hcd *xhci, unsigned int trb_comp_code);
void xhci_ring_cmd_db(struct xhci_hcd *xhci);
int xhci_queue_slot_control(struct xhci_hcd *xhci, struct xhci_command *cmd,
		u32 trb_type, u32 slot_id);
int xhci_queue_address_device(struct xhci_hcd *xhci, struct xhci_command *cmd,
		dma_addr_t in_ctx_ptr, u32 slot_id, enum xhci_setup_dev);
int xhci_queue_vendor_command(struct xhci_hcd *xhci, struct xhci_command *cmd,
		u32 field1, u32 field2, u32 field3, u32 field4);
int xhci_queue_stop_endpoint(struct xhci_hcd *xhci, struct xhci_command *cmd,
		int slot_id, unsigned int ep_index, int suspend);
int xhci_queue_ctrl_tx(struct xhci_hcd *xhci, gfp_t mem_flags, struct urb *urb,
		int slot_id, unsigned int ep_index);
int xhci_queue_bulk_tx(struct xhci_hcd *xhci, gfp_t mem_flags, struct urb *urb,
		int slot_id, unsigned int ep_index);
int xhci_queue_intr_tx(struct xhci_hcd *xhci, gfp_t mem_flags, struct urb *urb,
		int slot_id, unsigned int ep_index);
int xhci_queue_isoc_tx_prepare(struct xhci_hcd *xhci, gfp_t mem_flags,
		struct urb *urb, int slot_id, unsigned int ep_index);
int xhci_queue_configure_endpoint(struct xhci_hcd *xhci,
		struct xhci_command *cmd, dma_addr_t in_ctx_ptr, u32 slot_id,
		bool command_must_succeed);
int xhci_queue_evaluate_context(struct xhci_hcd *xhci, struct xhci_command *cmd,
		dma_addr_t in_ctx_ptr, u32 slot_id, bool command_must_succeed);
int xhci_queue_reset_ep(struct xhci_hcd *xhci, struct xhci_command *cmd,
		int slot_id, unsigned int ep_index,
		enum xhci_ep_reset_type reset_type);
int xhci_queue_reset_device(struct xhci_hcd *xhci, struct xhci_command *cmd,
		u32 slot_id);
void xhci_find_new_dequeue_state(struct xhci_hcd *xhci,
		unsigned int slot_id, unsigned int ep_index,
		unsigned int stream_id, struct xhci_td *cur_td,
		struct xhci_dequeue_state *state);
void xhci_queue_new_dequeue_state(struct xhci_hcd *xhci,
		unsigned int slot_id, unsigned int ep_index,
		struct xhci_dequeue_state *deq_state);
void xhci_cleanup_stalled_ring(struct xhci_hcd *xhci, unsigned int slot_id,
			       unsigned int ep_index, unsigned int stream_id,
			       struct xhci_td *td);
void xhci_stop_endpoint_command_watchdog(struct timer_list *t);
void xhci_handle_command_timeout(struct work_struct *work);

void xhci_ring_ep_doorbell(struct xhci_hcd *xhci, unsigned int slot_id,
		unsigned int ep_index, unsigned int stream_id);
void xhci_ring_doorbell_for_active_rings(struct xhci_hcd *xhci,
		unsigned int slot_id,
		unsigned int ep_index);
void xhci_cleanup_command_queue(struct xhci_hcd *xhci);
void inc_deq(struct xhci_hcd *xhci, struct xhci_ring *ring);
unsigned int count_trbs(u64 addr, u64 len);

/* xHCI roothub code */
void xhci_set_link_state(struct xhci_hcd *xhci, struct xhci_port *port,
				u32 link_state);
void xhci_test_and_clear_bit(struct xhci_hcd *xhci, struct xhci_port *port,
				u32 port_bit);
int xhci_hub_control(struct usb_hcd *hcd, u16 typeReq, u16 wValue, u16 wIndex,
		char *buf, u16 wLength);
int xhci_hub_status_data(struct usb_hcd *hcd, char *buf);
int xhci_find_raw_port_number(struct usb_hcd *hcd, int port1);
struct xhci_hub *xhci_get_rhub(struct usb_hcd *hcd);

void xhci_hc_died(struct xhci_hcd *xhci);

#ifdef CONFIG_PM
int xhci_bus_suspend(struct usb_hcd *hcd);
int xhci_bus_resume(struct usb_hcd *hcd);
unsigned long xhci_get_resuming_ports(struct usb_hcd *hcd);
#else
#define	xhci_bus_suspend	NULL
#define	xhci_bus_resume		NULL
#define	xhci_get_resuming_ports	NULL
#endif	/* CONFIG_PM */

u32 xhci_port_state_to_neutral(u32 state);
int xhci_find_slot_id_by_port(struct usb_hcd *hcd, struct xhci_hcd *xhci,
		u16 port);
void xhci_ring_device(struct xhci_hcd *xhci, int slot_id);

/* xHCI contexts */
struct xhci_input_control_ctx *xhci_get_input_control_ctx(struct xhci_container_ctx *ctx);
struct xhci_slot_ctx *xhci_get_slot_ctx(struct xhci_hcd *xhci, struct xhci_container_ctx *ctx);
struct xhci_ep_ctx *xhci_get_ep_ctx(struct xhci_hcd *xhci, struct xhci_container_ctx *ctx, unsigned int ep_index);

struct xhci_ring *xhci_triad_to_transfer_ring(struct xhci_hcd *xhci,
		unsigned int slot_id, unsigned int ep_index,
		unsigned int stream_id);

static inline struct xhci_ring *xhci_urb_to_transfer_ring(struct xhci_hcd *xhci,
								struct urb *urb)
{
	return xhci_triad_to_transfer_ring(xhci, urb->dev->slot_id,
					xhci_get_endpoint_index(&urb->ep->desc),
					urb->stream_id);
}

/*
 * TODO: As per spec Isochronous IDT transmissions are supported. We bypass
 * them anyways as we where unable to find a device that matches the
 * constraints.
 */
static inline bool xhci_urb_suitable_for_idt(struct urb *urb)
{
	if (!usb_endpoint_xfer_isoc(&urb->ep->desc) && usb_urb_dir_out(urb) &&
	    usb_endpoint_maxp(&urb->ep->desc) >= TRB_IDT_MAX_SIZE &&
	    urb->transfer_buffer_length <= TRB_IDT_MAX_SIZE &&
	    !(urb->transfer_flags & URB_NO_TRANSFER_DMA_MAP) &&
	    !urb->num_sgs)
		return true;

	return false;
}

static inline char *xhci_slot_state_string(u32 state)
{
	switch (state) {
	case SLOT_STATE_ENABLED:
		return "enabled/disabled";
	case SLOT_STATE_DEFAULT:
		return "default";
	case SLOT_STATE_ADDRESSED:
		return "addressed";
	case SLOT_STATE_CONFIGURED:
		return "configured";
	default:
		return "reserved";
	}
}

static inline const char *xhci_decode_trb(char *str, size_t size,
					  u32 field0, u32 field1, u32 field2, u32 field3)
{
	int type = TRB_FIELD_TO_TYPE(field3);

	switch (type) {
	case TRB_LINK:
		snprintf(str, size,
			"LINK %08x%08x intr %d type '%s' flags %c:%c:%c:%c",
			field1, field0, GET_INTR_TARGET(field2),
			xhci_trb_type_string(type),
			field3 & TRB_IOC ? 'I' : 'i',
			field3 & TRB_CHAIN ? 'C' : 'c',
			field3 & TRB_TC ? 'T' : 't',
			field3 & TRB_CYCLE ? 'C' : 'c');
		break;
	case TRB_TRANSFER:
	case TRB_COMPLETION:
	case TRB_PORT_STATUS:
	case TRB_BANDWIDTH_EVENT:
	case TRB_DOORBELL:
	case TRB_HC_EVENT:
	case TRB_DEV_NOTE:
	case TRB_MFINDEX_WRAP:
		snprintf(str, size,
			"TRB %08x%08x status '%s' len %d slot %d ep %d type '%s' flags %c:%c",
			field1, field0,
			xhci_trb_comp_code_string(GET_COMP_CODE(field2)),
			EVENT_TRB_LEN(field2), TRB_TO_SLOT_ID(field3),
			/* Macro decrements 1, maybe it shouldn't?!? */
			TRB_TO_EP_INDEX(field3) + 1,
			xhci_trb_type_string(type),
			field3 & EVENT_DATA ? 'E' : 'e',
			field3 & TRB_CYCLE ? 'C' : 'c');

		break;
	case TRB_SETUP:
		snprintf(str, size,
			"bRequestType %02x bRequest %02x wValue %02x%02x wIndex %02x%02x wLength %d length %d TD size %d intr %d type '%s' flags %c:%c:%c",
				field0 & 0xff,
				(field0 & 0xff00) >> 8,
				(field0 & 0xff000000) >> 24,
				(field0 & 0xff0000) >> 16,
				(field1 & 0xff00) >> 8,
				field1 & 0xff,
				(field1 & 0xff000000) >> 16 |
				(field1 & 0xff0000) >> 16,
				TRB_LEN(field2), GET_TD_SIZE(field2),
				GET_INTR_TARGET(field2),
				xhci_trb_type_string(type),
				field3 & TRB_IDT ? 'I' : 'i',
				field3 & TRB_IOC ? 'I' : 'i',
				field3 & TRB_CYCLE ? 'C' : 'c');
		break;
	case TRB_DATA:
		snprintf(str, size,
			 "Buffer %08x%08x length %d TD size %d intr %d type '%s' flags %c:%c:%c:%c:%c:%c:%c",
				field1, field0, TRB_LEN(field2), GET_TD_SIZE(field2),
				GET_INTR_TARGET(field2),
				xhci_trb_type_string(type),
				field3 & TRB_IDT ? 'I' : 'i',
				field3 & TRB_IOC ? 'I' : 'i',
				field3 & TRB_CHAIN ? 'C' : 'c',
				field3 & TRB_NO_SNOOP ? 'S' : 's',
				field3 & TRB_ISP ? 'I' : 'i',
				field3 & TRB_ENT ? 'E' : 'e',
				field3 & TRB_CYCLE ? 'C' : 'c');
		break;
	case TRB_STATUS:
		snprintf(str, size,
			 "Buffer %08x%08x length %d TD size %d intr %d type '%s' flags %c:%c:%c:%c",
				field1, field0, TRB_LEN(field2), GET_TD_SIZE(field2),
				GET_INTR_TARGET(field2),
				xhci_trb_type_string(type),
				field3 & TRB_IOC ? 'I' : 'i',
				field3 & TRB_CHAIN ? 'C' : 'c',
				field3 & TRB_ENT ? 'E' : 'e',
				field3 & TRB_CYCLE ? 'C' : 'c');
		break;
	case TRB_NORMAL:
	case TRB_ISOC:
	case TRB_EVENT_DATA:
	case TRB_TR_NOOP:
		snprintf(str, size,
			"Buffer %08x%08x length %d TD size %d intr %d type '%s' flags %c:%c:%c:%c:%c:%c:%c:%c",
			field1, field0, TRB_LEN(field2), GET_TD_SIZE(field2),
			GET_INTR_TARGET(field2),
			xhci_trb_type_string(type),
			field3 & TRB_BEI ? 'B' : 'b',
			field3 & TRB_IDT ? 'I' : 'i',
			field3 & TRB_IOC ? 'I' : 'i',
			field3 & TRB_CHAIN ? 'C' : 'c',
			field3 & TRB_NO_SNOOP ? 'S' : 's',
			field3 & TRB_ISP ? 'I' : 'i',
			field3 & TRB_ENT ? 'E' : 'e',
			field3 & TRB_CYCLE ? 'C' : 'c');
		break;

	case TRB_CMD_NOOP:
	case TRB_ENABLE_SLOT:
		snprintf(str, size,
			"%s: flags %c",
			xhci_trb_type_string(type),
			field3 & TRB_CYCLE ? 'C' : 'c');
		break;
	case TRB_DISABLE_SLOT:
	case TRB_NEG_BANDWIDTH:
		snprintf(str, size,
			"%s: slot %d flags %c",
			xhci_trb_type_string(type),
			TRB_TO_SLOT_ID(field3),
			field3 & TRB_CYCLE ? 'C' : 'c');
		break;
	case TRB_ADDR_DEV:
		snprintf(str, size,
			"%s: ctx %08x%08x slot %d flags %c:%c",
			xhci_trb_type_string(type),
			field1, field0,
			TRB_TO_SLOT_ID(field3),
			field3 & TRB_BSR ? 'B' : 'b',
			field3 & TRB_CYCLE ? 'C' : 'c');
		break;
	case TRB_CONFIG_EP:
		snprintf(str, size,
			"%s: ctx %08x%08x slot %d flags %c:%c",
			xhci_trb_type_string(type),
			field1, field0,
			TRB_TO_SLOT_ID(field3),
			field3 & TRB_DC ? 'D' : 'd',
			field3 & TRB_CYCLE ? 'C' : 'c');
		break;
	case TRB_EVAL_CONTEXT:
		snprintf(str, size,
			"%s: ctx %08x%08x slot %d flags %c",
			xhci_trb_type_string(type),
			field1, field0,
			TRB_TO_SLOT_ID(field3),
			field3 & TRB_CYCLE ? 'C' : 'c');
		break;
	case TRB_RESET_EP:
		snprintf(str, size,
			"%s: ctx %08x%08x slot %d ep %d flags %c:%c",
			xhci_trb_type_string(type),
			field1, field0,
			TRB_TO_SLOT_ID(field3),
			/* Macro decrements 1, maybe it shouldn't?!? */
			TRB_TO_EP_INDEX(field3) + 1,
			field3 & TRB_TSP ? 'T' : 't',
			field3 & TRB_CYCLE ? 'C' : 'c');
		break;
	case TRB_STOP_RING:
		sprintf(str,
			"%s: slot %d sp %d ep %d flags %c",
			xhci_trb_type_string(type),
			TRB_TO_SLOT_ID(field3),
			TRB_TO_SUSPEND_PORT(field3),
			/* Macro decrements 1, maybe it shouldn't?!? */
			TRB_TO_EP_INDEX(field3) + 1,
			field3 & TRB_CYCLE ? 'C' : 'c');
		break;
	case TRB_SET_DEQ:
		snprintf(str, size,
			"%s: deq %08x%08x stream %d slot %d ep %d flags %c",
			xhci_trb_type_string(type),
			field1, field0,
			TRB_TO_STREAM_ID(field2),
			TRB_TO_SLOT_ID(field3),
			/* Macro decrements 1, maybe it shouldn't?!? */
			TRB_TO_EP_INDEX(field3) + 1,
			field3 & TRB_CYCLE ? 'C' : 'c');
		break;
	case TRB_RESET_DEV:
		snprintf(str, size,
			"%s: slot %d flags %c",
			xhci_trb_type_string(type),
			TRB_TO_SLOT_ID(field3),
			field3 & TRB_CYCLE ? 'C' : 'c');
		break;
	case TRB_FORCE_EVENT:
		snprintf(str, size,
			"%s: event %08x%08x vf intr %d vf id %d flags %c",
			xhci_trb_type_string(type),
			field1, field0,
			TRB_TO_VF_INTR_TARGET(field2),
			TRB_TO_VF_ID(field3),
			field3 & TRB_CYCLE ? 'C' : 'c');
		break;
	case TRB_SET_LT:
		snprintf(str, size,
			"%s: belt %d flags %c",
			xhci_trb_type_string(type),
			TRB_TO_BELT(field3),
			field3 & TRB_CYCLE ? 'C' : 'c');
		break;
	case TRB_GET_BW:
		snprintf(str, size,
			"%s: ctx %08x%08x slot %d speed %d flags %c",
			xhci_trb_type_string(type),
			field1, field0,
			TRB_TO_SLOT_ID(field3),
			TRB_TO_DEV_SPEED(field3),
			field3 & TRB_CYCLE ? 'C' : 'c');
		break;
	case TRB_FORCE_HEADER:
		snprintf(str, size,
			"%s: info %08x%08x%08x pkt type %d roothub port %d flags %c",
			xhci_trb_type_string(type),
			field2, field1, field0 & 0xffffffe0,
			TRB_TO_PACKET_TYPE(field0),
			TRB_TO_ROOTHUB_PORT(field3),
			field3 & TRB_CYCLE ? 'C' : 'c');
		break;
	default:
		snprintf(str, size,
			"type '%s' -> raw %08x %08x %08x %08x",
			xhci_trb_type_string(type),
			field0, field1, field2, field3);
	}

	return str;
}

static inline const char *xhci_decode_ctrl_ctx(unsigned long drop,
					       unsigned long add)
{
	static char	str[1024];
	unsigned int	bit;
	int		ret = 0;

	str[0] = '\0';

	if (drop) {
		ret = sprintf(str, "Drop:");
		for_each_set_bit(bit, &drop, 32)
			ret += sprintf(str + ret, " %d%s",
				       bit / 2,
				       bit % 2 ? "in":"out");
		ret += sprintf(str + ret, ", ");
	}

	if (add) {
		ret += sprintf(str + ret, "Add:%s%s",
			       (add & SLOT_FLAG) ? " slot":"",
			       (add & EP0_FLAG) ? " ep0":"");
		add &= ~(SLOT_FLAG | EP0_FLAG);
		for_each_set_bit(bit, &add, 32)
			ret += sprintf(str + ret, " %d%s",
				       bit / 2,
				       bit % 2 ? "in":"out");
	}
	return str;
}

static inline const char *xhci_decode_slot_context(u32 info, u32 info2,
		u32 tt_info, u32 state)
{
	static char str[1024];
	u32 speed;
	u32 hub;
	u32 mtt;
	int ret = 0;

	speed = info & DEV_SPEED;
	hub = info & DEV_HUB;
	mtt = info & DEV_MTT;

	ret = sprintf(str, "RS %05x %s%s%s Ctx Entries %d MEL %d us Port# %d/%d",
			info & ROUTE_STRING_MASK,
			({ char *s;
			switch (speed) {
			case SLOT_SPEED_FS:
				s = "full-speed";
				break;
			case SLOT_SPEED_LS:
				s = "low-speed";
				break;
			case SLOT_SPEED_HS:
				s = "high-speed";
				break;
			case SLOT_SPEED_SS:
				s = "super-speed";
				break;
			case SLOT_SPEED_SSP:
				s = "super-speed plus";
				break;
			default:
				s = "UNKNOWN speed";
			} s; }),
			mtt ? " multi-TT" : "",
			hub ? " Hub" : "",
			(info & LAST_CTX_MASK) >> 27,
			info2 & MAX_EXIT,
			DEVINFO_TO_ROOT_HUB_PORT(info2),
			DEVINFO_TO_MAX_PORTS(info2));

	ret += sprintf(str + ret, " [TT Slot %d Port# %d TTT %d Intr %d] Addr %d State %s",
			tt_info & TT_SLOT, (tt_info & TT_PORT) >> 8,
			GET_TT_THINK_TIME(tt_info), GET_INTR_TARGET(tt_info),
			state & DEV_ADDR_MASK,
			xhci_slot_state_string(GET_SLOT_STATE(state)));

	return str;
}


static inline const char *xhci_portsc_link_state_string(u32 portsc)
{
	switch (portsc & PORT_PLS_MASK) {
	case XDEV_U0:
		return "U0";
	case XDEV_U1:
		return "U1";
	case XDEV_U2:
		return "U2";
	case XDEV_U3:
		return "U3";
	case XDEV_DISABLED:
		return "Disabled";
	case XDEV_RXDETECT:
		return "RxDetect";
	case XDEV_INACTIVE:
		return "Inactive";
	case XDEV_POLLING:
		return "Polling";
	case XDEV_RECOVERY:
		return "Recovery";
	case XDEV_HOT_RESET:
		return "Hot Reset";
	case XDEV_COMP_MODE:
		return "Compliance mode";
	case XDEV_TEST_MODE:
		return "Test mode";
	case XDEV_RESUME:
		return "Resume";
	default:
		break;
	}
	return "Unknown";
}

static inline const char *xhci_decode_portsc(char *str, u32 portsc)
{
	int ret;

	ret = sprintf(str, "%s %s %s Link:%s PortSpeed:%d ",
		      portsc & PORT_POWER	? "Powered" : "Powered-off",
		      portsc & PORT_CONNECT	? "Connected" : "Not-connected",
		      portsc & PORT_PE		? "Enabled" : "Disabled",
		      xhci_portsc_link_state_string(portsc),
		      DEV_PORT_SPEED(portsc));

	if (portsc & PORT_OC)
		ret += sprintf(str + ret, "OverCurrent ");
	if (portsc & PORT_RESET)
		ret += sprintf(str + ret, "In-Reset ");

	ret += sprintf(str + ret, "Change: ");
	if (portsc & PORT_CSC)
		ret += sprintf(str + ret, "CSC ");
	if (portsc & PORT_PEC)
		ret += sprintf(str + ret, "PEC ");
	if (portsc & PORT_WRC)
		ret += sprintf(str + ret, "WRC ");
	if (portsc & PORT_OCC)
		ret += sprintf(str + ret, "OCC ");
	if (portsc & PORT_RC)
		ret += sprintf(str + ret, "PRC ");
	if (portsc & PORT_PLC)
		ret += sprintf(str + ret, "PLC ");
	if (portsc & PORT_CEC)
		ret += sprintf(str + ret, "CEC ");
	if (portsc & PORT_CAS)
		ret += sprintf(str + ret, "CAS ");

	ret += sprintf(str + ret, "Wake: ");
	if (portsc & PORT_WKCONN_E)
		ret += sprintf(str + ret, "WCE ");
	if (portsc & PORT_WKDISC_E)
		ret += sprintf(str + ret, "WDE ");
	if (portsc & PORT_WKOC_E)
		ret += sprintf(str + ret, "WOE ");

	return str;
}

static inline const char *xhci_decode_doorbell(u32 slot, u32 doorbell)
{
	static char str[256];
	u8 ep;
	u16 stream;
	int ret;

	ep = (doorbell & 0xff);
	stream = doorbell >> 16;

	if (slot == 0) {
		sprintf(str, "Command Ring %d", doorbell);
		return str;
	}
	ret = sprintf(str, "Slot %d ", slot);
	if (ep > 0 && ep < 32)
		ret = sprintf(str + ret, "ep%d%s",
			      ep / 2,
			      ep % 2 ? "in" : "out");
	else if (ep == 0 || ep < 248)
		ret = sprintf(str + ret, "Reserved %d", ep);
	else
		ret = sprintf(str + ret, "Vendor Defined %d", ep);
	if (stream)
		ret = sprintf(str + ret, " Stream %d", stream);

	return str;
}

static inline const char *xhci_ep_state_string(u8 state)
{
	switch (state) {
	case EP_STATE_DISABLED:
		return "disabled";
	case EP_STATE_RUNNING:
		return "running";
	case EP_STATE_HALTED:
		return "halted";
	case EP_STATE_STOPPED:
		return "stopped";
	case EP_STATE_ERROR:
		return "error";
	default:
		return "INVALID";
	}
}

static inline const char *xhci_ep_type_string(u8 type)
{
	switch (type) {
	case ISOC_OUT_EP:
		return "Isoc OUT";
	case BULK_OUT_EP:
		return "Bulk OUT";
	case INT_OUT_EP:
		return "Int OUT";
	case CTRL_EP:
		return "Ctrl";
	case ISOC_IN_EP:
		return "Isoc IN";
	case BULK_IN_EP:
		return "Bulk IN";
	case INT_IN_EP:
		return "Int IN";
	default:
		return "INVALID";
	}
}

static inline const char *xhci_decode_ep_context(u32 info, u32 info2, u64 deq,
		u32 tx_info)
{
	static char str[1024];
	int ret;

	u32 esit;
	u16 maxp;
	u16 avg;

	u8 max_pstr;
	u8 ep_state;
	u8 interval;
	u8 ep_type;
	u8 burst;
	u8 cerr;
	u8 mult;

	bool lsa;
	bool hid;

	esit = CTX_TO_MAX_ESIT_PAYLOAD_HI(info) << 16 |
		CTX_TO_MAX_ESIT_PAYLOAD(tx_info);

	ep_state = info & EP_STATE_MASK;
	max_pstr = CTX_TO_EP_MAXPSTREAMS(info);
	interval = CTX_TO_EP_INTERVAL(info);
	mult = CTX_TO_EP_MULT(info) + 1;
	lsa = !!(info & EP_HAS_LSA);

	cerr = (info2 & (3 << 1)) >> 1;
	ep_type = CTX_TO_EP_TYPE(info2);
	hid = !!(info2 & (1 << 7));
	burst = CTX_TO_MAX_BURST(info2);
	maxp = MAX_PACKET_DECODED(info2);

	avg = EP_AVG_TRB_LENGTH(tx_info);

	ret = sprintf(str, "State %s mult %d max P. Streams %d %s",
			xhci_ep_state_string(ep_state), mult,
			max_pstr, lsa ? "LSA " : "");

	ret += sprintf(str + ret, "interval %d us max ESIT payload %d CErr %d ",
			(1 << interval) * 125, esit, cerr);

	ret += sprintf(str + ret, "Type %s %sburst %d maxp %d deq %016llx ",
			xhci_ep_type_string(ep_type), hid ? "HID" : "",
			burst, maxp, deq);

	ret += sprintf(str + ret, "avg trb len %d", avg);

	return str;
}

/* EHSET */
int xhci_submit_single_step_set_feature(struct usb_hcd *hcd, struct urb *urb,
					int is_setup);

#endif /* __LINUX_XHCI_HCD_H */<|MERGE_RESOLUTION|>--- conflicted
+++ resolved
@@ -230,7 +230,7 @@
 #define CMD_ETE		(1 << 14)
 /* bits 15:31 are reserved (and should be preserved on writes). */
 
-#define XHCI_RESET_LONG_USEC		(10 * 1000 * 1000)
+#define XHCI_RESET_LONG_USEC		(1000 * 1000)
 #define XHCI_RESET_SHORT_USEC		(250 * 1000)
 
 /* IMAN - Interrupt Management Register */
@@ -2072,13 +2072,9 @@
 
 /* xHCI host controller glue */
 typedef void (*xhci_get_quirks_t)(struct device *, struct xhci_hcd *);
-<<<<<<< HEAD
-int xhci_handshake(void __iomem *ptr, u32 mask, u32 done, int usec);
+int xhci_handshake(void __iomem *ptr, u32 mask, u32 done, u64 timeout_us);
 int xhci_handshake_check_state(struct xhci_hcd *xhci,
 		void __iomem *ptr, u32 mask, u32 done, int usec);
-=======
-int xhci_handshake(void __iomem *ptr, u32 mask, u32 done, u64 timeout_us);
->>>>>>> 375c2e2c
 void xhci_quiesce(struct xhci_hcd *xhci);
 int xhci_halt(struct xhci_hcd *xhci);
 int xhci_start(struct xhci_hcd *xhci);
