--- conflicted
+++ resolved
@@ -3995,13 +3995,10 @@
 	func->function.ssp_descriptors = NULL;
 	func->interfaces_nums = NULL;
 
-<<<<<<< HEAD
 	ffs_event_add(ffs, FUNCTIONFS_UNBIND);
 
 	ffs_log("exit: state %d setup_state %d flag %lu", ffs->state,
 		ffs->setup_state, ffs->flags);
-=======
->>>>>>> d57e792d
 }
 
 static struct usb_function *ffs_alloc(struct usb_function_instance *fi)
