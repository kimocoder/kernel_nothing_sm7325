// SPDX-License-Identifier: GPL-2.0-only
/*
 * Copyright (C) 2012 Red Hat, Inc.
 *
 * Author: Mikulas Patocka <mpatocka@redhat.com>
 *
 * Based on Chromium dm-verity driver (C) 2011 The Chromium OS Authors
 *
 * In the file "/sys/module/dm_verity/parameters/prefetch_cluster" you can set
 * default prefetch value. Data are read in "prefetch_cluster" chunks from the
 * hash device. Setting this greatly improves performance when data and hash
 * are on the same disk on different partitions on devices with poor random
 * access behavior.
 */

#include "dm-verity.h"
#include "dm-verity-fec.h"
#include <linux/delay.h>
#include "dm-verity-verify-sig.h"
#include <linux/init.h>
#include <linux/module.h>
#include <linux/reboot.h>

#define DM_MSG_PREFIX			"verity"

#define DM_VERITY_ENV_LENGTH		42
#define DM_VERITY_ENV_VAR_NAME		"DM_VERITY_ERR_BLOCK_NR"

#define DM_VERITY_DEFAULT_PREFETCH_SIZE	262144

#define DM_VERITY_MAX_CORRUPTED_ERRS	100

#define DM_VERITY_OPT_LOGGING		"ignore_corruption"
#define DM_VERITY_OPT_RESTART		"restart_on_corruption"
#define DM_VERITY_OPT_IGN_ZEROES	"ignore_zero_blocks"
#define DM_VERITY_OPT_AT_MOST_ONCE	"check_at_most_once"

#define DM_VERITY_OPTS_MAX		(4 + DM_VERITY_OPTS_FEC + \
					 DM_VERITY_ROOT_HASH_VERIFICATION_OPTS)

static unsigned dm_verity_prefetch_cluster = DM_VERITY_DEFAULT_PREFETCH_SIZE;

module_param_named(prefetch_cluster, dm_verity_prefetch_cluster, uint, S_IRUGO | S_IWUSR);

/*
 * If rootwait parameter defined, wait for root device to be available
 * before continuing with verity target
 */
static int dm_device_wait;
static int __init dm_verity_root_wait_setup(char *s)
{
	dm_device_wait = 1;
	return 0;
}
early_param("rootwait", dm_verity_root_wait_setup);

struct dm_verity_prefetch_work {
	struct work_struct work;
	struct dm_verity *v;
	sector_t block;
	unsigned n_blocks;
};

/*
 * Auxiliary structure appended to each dm-bufio buffer. If the value
 * hash_verified is nonzero, hash of the block has been verified.
 *
 * The variable hash_verified is set to 0 when allocating the buffer, then
 * it can be changed to 1 and it is never reset to 0 again.
 *
 * There is no lock around this value, a race condition can at worst cause
 * that multiple processes verify the hash of the same buffer simultaneously
 * and write 1 to hash_verified simultaneously.
 * This condition is harmless, so we don't need locking.
 */
struct buffer_aux {
	int hash_verified;
};
/*
 * While system shutdown, skip verity work for I/O error.
 */
static inline bool verity_is_system_shutting_down(void)
{
	return system_state == SYSTEM_HALT || system_state == SYSTEM_POWER_OFF
		|| system_state == SYSTEM_RESTART;
}

/*
 * Initialize struct buffer_aux for a freshly created buffer.
 */
static void dm_bufio_alloc_callback(struct dm_buffer *buf)
{
	struct buffer_aux *aux = dm_bufio_get_aux_data(buf);

	aux->hash_verified = 0;
}

/*
 * Translate input sector number to the sector number on the target device.
 */
static sector_t verity_map_sector(struct dm_verity *v, sector_t bi_sector)
{
	return v->data_start + dm_target_offset(v->ti, bi_sector);
}

/*
 * Return hash position of a specified block at a specified tree level
 * (0 is the lowest level).
 * The lowest "hash_per_block_bits"-bits of the result denote hash position
 * inside a hash block. The remaining bits denote location of the hash block.
 */
static sector_t verity_position_at_level(struct dm_verity *v, sector_t block,
					 int level)
{
	return block >> (level * v->hash_per_block_bits);
}

static int verity_hash_update(struct dm_verity *v, struct ahash_request *req,
				const u8 *data, size_t len,
				struct crypto_wait *wait)
{
	struct scatterlist sg;

	if (likely(!is_vmalloc_addr(data))) {
		sg_init_one(&sg, data, len);
		ahash_request_set_crypt(req, &sg, NULL, len);
		return crypto_wait_req(crypto_ahash_update(req), wait);
	} else {
		do {
			int r;
			size_t this_step = min_t(size_t, len, PAGE_SIZE - offset_in_page(data));
			flush_kernel_vmap_range((void *)data, this_step);
			sg_init_table(&sg, 1);
			sg_set_page(&sg, vmalloc_to_page(data), this_step, offset_in_page(data));
			ahash_request_set_crypt(req, &sg, NULL, this_step);
			r = crypto_wait_req(crypto_ahash_update(req), wait);
			if (unlikely(r))
				return r;
			data += this_step;
			len -= this_step;
		} while (len);
		return 0;
	}
}

/*
 * Wrapper for crypto_ahash_init, which handles verity salting.
 */
static int verity_hash_init(struct dm_verity *v, struct ahash_request *req,
				struct crypto_wait *wait)
{
	int r;

	ahash_request_set_tfm(req, v->tfm);
	ahash_request_set_callback(req, CRYPTO_TFM_REQ_MAY_SLEEP |
					CRYPTO_TFM_REQ_MAY_BACKLOG,
					crypto_req_done, (void *)wait);
	crypto_init_wait(wait);

	r = crypto_wait_req(crypto_ahash_init(req), wait);

	if (unlikely(r < 0)) {
		DMERR("crypto_ahash_init failed: %d", r);
		return r;
	}

	if (likely(v->salt_size && (v->version >= 1)))
		r = verity_hash_update(v, req, v->salt, v->salt_size, wait);

	return r;
}

static int verity_hash_final(struct dm_verity *v, struct ahash_request *req,
			     u8 *digest, struct crypto_wait *wait)
{
	int r;

	if (unlikely(v->salt_size && (!v->version))) {
		r = verity_hash_update(v, req, v->salt, v->salt_size, wait);

		if (r < 0) {
			DMERR("verity_hash_final failed updating salt: %d", r);
			goto out;
		}
	}

	ahash_request_set_crypt(req, NULL, digest, 0);
	r = crypto_wait_req(crypto_ahash_final(req), wait);
out:
	return r;
}

int verity_hash(struct dm_verity *v, struct ahash_request *req,
		const u8 *data, size_t len, u8 *digest)
{
	int r;
	struct crypto_wait wait;

	r = verity_hash_init(v, req, &wait);
	if (unlikely(r < 0))
		goto out;

	r = verity_hash_update(v, req, data, len, &wait);
	if (unlikely(r < 0))
		goto out;

	r = verity_hash_final(v, req, digest, &wait);

out:
	return r;
}

static void verity_hash_at_level(struct dm_verity *v, sector_t block, int level,
				 sector_t *hash_block, unsigned *offset)
{
	sector_t position = verity_position_at_level(v, block, level);
	unsigned idx;

	*hash_block = v->hash_level_block[level] + (position >> v->hash_per_block_bits);

	if (!offset)
		return;

	idx = position & ((1 << v->hash_per_block_bits) - 1);
	if (!v->version)
		*offset = idx * v->digest_size;
	else
		*offset = idx << (v->hash_dev_block_bits - v->hash_per_block_bits);
}

/*
 * Handle verification errors.
 */
static int verity_handle_err(struct dm_verity *v, enum verity_block_type type,
			     unsigned long long block)
{
	char verity_env[DM_VERITY_ENV_LENGTH];
	char *envp[] = { verity_env, NULL };
	const char *type_str = "";
	struct mapped_device *md = dm_table_get_md(v->ti->table);

	/* Corruption should be visible in device status in all modes */
	v->hash_failed = 1;

	if (v->corrupted_errs >= DM_VERITY_MAX_CORRUPTED_ERRS)
		goto out;

	v->corrupted_errs++;

	switch (type) {
	case DM_VERITY_BLOCK_TYPE_DATA:
		type_str = "data";
		break;
	case DM_VERITY_BLOCK_TYPE_METADATA:
		type_str = "metadata";
		break;
	default:
		BUG();
	}

	DMERR_LIMIT("%s: %s block %llu is corrupted", v->data_dev->name,
		    type_str, block);

	if (v->corrupted_errs == DM_VERITY_MAX_CORRUPTED_ERRS)
		DMERR("%s: reached maximum errors", v->data_dev->name);

	snprintf(verity_env, DM_VERITY_ENV_LENGTH, "%s=%d,%llu",
		DM_VERITY_ENV_VAR_NAME, type, block);

	kobject_uevent_env(&disk_to_dev(dm_disk(md))->kobj, KOBJ_CHANGE, envp);

out:
	if (v->mode == DM_VERITY_MODE_LOGGING)
		return 0;

	if (v->mode == DM_VERITY_MODE_RESTART)
		kernel_restart("dm-verity device corrupted");

	return 1;
}

/*
 * Verify hash of a metadata block pertaining to the specified data block
 * ("block" argument) at a specified level ("level" argument).
 *
 * On successful return, verity_io_want_digest(v, io) contains the hash value
 * for a lower tree level or for the data block (if we're at the lowest level).
 *
 * If "skip_unverified" is true, unverified buffer is skipped and 1 is returned.
 * If "skip_unverified" is false, unverified buffer is hashed and verified
 * against current value of verity_io_want_digest(v, io).
 */
static int verity_verify_level(struct dm_verity *v, struct dm_verity_io *io,
			       sector_t block, int level, bool skip_unverified,
			       u8 *want_digest)
{
	struct dm_buffer *buf;
	struct buffer_aux *aux;
	u8 *data;
	int r;
	sector_t hash_block;
	unsigned offset;

	verity_hash_at_level(v, block, level, &hash_block, &offset);

	data = dm_bufio_read(v->bufio, hash_block, &buf);
	if (IS_ERR(data))
		return PTR_ERR(data);

	aux = dm_bufio_get_aux_data(buf);

	if (!aux->hash_verified) {
		if (skip_unverified) {
			r = 1;
			goto release_ret_r;
		}

		r = verity_hash(v, verity_io_hash_req(v, io),
				data, 1 << v->hash_dev_block_bits,
				verity_io_real_digest(v, io));
		if (unlikely(r < 0))
			goto release_ret_r;

		if (likely(memcmp(verity_io_real_digest(v, io), want_digest,
				  v->digest_size) == 0))
			aux->hash_verified = 1;
		else if (verity_fec_decode(v, io,
					   DM_VERITY_BLOCK_TYPE_METADATA,
					   hash_block, data, NULL) == 0)
			aux->hash_verified = 1;
		else if (verity_handle_err(v,
					   DM_VERITY_BLOCK_TYPE_METADATA,
					   hash_block)) {
			r = -EIO;
			goto release_ret_r;
		}
	}

	data += offset;
	memcpy(want_digest, data, v->digest_size);
	r = 0;

release_ret_r:
	dm_bufio_release(buf);
	return r;
}

/*
 * Find a hash for a given block, write it to digest and verify the integrity
 * of the hash tree if necessary.
 */
int verity_hash_for_block(struct dm_verity *v, struct dm_verity_io *io,
			  sector_t block, u8 *digest, bool *is_zero)
{
	int r = 0, i;

	if (likely(v->levels)) {
		/*
		 * First, we try to get the requested hash for
		 * the current block. If the hash block itself is
		 * verified, zero is returned. If it isn't, this
		 * function returns 1 and we fall back to whole
		 * chain verification.
		 */
		r = verity_verify_level(v, io, block, 0, true, digest);
		if (likely(r <= 0))
			goto out;
	}

	memcpy(digest, v->root_digest, v->digest_size);

	for (i = v->levels - 1; i >= 0; i--) {
		r = verity_verify_level(v, io, block, i, false, digest);
		if (unlikely(r))
			goto out;
	}
out:
	if (!r && v->zero_digest)
		*is_zero = !memcmp(v->zero_digest, digest, v->digest_size);
	else
		*is_zero = false;

	return r;
}

/*
 * Calculates the digest for the given bio
 */
static int verity_for_io_block(struct dm_verity *v, struct dm_verity_io *io,
			       struct bvec_iter *iter, struct crypto_wait *wait)
{
	unsigned int todo = 1 << v->data_dev_block_bits;
	struct bio *bio = dm_bio_from_per_bio_data(io, v->ti->per_io_data_size);
	struct scatterlist sg;
	struct ahash_request *req = verity_io_hash_req(v, io);

	do {
		int r;
		unsigned int len;
		struct bio_vec bv = bio_iter_iovec(bio, *iter);

		sg_init_table(&sg, 1);

		len = bv.bv_len;

		if (likely(len >= todo))
			len = todo;
		/*
		 * Operating on a single page at a time looks suboptimal
		 * until you consider the typical block size is 4,096B.
		 * Going through this loops twice should be very rare.
		 */
		sg_set_page(&sg, bv.bv_page, len, bv.bv_offset);
		ahash_request_set_crypt(req, &sg, NULL, len);
		r = crypto_wait_req(crypto_ahash_update(req), wait);

		if (unlikely(r < 0)) {
			DMERR("verity_for_io_block crypto op failed: %d", r);
			return r;
		}

		bio_advance_iter(bio, iter, len);
		todo -= len;
	} while (todo);

	return 0;
}

/*
 * Calls function process for 1 << v->data_dev_block_bits bytes in the bio_vec
 * starting from iter.
 */
int verity_for_bv_block(struct dm_verity *v, struct dm_verity_io *io,
			struct bvec_iter *iter,
			int (*process)(struct dm_verity *v,
				       struct dm_verity_io *io, u8 *data,
				       size_t len))
{
	unsigned todo = 1 << v->data_dev_block_bits;
	struct bio *bio = dm_bio_from_per_bio_data(io, v->ti->per_io_data_size);

	do {
		int r;
		u8 *page;
		unsigned len;
		struct bio_vec bv = bio_iter_iovec(bio, *iter);

		page = kmap_atomic(bv.bv_page);
		len = bv.bv_len;

		if (likely(len >= todo))
			len = todo;

		r = process(v, io, page + bv.bv_offset, len);
		kunmap_atomic(page);

		if (r < 0)
			return r;

		bio_advance_iter(bio, iter, len);
		todo -= len;
	} while (todo);

	return 0;
}

static int verity_bv_zero(struct dm_verity *v, struct dm_verity_io *io,
			  u8 *data, size_t len)
{
	memset(data, 0, len);
	return 0;
}

/*
 * Moves the bio iter one data block forward.
 */
static inline void verity_bv_skip_block(struct dm_verity *v,
					struct dm_verity_io *io,
					struct bvec_iter *iter)
{
	struct bio *bio = dm_bio_from_per_bio_data(io, v->ti->per_io_data_size);

	bio_advance_iter(bio, iter, 1 << v->data_dev_block_bits);
}

/*
 * Verify one "dm_verity_io" structure.
 */
static int verity_verify_io(struct dm_verity_io *io)
{
	bool is_zero;
	struct dm_verity *v = io->v;
	struct bvec_iter start;
	unsigned b;
	struct crypto_wait wait;
	struct bio *bio = dm_bio_from_per_bio_data(io, v->ti->per_io_data_size);

	for (b = 0; b < io->n_blocks; b++) {
		int r;
		sector_t cur_block = io->block + b;
		struct ahash_request *req = verity_io_hash_req(v, io);

		if (v->validated_blocks && bio->bi_status == BLK_STS_OK &&
		    likely(test_bit(cur_block, v->validated_blocks))) {
			verity_bv_skip_block(v, io, &io->iter);
			continue;
		}

		r = verity_hash_for_block(v, io, cur_block,
					  verity_io_want_digest(v, io),
					  &is_zero);
		if (unlikely(r < 0))
			return r;

		if (is_zero) {
			/*
			 * If we expect a zero block, don't validate, just
			 * return zeros.
			 */
			r = verity_for_bv_block(v, io, &io->iter,
						verity_bv_zero);
			if (unlikely(r < 0))
				return r;

			continue;
		}

		r = verity_hash_init(v, req, &wait);
		if (unlikely(r < 0))
			return r;

		start = io->iter;
		r = verity_for_io_block(v, io, &io->iter, &wait);
		if (unlikely(r < 0))
			return r;

		r = verity_hash_final(v, req, verity_io_real_digest(v, io),
					&wait);
		if (unlikely(r < 0))
			return r;

		if (likely(memcmp(verity_io_real_digest(v, io),
				  verity_io_want_digest(v, io), v->digest_size) == 0)) {
			if (v->validated_blocks)
				set_bit(cur_block, v->validated_blocks);
			continue;
		}
		else if (verity_fec_decode(v, io, DM_VERITY_BLOCK_TYPE_DATA,
					   cur_block, NULL, &start) == 0)
			continue;
		else {
			if (bio->bi_status) {
				/*
				 * Error correction failed; Just return error
				 */
				return -EIO;
			}
			if (verity_handle_err(v, DM_VERITY_BLOCK_TYPE_DATA,
<<<<<<< HEAD
					   cur_block))
=======
					      cur_block))
>>>>>>> d57e792d
				return -EIO;
		}
	}

	return 0;
}

/*
 * End one "io" structure with a given error.
 */
static void verity_finish_io(struct dm_verity_io *io, blk_status_t status)
{
	struct dm_verity *v = io->v;
	struct bio *bio = dm_bio_from_per_bio_data(io, v->ti->per_io_data_size);

	bio->bi_end_io = io->orig_bi_end_io;
	bio->bi_status = status;

	verity_fec_finish_io(io);

	bio_endio(bio);
}

static void verity_work(struct work_struct *w)
{
	struct dm_verity_io *io = container_of(w, struct dm_verity_io, work);

	verity_finish_io(io, errno_to_blk_status(verity_verify_io(io)));
}

static void verity_end_io(struct bio *bio)
{
	struct dm_verity_io *io = bio->bi_private;

	if (bio->bi_status &&
	    (!verity_fec_is_enabled(io->v) || verity_is_system_shutting_down())) {
		verity_finish_io(io, bio->bi_status);
		return;
	}

	INIT_WORK(&io->work, verity_work);
	queue_work(io->v->verify_wq, &io->work);
}

/*
 * Prefetch buffers for the specified io.
 * The root buffer is not prefetched, it is assumed that it will be cached
 * all the time.
 */
static void verity_prefetch_io(struct work_struct *work)
{
	struct dm_verity_prefetch_work *pw =
		container_of(work, struct dm_verity_prefetch_work, work);
	struct dm_verity *v = pw->v;
	int i;

	for (i = v->levels - 2; i >= 0; i--) {
		sector_t hash_block_start;
		sector_t hash_block_end;
		verity_hash_at_level(v, pw->block, i, &hash_block_start, NULL);
		verity_hash_at_level(v, pw->block + pw->n_blocks - 1, i, &hash_block_end, NULL);
		if (!i) {
			unsigned cluster = READ_ONCE(dm_verity_prefetch_cluster);

			cluster >>= v->data_dev_block_bits;
			if (unlikely(!cluster))
				goto no_prefetch_cluster;

			if (unlikely(cluster & (cluster - 1)))
				cluster = 1 << __fls(cluster);

			hash_block_start &= ~(sector_t)(cluster - 1);
			hash_block_end |= cluster - 1;
			if (unlikely(hash_block_end >= v->hash_blocks))
				hash_block_end = v->hash_blocks - 1;
		}
no_prefetch_cluster:
		dm_bufio_prefetch(v->bufio, hash_block_start,
				  hash_block_end - hash_block_start + 1);
	}

	kfree(pw);
}

static void verity_submit_prefetch(struct dm_verity *v, struct dm_verity_io *io)
{
	struct dm_verity_prefetch_work *pw;

	pw = kmalloc(sizeof(struct dm_verity_prefetch_work),
		GFP_NOIO | __GFP_NORETRY | __GFP_NOMEMALLOC | __GFP_NOWARN);

	if (!pw)
		return;

	INIT_WORK(&pw->work, verity_prefetch_io);
	pw->v = v;
	pw->block = io->block;
	pw->n_blocks = io->n_blocks;
	queue_work(v->verify_wq, &pw->work);
}

/*
 * Bio map function. It allocates dm_verity_io structure and bio vector and
 * fills them. Then it issues prefetches and the I/O.
 */
static int verity_map(struct dm_target *ti, struct bio *bio)
{
	struct dm_verity *v = ti->private;
	struct dm_verity_io *io;

	bio_set_dev(bio, v->data_dev->bdev);
	bio->bi_iter.bi_sector = verity_map_sector(v, bio->bi_iter.bi_sector);

	if (((unsigned)bio->bi_iter.bi_sector | bio_sectors(bio)) &
	    ((1 << (v->data_dev_block_bits - SECTOR_SHIFT)) - 1)) {
		DMERR_LIMIT("unaligned io");
		return DM_MAPIO_KILL;
	}

	if (bio_end_sector(bio) >>
	    (v->data_dev_block_bits - SECTOR_SHIFT) > v->data_blocks) {
		DMERR_LIMIT("io out of range");
		return DM_MAPIO_KILL;
	}

	if (bio_data_dir(bio) == WRITE)
		return DM_MAPIO_KILL;

	io = dm_per_bio_data(bio, ti->per_io_data_size);
	io->v = v;
	io->orig_bi_end_io = bio->bi_end_io;
	io->block = bio->bi_iter.bi_sector >> (v->data_dev_block_bits - SECTOR_SHIFT);
	io->n_blocks = bio->bi_iter.bi_size >> v->data_dev_block_bits;

	bio->bi_end_io = verity_end_io;
	bio->bi_private = io;
	io->iter = bio->bi_iter;

	verity_fec_init_io(io);

	verity_submit_prefetch(v, io);

	generic_make_request(bio);

	return DM_MAPIO_SUBMITTED;
}

/*
 * Status: V (valid) or C (corruption found)
 */
static void verity_status(struct dm_target *ti, status_type_t type,
			  unsigned status_flags, char *result, unsigned maxlen)
{
	struct dm_verity *v = ti->private;
	unsigned args = 0;
	unsigned sz = 0;
	unsigned x;

	switch (type) {
	case STATUSTYPE_INFO:
		DMEMIT("%c", v->hash_failed ? 'C' : 'V');
		break;
	case STATUSTYPE_TABLE:
		DMEMIT("%u %s %s %u %u %llu %llu %s ",
			v->version,
			v->data_dev->name,
			v->hash_dev->name,
			1 << v->data_dev_block_bits,
			1 << v->hash_dev_block_bits,
			(unsigned long long)v->data_blocks,
			(unsigned long long)v->hash_start,
			v->alg_name
			);
		for (x = 0; x < v->digest_size; x++)
			DMEMIT("%02x", v->root_digest[x]);
		DMEMIT(" ");
		if (!v->salt_size)
			DMEMIT("-");
		else
			for (x = 0; x < v->salt_size; x++)
				DMEMIT("%02x", v->salt[x]);
		if (v->mode != DM_VERITY_MODE_EIO)
			args++;
		if (verity_fec_is_enabled(v))
			args += DM_VERITY_OPTS_FEC;
		if (v->zero_digest)
			args++;
		if (v->validated_blocks)
			args++;
		if (v->signature_key_desc)
			args += DM_VERITY_ROOT_HASH_VERIFICATION_OPTS;
		if (!args)
			return;
		DMEMIT(" %u", args);
		if (v->mode != DM_VERITY_MODE_EIO) {
			DMEMIT(" ");
			switch (v->mode) {
			case DM_VERITY_MODE_LOGGING:
				DMEMIT(DM_VERITY_OPT_LOGGING);
				break;
			case DM_VERITY_MODE_RESTART:
				DMEMIT(DM_VERITY_OPT_RESTART);
				break;
			default:
				BUG();
			}
		}
		if (v->zero_digest)
			DMEMIT(" " DM_VERITY_OPT_IGN_ZEROES);
		if (v->validated_blocks)
			DMEMIT(" " DM_VERITY_OPT_AT_MOST_ONCE);
		sz = verity_fec_status_table(v, sz, result, maxlen);
		if (v->signature_key_desc)
			DMEMIT(" " DM_VERITY_ROOT_HASH_VERIFICATION_OPT_SIG_KEY
				" %s", v->signature_key_desc);
		break;
	}
}

static int verity_prepare_ioctl(struct dm_target *ti, struct block_device **bdev)
{
	struct dm_verity *v = ti->private;

	*bdev = v->data_dev->bdev;

	if (v->data_start ||
	    ti->len != i_size_read(v->data_dev->bdev->bd_inode) >> SECTOR_SHIFT)
		return 1;
	return 0;
}

static int verity_iterate_devices(struct dm_target *ti,
				  iterate_devices_callout_fn fn, void *data)
{
	struct dm_verity *v = ti->private;

	return fn(ti, v->data_dev, v->data_start, ti->len, data);
}

static void verity_io_hints(struct dm_target *ti, struct queue_limits *limits)
{
	struct dm_verity *v = ti->private;

	if (limits->logical_block_size < 1 << v->data_dev_block_bits)
		limits->logical_block_size = 1 << v->data_dev_block_bits;

	if (limits->physical_block_size < 1 << v->data_dev_block_bits)
		limits->physical_block_size = 1 << v->data_dev_block_bits;

	blk_limits_io_min(limits, limits->logical_block_size);
}

static void verity_dtr(struct dm_target *ti)
{
	struct dm_verity *v = ti->private;

	if (v->verify_wq)
		destroy_workqueue(v->verify_wq);

	if (v->bufio)
		dm_bufio_client_destroy(v->bufio);

	kvfree(v->validated_blocks);
	kfree(v->salt);
	kfree(v->root_digest);
	kfree(v->zero_digest);

	if (v->tfm)
		crypto_free_ahash(v->tfm);

	kfree(v->alg_name);

	if (v->hash_dev)
		dm_put_device(ti, v->hash_dev);

	if (v->data_dev)
		dm_put_device(ti, v->data_dev);

	verity_fec_dtr(v);

	kfree(v->signature_key_desc);

	kfree(v);
}

static int verity_alloc_most_once(struct dm_verity *v)
{
	struct dm_target *ti = v->ti;

	/* the bitset can only handle INT_MAX blocks */
	if (v->data_blocks > INT_MAX) {
		ti->error = "device too large to use check_at_most_once";
		return -E2BIG;
	}

	v->validated_blocks = kvcalloc(BITS_TO_LONGS(v->data_blocks),
				       sizeof(unsigned long),
				       GFP_KERNEL);
	if (!v->validated_blocks) {
		ti->error = "failed to allocate bitset for check_at_most_once";
		return -ENOMEM;
	}

	return 0;
}

static int verity_alloc_zero_digest(struct dm_verity *v)
{
	int r = -ENOMEM;
	struct ahash_request *req;
	u8 *zero_data;

	v->zero_digest = kmalloc(v->digest_size, GFP_KERNEL);

	if (!v->zero_digest)
		return r;

	req = kmalloc(v->ahash_reqsize, GFP_KERNEL);

	if (!req)
		return r; /* verity_dtr will free zero_digest */

	zero_data = kzalloc(1 << v->data_dev_block_bits, GFP_KERNEL);

	if (!zero_data)
		goto out;

	r = verity_hash(v, req, zero_data, 1 << v->data_dev_block_bits,
			v->zero_digest);

out:
	kfree(req);
	kfree(zero_data);

	return r;
}

static int verity_parse_opt_args(struct dm_arg_set *as, struct dm_verity *v,
				 struct dm_verity_sig_opts *verify_args)
{
	int r;
	unsigned argc;
	struct dm_target *ti = v->ti;
	const char *arg_name;

	static const struct dm_arg _args[] = {
		{0, DM_VERITY_OPTS_MAX, "Invalid number of feature args"},
	};

	r = dm_read_arg_group(_args, as, &argc, &ti->error);
	if (r)
		return -EINVAL;

	if (!argc)
		return 0;

	do {
		arg_name = dm_shift_arg(as);
		argc--;

		if (!strcasecmp(arg_name, DM_VERITY_OPT_LOGGING)) {
			v->mode = DM_VERITY_MODE_LOGGING;
			continue;

		} else if (!strcasecmp(arg_name, DM_VERITY_OPT_RESTART)) {
			v->mode = DM_VERITY_MODE_RESTART;
			continue;

		} else if (!strcasecmp(arg_name, DM_VERITY_OPT_IGN_ZEROES)) {
			r = verity_alloc_zero_digest(v);
			if (r) {
				ti->error = "Cannot allocate zero digest";
				return r;
			}
			continue;

		} else if (!strcasecmp(arg_name, DM_VERITY_OPT_AT_MOST_ONCE)) {
			r = verity_alloc_most_once(v);
			if (r)
				return r;
			continue;

		} else if (verity_is_fec_opt_arg(arg_name)) {
			r = verity_fec_parse_opt_args(as, v, &argc, arg_name);
			if (r)
				return r;
			continue;

		} else if (verity_verify_is_sig_opt_arg(arg_name)) {
			r = verity_verify_sig_parse_opt_args(as, v,
							     verify_args,
							     &argc, arg_name);
			if (r)
				return r;
			continue;

		}

		ti->error = "Unrecognized verity feature request";
		return -EINVAL;
	} while (argc && !r);

	return r;
}

/*
 * Target parameters:
 *	<version>	The current format is version 1.
 *			Vsn 0 is compatible with original Chromium OS releases.
 *	<data device>
 *	<hash device>
 *	<data block size>
 *	<hash block size>
 *	<the number of data blocks>
 *	<hash start block>
 *	<algorithm>
 *	<digest>
 *	<salt>		Hex string or "-" if no salt.
 */
static int verity_ctr(struct dm_target *ti, unsigned argc, char **argv)
{
	struct dm_verity *v;
	struct dm_verity_sig_opts verify_args = {0};
	struct dm_arg_set as;
	unsigned int num;
	unsigned long long num_ll;
	int r;
	int i;
	sector_t hash_position;
	char dummy;
	char *root_hash_digest_to_validate;

	v = kzalloc(sizeof(struct dm_verity), GFP_KERNEL);
	if (!v) {
		ti->error = "Cannot allocate verity structure";
		return -ENOMEM;
	}
	ti->private = v;
	v->ti = ti;

	r = verity_fec_ctr_alloc(v);
	if (r)
		goto bad;

	if ((dm_table_get_mode(ti->table) & ~FMODE_READ)) {
		ti->error = "Device must be readonly";
		r = -EINVAL;
		goto bad;
	}

	if (argc < 10) {
		ti->error = "Not enough arguments";
		r = -EINVAL;
		goto bad;
	}

	if (sscanf(argv[0], "%u%c", &num, &dummy) != 1 ||
	    num > 1) {
		ti->error = "Invalid version";
		r = -EINVAL;
		goto bad;
	}
	v->version = num;

retry_dev1:

	r = dm_get_device(ti, argv[1], FMODE_READ, &v->data_dev);
	if (r) {
		if (r == -ENODEV && dm_device_wait) {
			msleep(100);
			goto retry_dev1;
		}
		ti->error = "Data device lookup failed";
		goto bad;
	}

retry_dev2:
	r = dm_get_device(ti, argv[2], FMODE_READ, &v->hash_dev);
	if (r) {
		if (r == -ENODEV && dm_device_wait) {
			msleep(100);
			goto retry_dev2;
		}
		ti->error = "Hash device lookup failed";
		goto bad;
	}

	if (sscanf(argv[3], "%u%c", &num, &dummy) != 1 ||
	    !num || (num & (num - 1)) ||
	    num < bdev_logical_block_size(v->data_dev->bdev) ||
	    num > PAGE_SIZE) {
		ti->error = "Invalid data device block size";
		r = -EINVAL;
		goto bad;
	}
	v->data_dev_block_bits = __ffs(num);

	if (sscanf(argv[4], "%u%c", &num, &dummy) != 1 ||
	    !num || (num & (num - 1)) ||
	    num < bdev_logical_block_size(v->hash_dev->bdev) ||
	    num > INT_MAX) {
		ti->error = "Invalid hash device block size";
		r = -EINVAL;
		goto bad;
	}
	v->hash_dev_block_bits = __ffs(num);

	if (sscanf(argv[5], "%llu%c", &num_ll, &dummy) != 1 ||
	    (sector_t)(num_ll << (v->data_dev_block_bits - SECTOR_SHIFT))
	    >> (v->data_dev_block_bits - SECTOR_SHIFT) != num_ll) {
		ti->error = "Invalid data blocks";
		r = -EINVAL;
		goto bad;
	}
	v->data_blocks = num_ll;

	if (ti->len > (v->data_blocks << (v->data_dev_block_bits - SECTOR_SHIFT))) {
		ti->error = "Data device is too small";
		r = -EINVAL;
		goto bad;
	}

	if (sscanf(argv[6], "%llu%c", &num_ll, &dummy) != 1 ||
	    (sector_t)(num_ll << (v->hash_dev_block_bits - SECTOR_SHIFT))
	    >> (v->hash_dev_block_bits - SECTOR_SHIFT) != num_ll) {
		ti->error = "Invalid hash start";
		r = -EINVAL;
		goto bad;
	}
	v->hash_start = num_ll;

	v->alg_name = kstrdup(argv[7], GFP_KERNEL);
	if (!v->alg_name) {
		ti->error = "Cannot allocate algorithm name";
		r = -ENOMEM;
		goto bad;
	}

	v->tfm = crypto_alloc_ahash(v->alg_name, 0, 0);
	if (IS_ERR(v->tfm)) {
		ti->error = "Cannot initialize hash function";
		r = PTR_ERR(v->tfm);
		v->tfm = NULL;
		goto bad;
	}

	/*
	 * dm-verity performance can vary greatly depending on which hash
	 * algorithm implementation is used.  Help people debug performance
	 * problems by logging the ->cra_driver_name.
	 */
	DMINFO("%s using implementation \"%s\"", v->alg_name,
	       crypto_hash_alg_common(v->tfm)->base.cra_driver_name);

	v->digest_size = crypto_ahash_digestsize(v->tfm);
	if ((1 << v->hash_dev_block_bits) < v->digest_size * 2) {
		ti->error = "Digest size too big";
		r = -EINVAL;
		goto bad;
	}
	v->ahash_reqsize = sizeof(struct ahash_request) +
		crypto_ahash_reqsize(v->tfm);

	v->root_digest = kmalloc(v->digest_size, GFP_KERNEL);
	if (!v->root_digest) {
		ti->error = "Cannot allocate root digest";
		r = -ENOMEM;
		goto bad;
	}
	if (strlen(argv[8]) != v->digest_size * 2 ||
	    hex2bin(v->root_digest, argv[8], v->digest_size)) {
		ti->error = "Invalid root digest";
		r = -EINVAL;
		goto bad;
	}
	root_hash_digest_to_validate = argv[8];

	if (strcmp(argv[9], "-")) {
		v->salt_size = strlen(argv[9]) / 2;
		v->salt = kmalloc(v->salt_size, GFP_KERNEL);
		if (!v->salt) {
			ti->error = "Cannot allocate salt";
			r = -ENOMEM;
			goto bad;
		}
		if (strlen(argv[9]) != v->salt_size * 2 ||
		    hex2bin(v->salt, argv[9], v->salt_size)) {
			ti->error = "Invalid salt";
			r = -EINVAL;
			goto bad;
		}
	}

	argv += 10;
	argc -= 10;

	/* Optional parameters */
	if (argc) {
		as.argc = argc;
		as.argv = argv;

		r = verity_parse_opt_args(&as, v, &verify_args);
		if (r < 0)
			goto bad;
	}

	/* Root hash signature is  a optional parameter*/
	r = verity_verify_root_hash(root_hash_digest_to_validate,
				    strlen(root_hash_digest_to_validate),
				    verify_args.sig,
				    verify_args.sig_size);
	if (r < 0) {
		ti->error = "Root hash verification failed";
		goto bad;
	}
	v->hash_per_block_bits =
		__fls((1 << v->hash_dev_block_bits) / v->digest_size);

	v->levels = 0;
	if (v->data_blocks)
		while (v->hash_per_block_bits * v->levels < 64 &&
		       (unsigned long long)(v->data_blocks - 1) >>
		       (v->hash_per_block_bits * v->levels))
			v->levels++;

	if (v->levels > DM_VERITY_MAX_LEVELS) {
		ti->error = "Too many tree levels";
		r = -E2BIG;
		goto bad;
	}

	hash_position = v->hash_start;
	for (i = v->levels - 1; i >= 0; i--) {
		sector_t s;
		v->hash_level_block[i] = hash_position;
		s = (v->data_blocks + ((sector_t)1 << ((i + 1) * v->hash_per_block_bits)) - 1)
					>> ((i + 1) * v->hash_per_block_bits);
		if (hash_position + s < hash_position) {
			ti->error = "Hash device offset overflow";
			r = -E2BIG;
			goto bad;
		}
		hash_position += s;
	}
	v->hash_blocks = hash_position;

	v->bufio = dm_bufio_client_create(v->hash_dev->bdev,
		1 << v->hash_dev_block_bits, 1, sizeof(struct buffer_aux),
		dm_bufio_alloc_callback, NULL);
	if (IS_ERR(v->bufio)) {
		ti->error = "Cannot initialize dm-bufio";
		r = PTR_ERR(v->bufio);
		v->bufio = NULL;
		goto bad;
	}

	if (dm_bufio_get_device_size(v->bufio) < v->hash_blocks) {
		ti->error = "Hash device is too small";
		r = -E2BIG;
		goto bad;
	}

	/* WQ_UNBOUND greatly improves performance when running on ramdisk */
	v->verify_wq = alloc_workqueue("kverityd", WQ_CPU_INTENSIVE | WQ_MEM_RECLAIM | WQ_UNBOUND, num_online_cpus());
	if (!v->verify_wq) {
		ti->error = "Cannot allocate workqueue";
		r = -ENOMEM;
		goto bad;
	}

	ti->per_io_data_size = sizeof(struct dm_verity_io) +
				v->ahash_reqsize + v->digest_size * 2;

	r = verity_fec_ctr(v);
	if (r)
		goto bad;

	ti->per_io_data_size = roundup(ti->per_io_data_size,
				       __alignof__(struct dm_verity_io));

	verity_verify_sig_opts_cleanup(&verify_args);

	return 0;

bad:

	verity_verify_sig_opts_cleanup(&verify_args);
	verity_dtr(ti);

	return r;
}

static struct target_type verity_target = {
	.name		= "verity",
	.features	= DM_TARGET_IMMUTABLE,
	.version	= {1, 5, 0},
	.module		= THIS_MODULE,
	.ctr		= verity_ctr,
	.dtr		= verity_dtr,
	.map		= verity_map,
	.status		= verity_status,
	.prepare_ioctl	= verity_prepare_ioctl,
	.iterate_devices = verity_iterate_devices,
	.io_hints	= verity_io_hints,
};

static int __init dm_verity_init(void)
{
	int r;

	r = dm_register_target(&verity_target);
	if (r < 0)
		DMERR("register failed %d", r);

	return r;
}

static void __exit dm_verity_exit(void)
{
	dm_unregister_target(&verity_target);
}

module_init(dm_verity_init);
module_exit(dm_verity_exit);

MODULE_AUTHOR("Mikulas Patocka <mpatocka@redhat.com>");
MODULE_AUTHOR("Mandeep Baines <msb@chromium.org>");
MODULE_AUTHOR("Will Drewry <wad@chromium.org>");
MODULE_DESCRIPTION(DM_NAME " target for transparent disk integrity checking");
MODULE_LICENSE("GPL");<|MERGE_RESOLUTION|>--- conflicted
+++ resolved
@@ -556,11 +556,7 @@
 				return -EIO;
 			}
 			if (verity_handle_err(v, DM_VERITY_BLOCK_TYPE_DATA,
-<<<<<<< HEAD
 					   cur_block))
-=======
-					      cur_block))
->>>>>>> d57e792d
 				return -EIO;
 		}
 	}
