--- conflicted
+++ resolved
@@ -1227,13 +1227,9 @@
 
 static void qcom_scm_shutdown(struct platform_device *pdev)
 {
-<<<<<<< HEAD
 	qcom_scm_disable_sdi();
 	qcom_scm_halt_spmi_pmic_arbiter();
-=======
-	/* Clean shutdown, disable download mode to allow normal restart */
-	qcom_scm_set_download_mode(false);
->>>>>>> d57e792d
+	qcom_scm_set_download_mode(QCOM_DOWNLOAD_NODUMP, 0);
 }
 
 static const struct of_device_id qcom_scm_dt_match[] = {
