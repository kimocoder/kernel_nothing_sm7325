--- conflicted
+++ resolved
@@ -1471,11 +1471,7 @@
 		vv_data.vid_ops.vidioc_g_input = vidioc_g_input;
 		vv_data.vid_ops.vidioc_s_input = vidioc_s_input;
 
-<<<<<<< HEAD
-		if ((err = saa7146_register_device(&budget_av->vd, dev, "knc1", VFL_TYPE_VIDEO))) {
-=======
 		if ((err = saa7146_register_device(&budget_av->vd, dev, "knc1", VFL_TYPE_GRABBER))) {
->>>>>>> 181edea1
 			saa7146_vv_release(dev);
 			ttpci_budget_deinit(&budget_av->budget);
 			kfree(budget_av);
