--- conflicted
+++ resolved
@@ -959,20 +959,12 @@
 			      V4L2_CAP_META_OUTPUT;
 	struct video_device *vfd = video_devdata(file);
 	const struct v4l2_ioctl_ops *ops = vfd->ioctl_ops;
-<<<<<<< HEAD
-	bool is_vid = vfd->vfl_type == VFL_TYPE_VIDEO &&
-=======
 	bool is_vid = vfd->vfl_type == VFL_TYPE_GRABBER &&
->>>>>>> 181edea1
 		      (vfd->device_caps & vid_caps);
 	bool is_vbi = vfd->vfl_type == VFL_TYPE_VBI;
 	bool is_sdr = vfd->vfl_type == VFL_TYPE_SDR;
 	bool is_tch = vfd->vfl_type == VFL_TYPE_TOUCH;
-<<<<<<< HEAD
-	bool is_meta = vfd->vfl_type == VFL_TYPE_VIDEO &&
-=======
 	bool is_meta = vfd->vfl_type == VFL_TYPE_GRABBER &&
->>>>>>> 181edea1
 		       (vfd->device_caps & meta_caps);
 	bool is_rx = vfd->vfl_dir != VFL_DIR_TX;
 	bool is_tx = vfd->vfl_dir != VFL_DIR_RX;
