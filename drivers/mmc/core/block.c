--- conflicted
+++ resolved
@@ -517,11 +517,7 @@
 	if (idata->flags & MMC_BLK_IOC_DROP)
 		return 0;
 
-<<<<<<< HEAD
-	if (idata->flags & MMC_BLK_IOC_SBC)
-=======
 	if (idata->flags & MMC_BLK_IOC_SBC && i > 0)
->>>>>>> 181edea1
 		prev_idata = idatas[i - 1];
 
 	/*
