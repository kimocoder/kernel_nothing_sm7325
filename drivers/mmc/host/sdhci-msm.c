// SPDX-License-Identifier: GPL-2.0-only
/*
 * drivers/mmc/host/sdhci-msm.c - Qualcomm SDHCI Platform driver
 *
 * Copyright (c) 2013-2014,2020. The Linux Foundation. All rights reserved.
 */

#include <linux/module.h>
#include <linux/of_device.h>
#include <linux/delay.h>
#include <linux/mmc/mmc.h>
#include <linux/pm_runtime.h>
#include <linux/slab.h>
#include <linux/interconnect.h>
#include <linux/iopoll.h>
#include <linux/regulator/consumer.h>
#include <linux/pm_qos.h>
#include <linux/cpu.h>
#include <linux/cpumask.h>
#include <linux/interrupt.h>
#include <linux/of.h>
#include <linux/reset.h>
#include <linux/pinctrl/consumer.h>
#include <linux/pinctrl/qcom-pinctrl.h>

#include "sdhci-pltfm.h"
#include "cqhci.h"
#include "cqhci-crypto-qti.h"
#if defined(CONFIG_SDC_QTI)
#include "../core/core.h"
#endif

#define CORE_MCI_VERSION		0x50
#define CORE_VERSION_MAJOR_SHIFT	28
#define CORE_VERSION_MAJOR_MASK		(0xf << CORE_VERSION_MAJOR_SHIFT)
#define CORE_VERSION_MINOR_MASK		0xff
#define CORE_VERSION_TARGET_MASK        0x000000FF
#define SDHCI_MSM_VER_420               0x49

#define CORE_MCI_GENERICS		0x70
#define SWITCHABLE_SIGNALING_VOLTAGE	BIT(29)

#define HC_MODE_EN		0x1
#define CORE_POWER		0x0
#define CORE_SW_RST		BIT(7)
#define FF_CLK_SW_RST_DIS	BIT(13)

#define CORE_PWRCTL_BUS_OFF	BIT(0)
#define CORE_PWRCTL_BUS_ON	BIT(1)
#define CORE_PWRCTL_IO_LOW	BIT(2)
#define CORE_PWRCTL_IO_HIGH	BIT(3)
#define CORE_PWRCTL_BUS_SUCCESS BIT(0)
#define CORE_PWRCTL_BUS_FAIL	BIT(1)
#define CORE_PWRCTL_IO_SUCCESS	BIT(2)
#define CORE_PWRCTL_IO_FAIL	BIT(3)
#define REQ_BUS_OFF		BIT(0)
#define REQ_BUS_ON		BIT(1)
#define REQ_IO_LOW		BIT(2)
#define REQ_IO_HIGH		BIT(3)
#define INT_MASK		0xf
#define MAX_PHASES		16
#define CORE_DLL_LOCK		BIT(7)
#define CORE_DDR_DLL_LOCK	BIT(11)
#define CORE_DLL_EN		BIT(16)
#define CORE_CDR_EN		BIT(17)
#define CORE_CK_OUT_EN		BIT(18)
#define CORE_CDR_EXT_EN		BIT(19)
#define CORE_DLL_PDN		BIT(29)
#define CORE_DLL_RST		BIT(30)
#define CORE_CMD_DAT_TRACK_SEL	BIT(0)

#define CORE_DDR_CAL_EN		BIT(0)
#define CORE_FLL_CYCLE_CNT	BIT(18)
#define CORE_DLL_CLOCK_DISABLE	BIT(21)

#define CORE_VENDOR_SPEC_POR_VAL 0xa9c
#define CORE_CLK_PWRSAVE	BIT(1)
#define CORE_VNDR_SPEC_ADMA_ERR_SIZE_EN	BIT(7)
#define CORE_HC_MCLK_SEL_DFLT	(2 << 8)
#define CORE_HC_MCLK_SEL_HS400	(3 << 8)
#define CORE_HC_MCLK_SEL_MASK	(3 << 8)
#define CORE_IO_PAD_PWR_SWITCH_EN	BIT(15)
#define CORE_IO_PAD_PWR_SWITCH  BIT(16)
#define CORE_HC_SELECT_IN_EN	BIT(18)
#define CORE_HC_SELECT_IN_HS400	(6 << 19)
#define CORE_HC_SELECT_IN_MASK	(7 << 19)

#define CORE_8_BIT_SUPPORT	BIT(18)
#define CORE_3_0V_SUPPORT	BIT(25)
#define CORE_1_8V_SUPPORT	BIT(26)
#define CORE_VOLT_SUPPORT	(CORE_3_0V_SUPPORT | CORE_1_8V_SUPPORT)

#define CORE_SYS_BUS_SUPPORT_64_BIT     BIT(28)

#define CORE_CSR_CDC_CTLR_CFG0		0x130
#define CORE_SW_TRIG_FULL_CALIB		BIT(16)
#define CORE_HW_AUTOCAL_ENA		BIT(17)

#define CORE_CSR_CDC_CTLR_CFG1		0x134
#define CORE_CSR_CDC_CAL_TIMER_CFG0	0x138
#define CORE_TIMER_ENA			BIT(16)

#define CORE_CSR_CDC_CAL_TIMER_CFG1	0x13C
#define CORE_CSR_CDC_REFCOUNT_CFG	0x140
#define CORE_CSR_CDC_COARSE_CAL_CFG	0x144
#define CORE_CDC_OFFSET_CFG		0x14C
#define CORE_CSR_CDC_DELAY_CFG		0x150
#define CORE_CDC_SLAVE_DDA_CFG		0x160
#define CORE_CSR_CDC_STATUS0		0x164
#define CORE_CALIBRATION_DONE		BIT(0)

#define CORE_CDC_ERROR_CODE_MASK	0x7000000

#define CQ_CMD_DBG_RAM                  0x110
#define CQ_CMD_DBG_RAM_WA               0x150
#define CQ_CMD_DBG_RAM_OL               0x154

#define CORE_CSR_CDC_GEN_CFG		0x178
#define CORE_CDC_SWITCH_BYPASS_OFF	BIT(0)
#define CORE_CDC_SWITCH_RC_EN		BIT(1)

#define CORE_CDC_T4_DLY_SEL		BIT(0)
#define CORE_CMDIN_RCLK_EN		BIT(1)
#define CORE_START_CDC_TRAFFIC		BIT(6)

#define CORE_PWRSAVE_DLL	BIT(3)
#define CORE_FIFO_ALT_EN	BIT(10)
#define DDR_CONFIG_POR_VAL		0x80040873
#define DLL_USR_CTL_POR_VAL		0x10800
#define ENABLE_DLL_LOCK_STATUS		BIT(26)
#define FINE_TUNE_MODE_EN		BIT(27)
#define BIAS_OK_SIGNAL			BIT(29)
#define DLL_CONFIG_3_POR_VAL		0x10
#define DLL_CONFIG_POR_VAL		0x6007642C


#define INVALID_TUNING_PHASE	-1
#define sdhci_is_valid_gpio_wakeup_int(_h) ((_h)->sdiowakeup_irq >= 0)
#define SDHCI_MSM_MIN_CLOCK	400000
#define CORE_FREQ_100MHZ	(100 * 1000 * 1000)
#define TCXO_FREQ		19200000

#define ROUND(x, y)		((x) / (y) + \
				((x) % (y) * 10 / (y) >= 5 ? 1 : 0))

#define CDR_SELEXT_SHIFT	20
#define CDR_SELEXT_MASK		(0xf << CDR_SELEXT_SHIFT)
#define CMUX_SHIFT_PHASE_SHIFT	24
#define CMUX_SHIFT_PHASE_MASK	(7 << CMUX_SHIFT_PHASE_SHIFT)

#define MSM_MMC_AUTOSUSPEND_DELAY_MS	10
#define MSM_CLK_GATING_DELAY_MS		200 /* msec */

/* Timeout value to avoid infinite waiting for pwr_irq */
#define MSM_PWR_IRQ_TIMEOUT_MS 5000

#define msm_host_readl(msm_host, host, offset) \
	msm_host->var_ops->msm_readl_relaxed(host, offset)

#define msm_host_writel(msm_host, val, host, offset) \
	msm_host->var_ops->msm_writel_relaxed(val, host, offset)

/* CQHCI vendor specific registers */
#define CQHCI_VENDOR_CFG1	0xA00
#define CQHCI_VENDOR_DIS_RST_ON_CQ_EN	(0x3 << 13)
#define RCLK_TOGGLE BIT(2)

/* enum for writing to TLMM_NORTH_SPARE register as defined by pinctrl API */
#define TLMM_NORTH_SPARE	2
#define TLMM_NORTH_SPARE_CORE_IE	BIT(15)

struct sdhci_msm_offset {
	u32 core_hc_mode;
	u32 core_mci_data_cnt;
	u32 core_mci_status;
	u32 core_mci_fifo_cnt;
	u32 core_mci_version;
	u32 core_generics;
	u32 core_testbus_config;
	u32 core_testbus_sel2_bit;
	u32 core_testbus_ena;
	u32 core_testbus_sel2;
	u32 core_pwrctl_status;
	u32 core_pwrctl_mask;
	u32 core_pwrctl_clear;
	u32 core_pwrctl_ctl;
	u32 core_sdcc_debug_reg;
	u32 core_dll_config;
	u32 core_dll_status;
	u32 core_vendor_spec;
	u32 core_vendor_spec_adma_err_addr0;
	u32 core_vendor_spec_adma_err_addr1;
	u32 core_vendor_spec_func2;
	u32 core_vendor_spec_capabilities0;
	u32 core_ddr_200_cfg;
	u32 core_vendor_spec3;
	u32 core_dll_config_2;
	u32 core_dll_config_3;
	u32 core_ddr_config_old; /* Applicable to sdcc minor ver < 0x49 */
	u32 core_ddr_config;
	u32 core_dll_usr_ctl; /* Present on SDCC5.1 onwards */
};

static const struct sdhci_msm_offset sdhci_msm_v5_offset = {
	.core_mci_data_cnt = 0x35c,
	.core_mci_status = 0x324,
	.core_mci_fifo_cnt = 0x308,
	.core_mci_version = 0x318,
	.core_generics = 0x320,
	.core_testbus_config = 0x32c,
	.core_testbus_sel2_bit = 3,
	.core_testbus_ena = (1 << 31),
	.core_testbus_sel2 = (1 << 3),
	.core_pwrctl_status = 0x240,
	.core_pwrctl_mask = 0x244,
	.core_pwrctl_clear = 0x248,
	.core_pwrctl_ctl = 0x24c,
	.core_sdcc_debug_reg = 0x358,
	.core_dll_config = 0x200,
	.core_dll_status = 0x208,
	.core_vendor_spec = 0x20c,
	.core_vendor_spec_adma_err_addr0 = 0x214,
	.core_vendor_spec_adma_err_addr1 = 0x218,
	.core_vendor_spec_func2 = 0x210,
	.core_vendor_spec_capabilities0 = 0x21c,
	.core_ddr_200_cfg = 0x224,
	.core_vendor_spec3 = 0x250,
	.core_dll_config_2 = 0x254,
	.core_dll_config_3 = 0x258,
	.core_ddr_config = 0x25c,
	.core_dll_usr_ctl = 0x388,
};

static const struct sdhci_msm_offset sdhci_msm_mci_offset = {
	.core_hc_mode = 0x78,
	.core_mci_data_cnt = 0x30,
	.core_mci_status = 0x34,
	.core_mci_fifo_cnt = 0x44,
	.core_mci_version = 0x050,
	.core_generics = 0x70,
	.core_testbus_config = 0x0cc,
	.core_testbus_sel2_bit = 4,
	.core_testbus_ena = (1 << 3),
	.core_testbus_sel2 = (1 << 4),
	.core_pwrctl_status = 0xdc,
	.core_pwrctl_mask = 0xe0,
	.core_pwrctl_clear = 0xe4,
	.core_pwrctl_ctl = 0xe8,
	.core_sdcc_debug_reg = 0x124,
	.core_dll_config = 0x100,
	.core_dll_status = 0x108,
	.core_vendor_spec = 0x10c,
	.core_vendor_spec_adma_err_addr0 = 0x114,
	.core_vendor_spec_adma_err_addr1 = 0x118,
	.core_vendor_spec_func2 = 0x110,
	.core_vendor_spec_capabilities0 = 0x11c,
	.core_ddr_200_cfg = 0x184,
	.core_vendor_spec3 = 0x1b0,
	.core_dll_config_2 = 0x1b4,
	.core_dll_config_3 = 0x1b8,
	.core_ddr_config_old = 0x1b8,
	.core_ddr_config = 0x1bc,
};

struct sdhci_msm_variant_ops {
	u32 (*msm_readl_relaxed)(struct sdhci_host *host, u32 offset);
	void (*msm_writel_relaxed)(u32 val, struct sdhci_host *host,
			u32 offset);
};

/*
 * From V5, register spaces have changed. Wrap this info in a structure
 * and choose the data_structure based on version info mentioned in DT.
 */
struct sdhci_msm_variant_info {
	bool mci_removed;
	bool restore_dll_config;
	const struct sdhci_msm_variant_ops *var_ops;
	const struct sdhci_msm_offset *offset;
};

struct msm_bus_vectors {
	u64 ab;
	u64 ib;
};

struct msm_bus_path {
	unsigned int num_paths;
	struct msm_bus_vectors *vec;
};

struct sdhci_msm_bus_vote_data {
	const char *name;
	unsigned int num_usecase;
	struct msm_bus_path *usecase;

	unsigned int *bw_vecs;
	unsigned int bw_vecs_size;

	struct icc_path *sdhc_ddr;
	struct icc_path *cpu_sdhc;

	u32 curr_vote;
};

/*
 * DLL registers which needs be programmed with HSR settings.
 * Add any new register only at the end and don't change the
 * sequence.
 */
struct sdhci_msm_dll_hsr {
	u32 dll_config;
	u32 dll_config_2;
	u32 dll_config_3;
	u32 dll_usr_ctl;
	u32 ddr_config;
};

struct cqe_regs_restore {
	u32 cqe_vendor_cfg1;
};

struct sdhci_msm_regs_restore {
	bool is_supported;
	bool is_valid;
	u32 vendor_pwrctl_mask;
	u32 vendor_pwrctl_ctl;
	u32 vendor_caps_0;
	u32 vendor_func;
	u32 vendor_func2;
	u32 vendor_func3;
	u32 hc_2c_2e;
	u32 hc_28_2a;
	u32 hc_34_36;
	u32 hc_38_3a;
	u32 hc_3c_3e;
	u32 hc_caps_1;
	u32 testbus_config;
	u32 dll_config;
	u32 dll_config2;
	u32 dll_config3;
	u32 dll_usr_ctl;
};

enum vdd_io_level {
	/* set vdd_io_data->low_vol_level */
	VDD_IO_LOW,
	/* set vdd_io_data->high_vol_level */
	VDD_IO_HIGH,
	/*
	 * set whatever there in voltage_level (third argument) of
	 * sdhci_msm_set_vdd_io_vol() function.
	 */
	VDD_IO_SET_LEVEL,
};

enum dll_init_context {
	DLL_INIT_NORMAL = 0,
	DLL_INIT_FROM_CX_COLLAPSE_EXIT,
};

/* This structure keeps information per regulator */
struct sdhci_msm_reg_data {
	/* voltage regulator handle */
	struct regulator *reg;
	/* regulator name */
	const char *name;
	/* voltage level to be set */
	u32 low_vol_level;
	u32 high_vol_level;
	/* Load values for low power and high power mode */
	u32 lpm_uA;
	u32 hpm_uA;

	/* is this regulator enabled? */
	bool is_enabled;
	/* is this regulator needs to be always on? */
	bool is_always_on;
	/* is low power mode setting required for this regulator? */
	bool lpm_sup;
	bool set_voltage_sup;
};

/*
 * This structure keeps information for all the
 * regulators required for a SDCC slot.
 */
struct sdhci_msm_vreg_data {
	/* keeps VDD/VCC regulator info */
	struct sdhci_msm_reg_data *vdd_data;
	 /* keeps VDD IO regulator info */
	struct sdhci_msm_reg_data *vdd_io_data;
};

/* Per cpu cluster qos group */
struct qos_cpu_group {
	cpumask_t mask;	/* CPU mask of cluster */
	unsigned int *votes;	/* Different votes for cluster */
	struct dev_pm_qos_request *qos_req;	/* Pointer to host qos request*/
	bool voted;
	struct sdhci_msm_host *host;
	bool initialized;
	bool curr_vote;
};

/* Per host qos request structure */
struct sdhci_msm_qos_req {
	struct qos_cpu_group *qcg;	/* CPU group per host */
	unsigned int num_groups;	/* Number of groups */
	unsigned int active_mask;	/* Active affine irq mask */
};

enum constraint {
	QOS_PERF,
	QOS_POWER,
	QOS_MAX,
};

struct sdhci_msm_host {
	struct platform_device *pdev;
	void __iomem *core_mem;	/* MSM SDCC mapped address */
	int pwr_irq;		/* power irq */
	struct clk *bus_clk;	/* SDHC bus voter clock */
	struct clk *xo_clk;	/* TCXO clk needed for FLL feature of cm_dll*/
	/* core, iface, ice, cal, sleep clocks */
	struct clk_bulk_data bulk_clks[5];
	unsigned long clk_rate;
	struct sdhci_msm_vreg_data *vreg_data;
	struct mmc_host *mmc;
	struct cqhci_host *cq_host;
	bool use_14lpp_dll_reset;
	bool tuning_done;
	bool calibration_done;
	u8 saved_tuning_phase;
	bool use_cdclp533;
	u32 curr_pwr_state;
	u32 curr_io_level;
	wait_queue_head_t pwr_irq_wait;
	bool pwr_irq_flag;
	u32 caps_0;
	bool mci_removed;
	bool restore_dll_config;
	const struct sdhci_msm_variant_ops *var_ops;
	const struct sdhci_msm_offset *offset;
	bool use_cdr;
	u32 transfer_mode;
	bool updated_ddr_cfg;
	bool skip_bus_bw_voting;
	struct sdhci_msm_bus_vote_data *bus_vote_data;
	struct delayed_work bus_vote_work;
	struct delayed_work clk_gating_work;
	bool pltfm_init_done;
	bool fake_core_3_0v_support;
	bool use_7nm_dll;
	struct sdhci_msm_dll_hsr *dll_hsr;
	struct sdhci_msm_regs_restore regs_restore;
	struct cqe_regs_restore cqe_regs;
	u32 *sup_ice_clk_table;
	unsigned char sup_ice_clk_cnt;
	u32 ice_clk_max;
	u32 ice_clk_min;
	u32 ice_clk_rate;
	struct workqueue_struct *workq;	/* QoS work queue */
	struct sdhci_msm_qos_req *sdhci_qos;
	struct irq_affinity_notify affinity_notify;
	struct device_attribute clk_gating;
	struct device_attribute pm_qos;
	u32 clk_gating_delay;
	u32 pm_qos_delay;
	bool cqhci_offset_changed;
	bool reg_store;
	struct reset_control *core_reset;
	int sdiowakeup_irq;
	bool is_sdiowakeup_enabled;
	bool sdio_pending_processing;
};

static struct sdhci_msm_host *sdhci_slot[2];

static int sdhci_msm_update_qos_constraints(struct qos_cpu_group *qcg,
					enum constraint type);

static void sdhci_msm_bus_voting(struct sdhci_host *host, bool enable);

static int sdhci_msm_dt_get_array(struct device *dev, const char *prop_name,
				u32 **bw_vecs, int *len, u32 size);

static const struct sdhci_msm_offset *sdhci_priv_msm_offset(struct sdhci_host *host)
{
	struct sdhci_pltfm_host *pltfm_host = sdhci_priv(host);
	struct sdhci_msm_host *msm_host = sdhci_pltfm_priv(pltfm_host);

	return msm_host->offset;
}

/*
 * APIs to read/write to vendor specific registers which were there in the
 * core_mem region before MCI was removed.
 */
static u32 sdhci_msm_mci_variant_readl_relaxed(struct sdhci_host *host,
		u32 offset)
{
	struct sdhci_pltfm_host *pltfm_host = sdhci_priv(host);
	struct sdhci_msm_host *msm_host = sdhci_pltfm_priv(pltfm_host);

	return readl_relaxed(msm_host->core_mem + offset);
}

static u32 sdhci_msm_v5_variant_readl_relaxed(struct sdhci_host *host,
		u32 offset)
{
	return readl_relaxed(host->ioaddr + offset);
}

static void sdhci_msm_mci_variant_writel_relaxed(u32 val,
		struct sdhci_host *host, u32 offset)
{
	struct sdhci_pltfm_host *pltfm_host = sdhci_priv(host);
	struct sdhci_msm_host *msm_host = sdhci_pltfm_priv(pltfm_host);

	writel_relaxed(val, msm_host->core_mem + offset);
}

static void sdhci_msm_v5_variant_writel_relaxed(u32 val,
		struct sdhci_host *host, u32 offset)
{
	writel_relaxed(val, host->ioaddr + offset);
}

static unsigned int msm_get_clock_mult_for_bus_mode(struct sdhci_host *host)
{
	struct mmc_ios ios = host->mmc->ios;
	/*
	 * The SDHC requires internal clock frequency to be double the
	 * actual clock that will be set for DDR mode. The controller
	 * uses the faster clock(100/400MHz) for some of its parts and
	 * send the actual required clock (50/200MHz) to the card.
	 */
	if (ios.timing == MMC_TIMING_UHS_DDR50 ||
	    ios.timing == MMC_TIMING_MMC_DDR52 ||
	    ios.timing == MMC_TIMING_MMC_HS400 ||
	    host->flags & SDHCI_HS400_TUNING)
		return 2;
	return 1;
}

#if defined(CONFIG_SDC_QTI)
static unsigned int sdhci_msm_get_current_limit(struct sdhci_host *host)
{
	struct sdhci_pltfm_host *pltfm_host = sdhci_priv(host);
	struct sdhci_msm_host *msm_host = sdhci_pltfm_priv(pltfm_host);
	struct sdhci_msm_vreg_data *curr_slot = msm_host->vreg_data;
	u32 max_curr = 0;

	if (curr_slot && curr_slot->vdd_data)
		max_curr = curr_slot->vdd_data->hpm_uA;

	return max_curr;
}
#endif

static void msm_set_clock_rate_for_bus_mode(struct sdhci_host *host,
					    unsigned int clock)
{
	struct sdhci_pltfm_host *pltfm_host = sdhci_priv(host);
	struct sdhci_msm_host *msm_host = sdhci_pltfm_priv(pltfm_host);
	struct mmc_ios curr_ios = host->mmc->ios;
	struct clk *core_clk = msm_host->bulk_clks[0].clk;
	unsigned long achieved_rate;
	unsigned int desired_rate;
	unsigned int mult;
	int rc;

	mult = msm_get_clock_mult_for_bus_mode(host);
	desired_rate = clock * mult;
	rc = clk_set_rate(core_clk, desired_rate);
	if (rc) {
		pr_err("%s: Failed to set clock at rate %u at timing %d\n",
		       mmc_hostname(host->mmc), desired_rate, curr_ios.timing);
		return;
	}

	/*
	 * Qualcomm Technologies, Inc. clock drivers by default round
	 * clock _up_ if they can't make the requested rate.  This is not
	 * good for SD.  Yell if we encounter it.
	 */
	achieved_rate = clk_get_rate(core_clk);
	if (achieved_rate > desired_rate)
		pr_debug("%s: Card appears overclocked; req %u Hz, actual %lu Hz\n",
			mmc_hostname(host->mmc), desired_rate, achieved_rate);
	host->mmc->actual_clock = achieved_rate / mult;

	/* Stash the rate we requested to use in sdhci_msm_runtime_resume() */
	msm_host->clk_rate = desired_rate;

	pr_debug("%s: Setting clock at rate %lu at timing %d\n",
		 mmc_hostname(host->mmc), achieved_rate, curr_ios.timing);
}

/* Platform specific tuning */
static inline int msm_dll_poll_ck_out_en(struct sdhci_host *host, u8 poll)
{
	u32 wait_cnt = 50;
	u8 ck_out_en;
	struct mmc_host *mmc = host->mmc;
	const struct sdhci_msm_offset *msm_offset =
					sdhci_priv_msm_offset(host);

	/* Poll for CK_OUT_EN bit.  max. poll time = 50us */
	ck_out_en = !!(readl_relaxed(host->ioaddr +
			msm_offset->core_dll_config) & CORE_CK_OUT_EN);

	while (ck_out_en != poll) {
		if (--wait_cnt == 0) {
			dev_err(mmc_dev(mmc), "%s: CK_OUT_EN bit is not %d\n",
			       mmc_hostname(mmc), poll);
			return -ETIMEDOUT;
		}
		udelay(1);

		ck_out_en = !!(readl_relaxed(host->ioaddr +
			msm_offset->core_dll_config) & CORE_CK_OUT_EN);
	}

	return 0;
}

static int msm_config_cm_dll_phase(struct sdhci_host *host, u8 phase)
{
	int rc;
	static const u8 grey_coded_phase_table[] = {
		0x0, 0x1, 0x3, 0x2, 0x6, 0x7, 0x5, 0x4,
		0xc, 0xd, 0xf, 0xe, 0xa, 0xb, 0x9, 0x8
	};
	unsigned long flags;
	u32 config;
	struct mmc_host *mmc = host->mmc;
	const struct sdhci_msm_offset *msm_offset =
					sdhci_priv_msm_offset(host);

	if (phase > 0xf)
		return -EINVAL;

	spin_lock_irqsave(&host->lock, flags);

	config = readl_relaxed(host->ioaddr + msm_offset->core_dll_config);
	config &= ~(CORE_CDR_EN | CORE_CK_OUT_EN);
	config |= (CORE_CDR_EXT_EN | CORE_DLL_EN);
	writel_relaxed(config, host->ioaddr + msm_offset->core_dll_config);

	/* Wait until CK_OUT_EN bit of DLL_CONFIG register becomes '0' */
	rc = msm_dll_poll_ck_out_en(host, 0);
	if (rc)
		goto err_out;

	/*
	 * Write the selected DLL clock output phase (0 ... 15)
	 * to CDR_SELEXT bit field of DLL_CONFIG register.
	 */
	config = readl_relaxed(host->ioaddr + msm_offset->core_dll_config);
	config &= ~CDR_SELEXT_MASK;
	config |= grey_coded_phase_table[phase] << CDR_SELEXT_SHIFT;
	writel_relaxed(config, host->ioaddr + msm_offset->core_dll_config);

	config = readl_relaxed(host->ioaddr + msm_offset->core_dll_config);
	config |= CORE_CK_OUT_EN;
	writel_relaxed(config, host->ioaddr + msm_offset->core_dll_config);

	/* Wait until CK_OUT_EN bit of DLL_CONFIG register becomes '1' */
	rc = msm_dll_poll_ck_out_en(host, 1);
	if (rc)
		goto err_out;

	config = readl_relaxed(host->ioaddr + msm_offset->core_dll_config);
	config |= CORE_CDR_EN;
	config &= ~CORE_CDR_EXT_EN;
	writel_relaxed(config, host->ioaddr + msm_offset->core_dll_config);
	goto out;

err_out:
	dev_err(mmc_dev(mmc), "%s: Failed to set DLL phase: %d\n",
	       mmc_hostname(mmc), phase);
out:
	spin_unlock_irqrestore(&host->lock, flags);
	return rc;
}

/*
 * Find out the greatest range of consecuitive selected
 * DLL clock output phases that can be used as sampling
 * setting for SD3.0 UHS-I card read operation (in SDR104
 * timing mode) or for eMMC4.5 card read operation (in
 * HS400/HS200 timing mode).
 * Select the 3/4 of the range and configure the DLL with the
 * selected DLL clock output phase.
 */

static int msm_find_most_appropriate_phase(struct sdhci_host *host,
					   u8 *phase_table, u8 total_phases)
{
	int ret;
	u8 ranges[MAX_PHASES][MAX_PHASES] = { {0}, {0} };
	u8 phases_per_row[MAX_PHASES] = { 0 };
	int row_index = 0, col_index = 0, selected_row_index = 0, curr_max = 0;
	int i, cnt, phase_0_raw_index = 0, phase_15_raw_index = 0;
	bool phase_0_found = false, phase_15_found = false;
	struct mmc_host *mmc = host->mmc;

	if (!total_phases || (total_phases > MAX_PHASES)) {
		dev_err(mmc_dev(mmc), "%s: Invalid argument: total_phases=%d\n",
		       mmc_hostname(mmc), total_phases);
		return -EINVAL;
	}

	for (cnt = 0; cnt < total_phases; cnt++) {
		ranges[row_index][col_index] = phase_table[cnt];
		phases_per_row[row_index] += 1;
		col_index++;

		if ((cnt + 1) == total_phases) {
			continue;
		/* check if next phase in phase_table is consecutive or not */
		} else if ((phase_table[cnt] + 1) != phase_table[cnt + 1]) {
			row_index++;
			col_index = 0;
		}
	}

	if (row_index >= MAX_PHASES)
		return -EINVAL;

	/* Check if phase-0 is present in first valid window? */
	if (!ranges[0][0]) {
		phase_0_found = true;
		phase_0_raw_index = 0;
		/* Check if cycle exist between 2 valid windows */
		for (cnt = 1; cnt <= row_index; cnt++) {
			if (phases_per_row[cnt]) {
				for (i = 0; i < phases_per_row[cnt]; i++) {
					if (ranges[cnt][i] == 15) {
						phase_15_found = true;
						phase_15_raw_index = cnt;
						break;
					}
				}
			}
		}
	}

	/* If 2 valid windows form cycle then merge them as single window */
	if (phase_0_found && phase_15_found) {
		/* number of phases in raw where phase 0 is present */
		u8 phases_0 = phases_per_row[phase_0_raw_index];
		/* number of phases in raw where phase 15 is present */
		u8 phases_15 = phases_per_row[phase_15_raw_index];

		if (phases_0 + phases_15 >= MAX_PHASES)
			/*
			 * If there are more than 1 phase windows then total
			 * number of phases in both the windows should not be
			 * more than or equal to MAX_PHASES.
			 */
			return -EINVAL;

		/* Merge 2 cyclic windows */
		i = phases_15;
		for (cnt = 0; cnt < phases_0; cnt++) {
			ranges[phase_15_raw_index][i] =
			    ranges[phase_0_raw_index][cnt];
			if (++i >= MAX_PHASES)
				break;
		}

		phases_per_row[phase_0_raw_index] = 0;
		phases_per_row[phase_15_raw_index] = phases_15 + phases_0;
	}

	for (cnt = 0; cnt <= row_index; cnt++) {
		if (phases_per_row[cnt] > curr_max) {
			curr_max = phases_per_row[cnt];
			selected_row_index = cnt;
		}
	}

	i = (curr_max * 3) / 4;
	if (i)
		i--;

	ret = ranges[selected_row_index][i];

	if (ret >= MAX_PHASES) {
		ret = -EINVAL;
		dev_err(mmc_dev(mmc), "%s: Invalid phase selected=%d\n",
		       mmc_hostname(mmc), ret);
	}

	return ret;
}

static inline void msm_cm_dll_set_freq(struct sdhci_host *host)
{
	u32 mclk_freq = 0, config;
	const struct sdhci_msm_offset *msm_offset =
					sdhci_priv_msm_offset(host);

	/* Program the MCLK value to MCLK_FREQ bit field */
	if (host->clock <= 112000000)
		mclk_freq = 0;
	else if (host->clock <= 125000000)
		mclk_freq = 1;
	else if (host->clock <= 137000000)
		mclk_freq = 2;
	else if (host->clock <= 150000000)
		mclk_freq = 3;
	else if (host->clock <= 162000000)
		mclk_freq = 4;
	else if (host->clock <= 175000000)
		mclk_freq = 5;
	else if (host->clock <= 187000000)
		mclk_freq = 6;
	else if (host->clock <= 208000000)
		mclk_freq = 7;

	config = readl_relaxed(host->ioaddr + msm_offset->core_dll_config);
	config &= ~CMUX_SHIFT_PHASE_MASK;
	config |= mclk_freq << CMUX_SHIFT_PHASE_SHIFT;
	writel_relaxed(config, host->ioaddr + msm_offset->core_dll_config);
}

/* Initialize the DLL (Programmable Delay Line) */
static int msm_init_cm_dll(struct sdhci_host *host,
				enum dll_init_context init_context)
{
	struct mmc_host *mmc = host->mmc;
	struct sdhci_pltfm_host *pltfm_host = sdhci_priv(host);
	struct sdhci_msm_host *msm_host = sdhci_pltfm_priv(pltfm_host);
	int wait_cnt = 50;
	int rc = 0;
	unsigned long flags, dll_clock = 0;
	u32 ddr_cfg_offset, core_vendor_spec;
	const struct sdhci_msm_offset *msm_offset =
					msm_host->offset;

	dll_clock = mmc->actual_clock;
	spin_lock_irqsave(&host->lock, flags);

	core_vendor_spec = readl_relaxed(host->ioaddr +
			msm_offset->core_vendor_spec);

	/*
	 * Step 1 - Always disable PWRSAVE during the DLL power
	 * up regardless of its current setting.
	 */
	writel_relaxed((core_vendor_spec & ~CORE_CLK_PWRSAVE),
			host->ioaddr +
			msm_offset->core_vendor_spec);

	if (msm_host->use_14lpp_dll_reset) {
		/* Step 2 - Disable CK_OUT */
		writel_relaxed((readl_relaxed(host->ioaddr +
			msm_offset->core_dll_config)
			& ~CORE_CK_OUT_EN), host->ioaddr +
			msm_offset->core_dll_config);

		/* Step 3 - Disable the DLL clock */
		writel_relaxed((readl_relaxed(host->ioaddr +
			msm_offset->core_dll_config_2)
			| CORE_DLL_CLOCK_DISABLE), host->ioaddr +
			msm_offset->core_dll_config_2);
	}

	/*
	 * Step 4 - Write 1 to DLL_RST bit of DLL_CONFIG register
	 * and Write 1 to DLL_PDN bit of DLL_CONFIG register.
	 */
	writel_relaxed((readl_relaxed(host->ioaddr +
		msm_offset->core_dll_config) | CORE_DLL_RST),
		host->ioaddr + msm_offset->core_dll_config);

	writel_relaxed((readl_relaxed(host->ioaddr +
		msm_offset->core_dll_config) | CORE_DLL_PDN),
		host->ioaddr + msm_offset->core_dll_config);

	/*
	 * Step 5 and Step 6 - Configure Tassadar DLL and USER_CTRL
	 * (Only applicable for 7FF projects).
	 */
	if (msm_host->use_7nm_dll) {
		if (msm_host->dll_hsr) {
			writel_relaxed(msm_host->dll_hsr->dll_config_3,
					host->ioaddr +
					msm_offset->core_dll_config_3);
			writel_relaxed(msm_host->dll_hsr->dll_usr_ctl,
					host->ioaddr +
					msm_offset->core_dll_usr_ctl);
		} else {
			writel_relaxed(DLL_CONFIG_3_POR_VAL, host->ioaddr +
				msm_offset->core_dll_config_3);
			writel_relaxed(DLL_USR_CTL_POR_VAL | FINE_TUNE_MODE_EN |
					ENABLE_DLL_LOCK_STATUS | BIAS_OK_SIGNAL,
					host->ioaddr +
					msm_offset->core_dll_usr_ctl);
		}
	}

	/*
	 * Step 8 - Set DDR_CONFIG since step 7 is setting TEST_CTRL
	 * that can be skipped.
	 */
	if (msm_host->updated_ddr_cfg)
		ddr_cfg_offset = msm_offset->core_ddr_config;
	else
		ddr_cfg_offset = msm_offset->core_ddr_config_old;

	if (msm_host->dll_hsr && msm_host->dll_hsr->ddr_config)
		writel_relaxed(msm_host->dll_hsr->ddr_config, host->ioaddr +
			ddr_cfg_offset);
	else
		writel_relaxed(DDR_CONFIG_POR_VAL, host->ioaddr +
			ddr_cfg_offset);

	/* Step 9 - Set DLL_CONFIG_2 */
	if (msm_host->use_14lpp_dll_reset) {
		u32 mclk_freq = 0;
		int cycle_cnt = 0;

		/*
		 * Only configure the mclk_freq in normal DLL init
		 * context. If the DLL init is coming from
		 * CX Collapse Exit context, the host->clock may be zero.
		 * The DLL_CONFIG_2 register has already been restored to
		 * proper value prior to getting here.
		 */
		if (init_context == DLL_INIT_NORMAL) {
			cycle_cnt = readl_relaxed(host->ioaddr +
					msm_offset->core_dll_config_2)
					& CORE_FLL_CYCLE_CNT ? 8 : 4;

			mclk_freq = ROUND(dll_clock * cycle_cnt, TCXO_FREQ);

			if (dll_clock < 100000000)
				pr_err("%s: %s: Non standard clk freq =%u\n",
				mmc_hostname(mmc), __func__, dll_clock);

			writel_relaxed(((readl_relaxed(host->ioaddr +
				msm_offset->core_dll_config_2)
				& ~(0xFF << 10)) | (mclk_freq << 10)),
				host->ioaddr + msm_offset->core_dll_config_2);
		}
		/* wait for 5us before enabling DLL clock */
		udelay(5);
	}

	/* Step 10 - Config DLL_CONFIG with HSR values */
	if (msm_host->dll_hsr && msm_host->dll_hsr->dll_config)
		writel_relaxed(msm_host->dll_hsr->dll_config |
			CORE_DLL_RST | CORE_DLL_PDN, host->ioaddr +
			msm_offset->core_dll_config);
	else
		writel_relaxed(DLL_CONFIG_POR_VAL, host->ioaddr +
			msm_offset->core_dll_config);

	/* Step 11 - Wait for 52us */
	spin_unlock_irqrestore(&host->lock, flags);
	usleep_range(55, 60);
	spin_lock_irqsave(&host->lock, flags);

	/*
	 * Step12 - Write 0 to DLL_RST bit of DLL_CONFIG register
	 * and Write 0 to DLL_PDN bit of DLL_CONFIG register.
	 */
	writel_relaxed((readl_relaxed(host->ioaddr +
		msm_offset->core_dll_config) & ~CORE_DLL_RST),
		host->ioaddr + msm_offset->core_dll_config);

	writel_relaxed((readl_relaxed(host->ioaddr +
		msm_offset->core_dll_config) & ~CORE_DLL_PDN),
		host->ioaddr + msm_offset->core_dll_config);

	/* Step 13 - Write 1 to DLL_RST bit of DLL_CONFIG register */
	writel_relaxed((readl_relaxed(host->ioaddr +
		msm_offset->core_dll_config) | CORE_DLL_RST),
		host->ioaddr + msm_offset->core_dll_config);

	/* Step 14 - Write 0 to DLL_RST bit of DLL_CONFIG register */
	writel_relaxed((readl_relaxed(host->ioaddr +
		msm_offset->core_dll_config) & ~CORE_DLL_RST),
		host->ioaddr + msm_offset->core_dll_config);

	/* Step 15 - Set CORE_DLL_CLOCK_DISABLE to 0 */
	if (msm_host->use_14lpp_dll_reset) {
		writel_relaxed((readl_relaxed(host->ioaddr +
				msm_offset->core_dll_config_2)
				& ~CORE_DLL_CLOCK_DISABLE), host->ioaddr +
				msm_offset->core_dll_config_2);
	}

	/*
	 * Step 16 - Wait for 8000 input clock. Here we calculate the
	 * delay from fixed clock freq 192MHz, which turns out 42us.
	 */
	spin_unlock_irqrestore(&host->lock, flags);
	usleep_range(45, 50);
	spin_lock_irqsave(&host->lock, flags);

	/* Step 17 - Set CK_OUT_EN bit to 1. */
	writel_relaxed((readl_relaxed(host->ioaddr +
			msm_offset->core_dll_config)
			| CORE_CK_OUT_EN), host->ioaddr +
			msm_offset->core_dll_config);

	/*
	 * Step 18 - Wait until DLL_LOCK bit of DLL_STATUS register
	 * becomes '1'.
	 */
	while (!(readl_relaxed(host->ioaddr + msm_offset->core_dll_status) &
		 CORE_DLL_LOCK)) {
		/* max. wait for 50us sec for LOCK bit to be set */
		if (--wait_cnt == 0) {
			dev_err(mmc_dev(mmc), "%s: DLL failed to LOCK\n",
			       mmc_hostname(mmc));
			rc = -ETIMEDOUT;
			goto out;
		}
		/* wait for 1us before polling again */
		udelay(1);
	}

out:
	if (core_vendor_spec & CORE_CLK_PWRSAVE) {
		/* Step 19 - Reenable PWRSAVE as needed */
		writel_relaxed((readl_relaxed(host->ioaddr +
			msm_offset->core_vendor_spec)
			| CORE_CLK_PWRSAVE), host->ioaddr +
			msm_offset->core_vendor_spec);
	}

	spin_unlock_irqrestore(&host->lock, flags);
	return rc;
}

static void msm_hc_select_default(struct sdhci_host *host)
{
	struct sdhci_pltfm_host *pltfm_host = sdhci_priv(host);
	struct sdhci_msm_host *msm_host = sdhci_pltfm_priv(pltfm_host);
	u32 config;
	const struct sdhci_msm_offset *msm_offset =
					msm_host->offset;

	if (!msm_host->use_cdclp533) {
		config = readl_relaxed(host->ioaddr +
				msm_offset->core_vendor_spec3);
		config &= ~CORE_PWRSAVE_DLL;
		writel_relaxed(config, host->ioaddr +
				msm_offset->core_vendor_spec3);
	}

	config = readl_relaxed(host->ioaddr + msm_offset->core_vendor_spec);
	config &= ~CORE_HC_MCLK_SEL_MASK;
	config |= CORE_HC_MCLK_SEL_DFLT;
	writel_relaxed(config, host->ioaddr + msm_offset->core_vendor_spec);

	/*
	 * Disable HC_SELECT_IN to be able to use the UHS mode select
	 * configuration from Host Control2 register for all other
	 * modes.
	 * Write 0 to HC_SELECT_IN and HC_SELECT_IN_EN field
	 * in VENDOR_SPEC_FUNC
	 */
	config = readl_relaxed(host->ioaddr + msm_offset->core_vendor_spec);
	config &= ~CORE_HC_SELECT_IN_EN;
	config &= ~CORE_HC_SELECT_IN_MASK;
	writel_relaxed(config, host->ioaddr + msm_offset->core_vendor_spec);

	/*
	 * Make sure above writes impacting free running MCLK are completed
	 * before changing the clk_rate at GCC.
	 */
	wmb();
}

/*
 * After MCLK ugating, toggle the FIFO write clock to get
 * the FIFO pointers and flags to valid state.
 */
static void sdhci_msm_toggle_fifo_write_clk(struct sdhci_host *host)
{
	struct sdhci_pltfm_host *pltfm_host = sdhci_priv(host);
	struct sdhci_msm_host *msm_host = sdhci_pltfm_priv(pltfm_host);
	const struct sdhci_msm_offset *msm_host_offset = msm_host->offset;
	struct mmc_ios ios = host->mmc->ios;
	u32 config;

	if ((msm_host->tuning_done || ios.enhanced_strobe) &&
			(host->mmc->ios.timing == MMC_TIMING_MMC_HS400)) {
		/*
		 * set HC_REG_DLL_CONFIG_3[1] to select MCLK as
		 * DLL input clock
		 */
		config = readl_relaxed(host->ioaddr + msm_host_offset->core_dll_config_3);
		config |= RCLK_TOGGLE;
		writel_relaxed(config, host->ioaddr + msm_host_offset->core_dll_config_3);
		/* ensure above write as toggling same bit quickly */
		wmb();
		udelay(2);
		/*
		 * clear HC_REG_DLL_CONFIG_3[1] to select RCLK as
		 * DLL input clock
		 */
		config = readl_relaxed(host->ioaddr + msm_host_offset->core_dll_config_3);
		config &= ~RCLK_TOGGLE;
		writel_relaxed(config, host->ioaddr + msm_host_offset->core_dll_config_3);
	}
}

static void msm_hc_select_hs400(struct sdhci_host *host)
{
	struct sdhci_pltfm_host *pltfm_host = sdhci_priv(host);
	struct sdhci_msm_host *msm_host = sdhci_pltfm_priv(pltfm_host);
	struct mmc_ios ios = host->mmc->ios;
	u32 config, dll_lock;
	int rc;
	const struct sdhci_msm_offset *msm_offset =
					msm_host->offset;

	/* Select the divided clock (free running MCLK/2) */
	config = readl_relaxed(host->ioaddr + msm_offset->core_vendor_spec);
	config &= ~CORE_HC_MCLK_SEL_MASK;
	config |= CORE_HC_MCLK_SEL_HS400;

	writel_relaxed(config, host->ioaddr + msm_offset->core_vendor_spec);
	/*
	 * Select HS400 mode using the HC_SELECT_IN from VENDOR SPEC
	 * register
	 */
	if ((msm_host->tuning_done || ios.enhanced_strobe) &&
	    !msm_host->calibration_done) {
		config = readl_relaxed(host->ioaddr +
				msm_offset->core_vendor_spec);
		config |= CORE_HC_SELECT_IN_HS400;
		config |= CORE_HC_SELECT_IN_EN;
		writel_relaxed(config, host->ioaddr +
				msm_offset->core_vendor_spec);
	}
	if (!msm_host->clk_rate && !msm_host->use_cdclp533) {
		/*
		 * Poll on DLL_LOCK or DDR_DLL_LOCK bits in
		 * core_dll_status to be set. This should get set
		 * within 15 us at 200 MHz.
		 */
		rc = readl_relaxed_poll_timeout(host->ioaddr +
						msm_offset->core_dll_status,
						dll_lock,
						(dll_lock &
						(CORE_DLL_LOCK |
						CORE_DDR_DLL_LOCK)), 10,
						1000);
		if (rc == -ETIMEDOUT)
			pr_err("%s: Unable to get DLL_LOCK/DDR_DLL_LOCK, dll_status: 0x%08x\n",
			       mmc_hostname(host->mmc), dll_lock);
	}
	/*
	 * Make sure above writes impacting free running MCLK are completed
	 * before changing the clk_rate at GCC.
	 */
	wmb();
}

/*
 * sdhci_msm_hc_select_mode :- In general all timing modes are
 * controlled via UHS mode select in Host Control2 register.
 * eMMC specific HS200/HS400 doesn't have their respective modes
 * defined here, hence we use these values.
 *
 * HS200 - SDR104 (Since they both are equivalent in functionality)
 * HS400 - This involves multiple configurations
 *		Initially SDR104 - when tuning is required as HS200
 *		Then when switching to DDR @ 400MHz (HS400) we use
 *		the vendor specific HC_SELECT_IN to control the mode.
 *
 * In addition to controlling the modes we also need to select the
 * correct input clock for DLL depending on the mode.
 *
 * HS400 - divided clock (free running MCLK/2)
 * All other modes - default (free running MCLK)
 */
static void sdhci_msm_hc_select_mode(struct sdhci_host *host)
{
	struct mmc_ios ios = host->mmc->ios;

	if (ios.timing == MMC_TIMING_MMC_HS400 ||
	    host->flags & SDHCI_HS400_TUNING)
		msm_hc_select_hs400(host);
	else
		msm_hc_select_default(host);
}

static int sdhci_msm_cdclp533_calibration(struct sdhci_host *host)
{
	struct sdhci_pltfm_host *pltfm_host = sdhci_priv(host);
	struct sdhci_msm_host *msm_host = sdhci_pltfm_priv(pltfm_host);
	u32 config, calib_done;
	int ret;
	const struct sdhci_msm_offset *msm_offset =
					msm_host->offset;

	pr_debug("%s: %s: Enter\n", mmc_hostname(host->mmc), __func__);

	/*
	 * Retuning in HS400 (DDR mode) will fail, just reset the
	 * tuning block and restore the saved tuning phase.
	 */
	ret = msm_init_cm_dll(host, DLL_INIT_NORMAL);
	if (ret)
		goto out;

	/* Set the selected phase in delay line hw block */
	ret = msm_config_cm_dll_phase(host, msm_host->saved_tuning_phase);
	if (ret)
		goto out;

	config = readl_relaxed(host->ioaddr + msm_offset->core_dll_config);
	config |= CORE_CMD_DAT_TRACK_SEL;
	writel_relaxed(config, host->ioaddr + msm_offset->core_dll_config);

	config = readl_relaxed(host->ioaddr + msm_offset->core_ddr_200_cfg);
	config &= ~CORE_CDC_T4_DLY_SEL;
	writel_relaxed(config, host->ioaddr + msm_offset->core_ddr_200_cfg);

	config = readl_relaxed(host->ioaddr + CORE_CSR_CDC_GEN_CFG);
	config &= ~CORE_CDC_SWITCH_BYPASS_OFF;
	writel_relaxed(config, host->ioaddr + CORE_CSR_CDC_GEN_CFG);

	config = readl_relaxed(host->ioaddr + CORE_CSR_CDC_GEN_CFG);
	config |= CORE_CDC_SWITCH_RC_EN;
	writel_relaxed(config, host->ioaddr + CORE_CSR_CDC_GEN_CFG);

	config = readl_relaxed(host->ioaddr + msm_offset->core_ddr_200_cfg);
	config &= ~CORE_START_CDC_TRAFFIC;
	writel_relaxed(config, host->ioaddr + msm_offset->core_ddr_200_cfg);

	/* Perform CDC Register Initialization Sequence */

	writel_relaxed(0x11800EC, host->ioaddr + CORE_CSR_CDC_CTLR_CFG0);
	writel_relaxed(0x3011111, host->ioaddr + CORE_CSR_CDC_CTLR_CFG1);
	writel_relaxed(0x1201000, host->ioaddr + CORE_CSR_CDC_CAL_TIMER_CFG0);
	writel_relaxed(0x4, host->ioaddr + CORE_CSR_CDC_CAL_TIMER_CFG1);
	writel_relaxed(0xCB732020, host->ioaddr + CORE_CSR_CDC_REFCOUNT_CFG);
	writel_relaxed(0xB19, host->ioaddr + CORE_CSR_CDC_COARSE_CAL_CFG);
	writel_relaxed(0x4E2, host->ioaddr + CORE_CSR_CDC_DELAY_CFG);
	writel_relaxed(0x0, host->ioaddr + CORE_CDC_OFFSET_CFG);
	writel_relaxed(0x16334, host->ioaddr + CORE_CDC_SLAVE_DDA_CFG);

	/* CDC HW Calibration */

	config = readl_relaxed(host->ioaddr + CORE_CSR_CDC_CTLR_CFG0);
	config |= CORE_SW_TRIG_FULL_CALIB;
	writel_relaxed(config, host->ioaddr + CORE_CSR_CDC_CTLR_CFG0);

	config = readl_relaxed(host->ioaddr + CORE_CSR_CDC_CTLR_CFG0);
	config &= ~CORE_SW_TRIG_FULL_CALIB;
	writel_relaxed(config, host->ioaddr + CORE_CSR_CDC_CTLR_CFG0);

	config = readl_relaxed(host->ioaddr + CORE_CSR_CDC_CTLR_CFG0);
	config |= CORE_HW_AUTOCAL_ENA;
	writel_relaxed(config, host->ioaddr + CORE_CSR_CDC_CTLR_CFG0);

	config = readl_relaxed(host->ioaddr + CORE_CSR_CDC_CAL_TIMER_CFG0);
	config |= CORE_TIMER_ENA;
	writel_relaxed(config, host->ioaddr + CORE_CSR_CDC_CAL_TIMER_CFG0);

	ret = readl_relaxed_poll_timeout(host->ioaddr + CORE_CSR_CDC_STATUS0,
					 calib_done,
					 (calib_done & CORE_CALIBRATION_DONE),
					 1, 50);

	if (ret == -ETIMEDOUT) {
		pr_err("%s: %s: CDC calibration was not completed\n",
		       mmc_hostname(host->mmc), __func__);
		goto out;
	}

	ret = readl_relaxed(host->ioaddr + CORE_CSR_CDC_STATUS0)
			& CORE_CDC_ERROR_CODE_MASK;
	if (ret) {
		pr_err("%s: %s: CDC error code %d\n",
		       mmc_hostname(host->mmc), __func__, ret);
		ret = -EINVAL;
		goto out;
	}

	config = readl_relaxed(host->ioaddr + msm_offset->core_ddr_200_cfg);
	config |= CORE_START_CDC_TRAFFIC;
	writel_relaxed(config, host->ioaddr + msm_offset->core_ddr_200_cfg);
out:
	pr_debug("%s: %s: Exit, ret %d\n", mmc_hostname(host->mmc),
		 __func__, ret);
	return ret;
}

static int sdhci_msm_cm_dll_sdc4_calibration(struct sdhci_host *host)
{
	struct mmc_host *mmc = host->mmc;
	u32 dll_status, config, ddr_cfg_offset;
	int ret;
	struct sdhci_pltfm_host *pltfm_host = sdhci_priv(host);
	struct sdhci_msm_host *msm_host = sdhci_pltfm_priv(pltfm_host);
	const struct sdhci_msm_offset *msm_offset =
					sdhci_priv_msm_offset(host);

	pr_debug("%s: %s: Enter\n", mmc_hostname(host->mmc), __func__);

	/*
	 * Currently the core_ddr_config register defaults to desired
	 * configuration on reset. Currently reprogramming the power on
	 * reset (POR) value in case it might have been modified by
	 * bootloaders. In the future, if this changes, then the desired
	 * values will need to be programmed appropriately.
	 */
	if (msm_host->updated_ddr_cfg)
		ddr_cfg_offset = msm_offset->core_ddr_config;
	else
		ddr_cfg_offset = msm_offset->core_ddr_config_old;

	if (msm_host->dll_hsr && msm_host->dll_hsr->ddr_config)
		config = msm_host->dll_hsr->ddr_config;
	else
		config = DDR_CONFIG_POR_VAL;

	writel_relaxed(config, host->ioaddr + ddr_cfg_offset);

	if (mmc->ios.enhanced_strobe) {
		config = readl_relaxed(host->ioaddr +
				msm_offset->core_ddr_200_cfg);
		config |= CORE_CMDIN_RCLK_EN;
		writel_relaxed(config, host->ioaddr +
				msm_offset->core_ddr_200_cfg);
	}

	config = readl_relaxed(host->ioaddr + msm_offset->core_dll_config_2);
	config |= CORE_DDR_CAL_EN;
	writel_relaxed(config, host->ioaddr + msm_offset->core_dll_config_2);

	ret = readl_relaxed_poll_timeout(host->ioaddr +
					msm_offset->core_dll_status,
					dll_status,
					(dll_status & CORE_DDR_DLL_LOCK),
					10, 1000);

	if (ret == -ETIMEDOUT) {
		pr_err("%s: %s: CM_DLL_SDC4 calibration was not completed\n",
		       mmc_hostname(host->mmc), __func__);
		goto out;
	}

	/*
	 * Set CORE_PWRSAVE_DLL bit in CORE_VENDOR_SPEC3.
	 * When MCLK is gated OFF, it is not gated for less than 0.5us
	 * and MCLK must be switched on for at-least 1us before DATA
	 * starts coming. Controllers with 14lpp and later tech DLL cannot
	 * guarantee above requirement. So PWRSAVE_DLL should not be
	 * turned on for host controllers using this DLL.
	 */
	if (!msm_host->use_14lpp_dll_reset) {
		config = readl_relaxed(host->ioaddr +
				msm_offset->core_vendor_spec3);
		config |= CORE_PWRSAVE_DLL;
		writel_relaxed(config, host->ioaddr +
				msm_offset->core_vendor_spec3);
	}

	/*
	 * Drain writebuffer to ensure above DLL calibration
	 * and PWRSAVE DLL is enabled.
	 */
	wmb();
out:
	pr_debug("%s: %s: Exit, ret %d\n", mmc_hostname(host->mmc),
		 __func__, ret);
	return ret;
}

static int sdhci_msm_hs400_dll_calibration(struct sdhci_host *host)
{
	struct sdhci_pltfm_host *pltfm_host = sdhci_priv(host);
	struct sdhci_msm_host *msm_host = sdhci_pltfm_priv(pltfm_host);
	int ret;
	struct mmc_host *mmc = host->mmc;
	u32 config;
	const struct sdhci_msm_offset *msm_offset =
					msm_host->offset;

	pr_debug("%s: %s: Enter\n", mmc_hostname(host->mmc), __func__);

	/*
	 * Retuning in HS400 (DDR mode) will fail, just reset the
	 * tuning block and restore the saved tuning phase.
	 */
	ret = msm_init_cm_dll(host, DLL_INIT_NORMAL);
	if (ret)
		goto out;

	if (!mmc->ios.enhanced_strobe) {
		/* set the selected phase in delay line hw block */
		ret = msm_config_cm_dll_phase(host,
				      msm_host->saved_tuning_phase);
		if (ret)
			goto out;
		config = readl_relaxed(host->ioaddr +
				msm_offset->core_dll_config);
		config |= CORE_CMD_DAT_TRACK_SEL;
		writel_relaxed(config, host->ioaddr +
				msm_offset->core_dll_config);
	}

	if (msm_host->use_cdclp533)
		ret = sdhci_msm_cdclp533_calibration(host);
	else
		ret = sdhci_msm_cm_dll_sdc4_calibration(host);
out:
	pr_debug("%s: %s: Exit, ret %d\n", mmc_hostname(host->mmc),
		 __func__, ret);
	return ret;
}

static bool sdhci_msm_is_tuning_needed(struct sdhci_host *host)
{
	struct mmc_ios *ios = &host->mmc->ios;

	/*
	 * Tuning is required for SDR104, HS200 and HS400 cards and
	 * if clock frequency is greater than 100MHz in these modes.
	 */
	if (host->clock <= CORE_FREQ_100MHZ ||
	    !(ios->timing == MMC_TIMING_MMC_HS400 ||
	    ios->timing == MMC_TIMING_MMC_HS200 ||
	    ios->timing == MMC_TIMING_UHS_SDR104) ||
	    ios->enhanced_strobe)
		return false;

	return true;
}

static int sdhci_msm_restore_sdr_dll_config(struct sdhci_host *host)
{
	struct sdhci_pltfm_host *pltfm_host = sdhci_priv(host);
	struct sdhci_msm_host *msm_host = sdhci_pltfm_priv(pltfm_host);
	int ret;

	/*
	 * SDR DLL comes into picture only for timing modes which needs
	 * tuning.
	 */
	if (!sdhci_msm_is_tuning_needed(host))
		return 0;

	/* Reset the tuning block */
	ret = msm_init_cm_dll(host, DLL_INIT_NORMAL);
	if (ret)
		return ret;

	/* Restore the tuning block */
	ret = msm_config_cm_dll_phase(host, msm_host->saved_tuning_phase);

	return ret;
}

static void sdhci_msm_set_cdr(struct sdhci_host *host, bool enable)
{
	const struct sdhci_msm_offset *msm_offset = sdhci_priv_msm_offset(host);
	u32 config, oldconfig = readl_relaxed(host->ioaddr +
					      msm_offset->core_dll_config);

	config = oldconfig;
	if (enable) {
		config |= CORE_CDR_EN;
		config &= ~CORE_CDR_EXT_EN;
	} else {
		config &= ~CORE_CDR_EN;
		config |= CORE_CDR_EXT_EN;
	}

	if (config != oldconfig) {
		writel_relaxed(config, host->ioaddr +
			       msm_offset->core_dll_config);
	}
}

static int sdhci_msm_execute_tuning(struct mmc_host *mmc, u32 opcode)
{
	struct sdhci_host *host = mmc_priv(mmc);
	int tuning_seq_cnt = 10;
	u8 phase, tuned_phases[16], tuned_phase_cnt = 0;
	int rc = 0;
	struct mmc_ios ios = host->mmc->ios;
	u32 core_vendor_spec;
	struct sdhci_pltfm_host *pltfm_host = sdhci_priv(host);
	struct sdhci_msm_host *msm_host = sdhci_pltfm_priv(pltfm_host);
	const struct sdhci_msm_offset *msm_offset =
					sdhci_priv_msm_offset(host);

	if (!sdhci_msm_is_tuning_needed(host)) {
		msm_host->use_cdr = false;
		sdhci_msm_set_cdr(host, false);
		return 0;
	}

	/* Clock-Data-Recovery used to dynamically adjust RX sampling point */
	msm_host->use_cdr = true;

	/*
	 * Clear tuning_done flag before tuning to ensure proper
	 * HS400 settings.
	 */
	msm_host->tuning_done = 0;

	/*
	 * For HS400 tuning in HS200 timing requires:
	 * - select MCLK/2 in VENDOR_SPEC
	 * - program MCLK to 400MHz (or nearest supported) in GCC
	 */
	if (host->flags & SDHCI_HS400_TUNING) {
		sdhci_msm_hc_select_mode(host);
		msm_set_clock_rate_for_bus_mode(host, ios.clock);
		host->flags &= ~SDHCI_HS400_TUNING;
	}

	core_vendor_spec = readl_relaxed(host->ioaddr +
			msm_offset->core_vendor_spec);

	/* Make sure that PWRSAVE bit is set to '0' during tuning */
	writel_relaxed((core_vendor_spec & ~CORE_CLK_PWRSAVE),
			host->ioaddr +
			msm_offset->core_vendor_spec);

retry:
	/* First of all reset the tuning block */
	rc = msm_init_cm_dll(host, DLL_INIT_NORMAL);
	if (rc)
		goto out;

	phase = 0;
	do {
		/* Set the phase in delay line hw block */
		rc = msm_config_cm_dll_phase(host, phase);
		if (rc)
			goto out;
		rc = mmc_send_tuning(mmc, opcode, NULL);
		if (!rc) {
			/* Tuning is successful at this tuning point */
			tuned_phases[tuned_phase_cnt++] = phase;
			dev_dbg(mmc_dev(mmc), "%s: Found good phase = %d\n",
				 mmc_hostname(mmc), phase);
		}
	} while (++phase < ARRAY_SIZE(tuned_phases));

	if (tuned_phase_cnt) {
		if (tuned_phase_cnt == ARRAY_SIZE(tuned_phases)) {
			/*
			 * All phases valid is _almost_ as bad as no phases
			 * valid.  Probably all phases are not really reliable
			 * but we didn't detect where the unreliable place is.
			 * That means we'll essentially be guessing and hoping
			 * we get a good phase.  Better to try a few times.
			 */
			dev_dbg(mmc_dev(mmc), "%s: All phases valid; try again\n",
				mmc_hostname(mmc));
			if (--tuning_seq_cnt) {
				tuned_phase_cnt = 0;
				goto retry;
			}
		}

		rc = msm_find_most_appropriate_phase(host, tuned_phases,
						     tuned_phase_cnt);
		if (rc < 0)
			goto out;
		else
			phase = rc;

		/*
		 * Finally set the selected phase in delay
		 * line hw block.
		 */
		rc = msm_config_cm_dll_phase(host, phase);
		if (rc)
			goto out;
		msm_host->saved_tuning_phase = phase;
		dev_dbg(mmc_dev(mmc), "%s: Setting the tuning phase to %d\n",
			 mmc_hostname(mmc), phase);
	} else {
		if (--tuning_seq_cnt)
			goto retry;
		/* Tuning failed */
		dev_dbg(mmc_dev(mmc), "%s: No tuning point found\n",
		       mmc_hostname(mmc));
		rc = -EIO;
	}

	if (!rc)
		msm_host->tuning_done = true;
out:
	/* Set PWRSAVE bit to '1' after completion of tuning as needed */
	if (core_vendor_spec & CORE_CLK_PWRSAVE) {
		writel_relaxed((readl_relaxed(host->ioaddr +
			msm_offset->core_vendor_spec)
			| CORE_CLK_PWRSAVE), host->ioaddr +
			msm_offset->core_vendor_spec);
	}

	return rc;
}

/*
 * sdhci_msm_hs400 - Calibrate the DLL for HS400 bus speed mode operation.
 * This needs to be done for both tuning and enhanced_strobe mode.
 * DLL operation is only needed for clock > 100MHz. For clock <= 100MHz
 * fixed feedback clock is used.
 */
static void sdhci_msm_hs400(struct sdhci_host *host, struct mmc_ios *ios)
{
	struct sdhci_pltfm_host *pltfm_host = sdhci_priv(host);
	struct sdhci_msm_host *msm_host = sdhci_pltfm_priv(pltfm_host);
	int ret;

	if (host->clock > CORE_FREQ_100MHZ &&
	    (msm_host->tuning_done || ios->enhanced_strobe) &&
	    !msm_host->calibration_done) {
		ret = sdhci_msm_hs400_dll_calibration(host);
		if (!ret)
			msm_host->calibration_done = true;
		else
			pr_err("%s: Failed to calibrate DLL for hs400 mode (%d)\n",
			       mmc_hostname(host->mmc), ret);
	}
}

static void sdhci_msm_set_uhs_signaling(struct sdhci_host *host,
					unsigned int uhs)
{
	struct mmc_host *mmc = host->mmc;
	struct sdhci_pltfm_host *pltfm_host = sdhci_priv(host);
	struct sdhci_msm_host *msm_host = sdhci_pltfm_priv(pltfm_host);
	u16 ctrl_2;
	u32 config;
	const struct sdhci_msm_offset *msm_offset =
					msm_host->offset;

	ctrl_2 = sdhci_readw(host, SDHCI_HOST_CONTROL2);
	/* Select Bus Speed Mode for host */
	ctrl_2 &= ~SDHCI_CTRL_UHS_MASK;
	switch (uhs) {
	case MMC_TIMING_UHS_SDR12:
		ctrl_2 |= SDHCI_CTRL_UHS_SDR12;
		break;
	case MMC_TIMING_UHS_SDR25:
		ctrl_2 |= SDHCI_CTRL_UHS_SDR25;
		break;
	case MMC_TIMING_UHS_SDR50:
		ctrl_2 |= SDHCI_CTRL_UHS_SDR50;
		break;
	case MMC_TIMING_MMC_HS400:
	case MMC_TIMING_MMC_HS200:
	case MMC_TIMING_UHS_SDR104:
		ctrl_2 |= SDHCI_CTRL_UHS_SDR104;
		break;
	case MMC_TIMING_UHS_DDR50:
	case MMC_TIMING_MMC_DDR52:
		ctrl_2 |= SDHCI_CTRL_UHS_DDR50;
		break;
	}

	/*
	 * When clock frequency is less than 100MHz, the feedback clock must be
	 * provided and DLL must not be used so that tuning can be skipped. To
	 * provide feedback clock, the mode selection can be any value less
	 * than 3'b011 in bits [2:0] of HOST CONTROL2 register.
	 */
	if (host->clock <= CORE_FREQ_100MHZ) {
		if (uhs == MMC_TIMING_MMC_HS400 ||
		    uhs == MMC_TIMING_MMC_HS200 ||
		    uhs == MMC_TIMING_UHS_SDR104)
			ctrl_2 &= ~SDHCI_CTRL_UHS_MASK;
		/*
		 * DLL is not required for clock <= 100MHz
		 * Thus, make sure DLL it is disabled when not required
		 */
		config = readl_relaxed(host->ioaddr +
				msm_offset->core_dll_config);
		config |= CORE_DLL_RST;
		writel_relaxed(config, host->ioaddr +
				msm_offset->core_dll_config);

		config = readl_relaxed(host->ioaddr +
				msm_offset->core_dll_config);
		config |= CORE_DLL_PDN;
		writel_relaxed(config, host->ioaddr +
				msm_offset->core_dll_config);

		/*
		 * The DLL needs to be restored and CDCLP533 recalibrated
		 * when the clock frequency is set back to 400MHz.
		 */
		msm_host->calibration_done = false;
	}

	dev_dbg(mmc_dev(mmc), "%s: clock=%u uhs=%u ctrl_2=0x%x\n",
		mmc_hostname(host->mmc), host->clock, uhs, ctrl_2);
	sdhci_writew(host, ctrl_2, SDHCI_HOST_CONTROL2);

	if (mmc->ios.timing == MMC_TIMING_MMC_HS400)
		sdhci_msm_hs400(host, &mmc->ios);
}

/*
 * Ensure larger discard size by always setting max_busy_timeout to zero.
 * This will always return max_busy_timeout as zero to the sdhci layer.
 */

static unsigned int sdhci_msm_get_max_timeout_count(struct sdhci_host *host)
{
	return 0;
}

#define MAX_PROP_SIZE 32
static int sdhci_msm_dt_parse_vreg_info(struct device *dev,
		struct sdhci_msm_reg_data **vreg_data, const char *vreg_name)
{
	int len, ret = 0;
	const __be32 *prop;
	char prop_name[MAX_PROP_SIZE];
	struct sdhci_msm_reg_data *vreg;
	struct device_node *np = dev->of_node;

	snprintf(prop_name, MAX_PROP_SIZE, "%s-supply", vreg_name);
	if (!of_parse_phandle(np, prop_name, 0)) {
		dev_info(dev, "No vreg data found for %s\n", vreg_name);
		return ret;
	}

	vreg = devm_kzalloc(dev, sizeof(*vreg), GFP_KERNEL);
	if (!vreg) {
		ret = -ENOMEM;
		return ret;
	}

	vreg->name = vreg_name;

	snprintf(prop_name, MAX_PROP_SIZE,
			"qcom,%s-always-on", vreg_name);
	if (of_get_property(np, prop_name, NULL))
		vreg->is_always_on = true;

	snprintf(prop_name, MAX_PROP_SIZE,
			"qcom,%s-lpm-sup", vreg_name);
	if (of_get_property(np, prop_name, NULL))
		vreg->lpm_sup = true;

	snprintf(prop_name, MAX_PROP_SIZE,
			"qcom,%s-voltage-level", vreg_name);
	prop = of_get_property(np, prop_name, &len);
	if (!prop || (len != (2 * sizeof(__be32)))) {
		dev_warn(dev, "%s %s property\n",
			prop ? "invalid format" : "no", prop_name);
	} else {
		vreg->low_vol_level = be32_to_cpup(&prop[0]);
		vreg->high_vol_level = be32_to_cpup(&prop[1]);
	}

	snprintf(prop_name, MAX_PROP_SIZE,
			"qcom,%s-current-level", vreg_name);
	prop = of_get_property(np, prop_name, &len);
	if (!prop || (len != (2 * sizeof(__be32)))) {
		dev_warn(dev, "%s %s property\n",
			prop ? "invalid format" : "no", prop_name);
	} else {
		vreg->lpm_uA = be32_to_cpup(&prop[0]);
		vreg->hpm_uA = be32_to_cpup(&prop[1]);
	}

	*vreg_data = vreg;
	dev_dbg(dev, "%s: %s %s vol=[%d %d]uV, curr=[%d %d]uA\n",
		vreg->name, vreg->is_always_on ? "always_on," : "",
		vreg->lpm_sup ? "lpm_sup," : "", vreg->low_vol_level,
		vreg->high_vol_level, vreg->lpm_uA, vreg->hpm_uA);

	return ret;
}

static int sdhci_msm_dt_parse_hsr_info(struct device *dev,
		struct sdhci_msm_host *msm_host)

{
	u32 *dll_hsr_table = NULL;
	int dll_hsr_table_len, dll_hsr_reg_count;
	int ret = 0;

	if (sdhci_msm_dt_get_array(dev, "qcom,dll-hsr-list",
			&dll_hsr_table, &dll_hsr_table_len, 0))
		goto skip_hsr;

	dll_hsr_reg_count = sizeof(struct sdhci_msm_dll_hsr) / sizeof(u32);
	if (dll_hsr_table_len != dll_hsr_reg_count) {
		dev_err(dev, "Number of HSR entries are not matching\n");
		ret = -EINVAL;
	} else {
		msm_host->dll_hsr = (struct sdhci_msm_dll_hsr *)dll_hsr_table;
	}

skip_hsr:
	if (!msm_host->dll_hsr)
		dev_info(dev, "Failed to get dll hsr settings from dt\n");
	return ret;
}

static int sdhci_msm_parse_reset_data(struct device *dev,
			struct sdhci_msm_host *msm_host)
{
	int ret = 0;

	msm_host->core_reset = devm_reset_control_get(dev,
					"core_reset");
	if (IS_ERR(msm_host->core_reset)) {
		ret = PTR_ERR(msm_host->core_reset);
		dev_err(dev, "core_reset unavailable,err = %d\n",
				ret);
		msm_host->core_reset = NULL;
	}

	return ret;
}

/* Parse platform data */
static bool sdhci_msm_populate_pdata(struct device *dev,
						struct sdhci_msm_host *msm_host)
{
	struct device_node *np = dev->of_node;
	int ice_clk_table_len;
	u32 *ice_clk_table = NULL;

	msm_host->vreg_data = devm_kzalloc(dev, sizeof(struct
						    sdhci_msm_vreg_data),
					GFP_KERNEL);
	if (!msm_host->vreg_data) {
		dev_err(dev, "failed to allocate memory for vreg data\n");
		goto out;
	}

	if (sdhci_msm_dt_parse_vreg_info(dev, &msm_host->vreg_data->vdd_data,
					 "vdd")) {
		dev_err(dev, "failed parsing vdd data\n");
		goto out;
	}
	if (sdhci_msm_dt_parse_vreg_info(dev,
					 &msm_host->vreg_data->vdd_io_data,
					 "vdd-io")) {
		dev_err(dev, "failed parsing vdd-io data\n");
		goto out;
	}

	if (of_get_property(np, "qcom,core_3_0v_support", NULL))
		msm_host->fake_core_3_0v_support = true;

	msm_host->regs_restore.is_supported =
		of_property_read_bool(np, "qcom,restore-after-cx-collapse");

	if (sdhci_msm_dt_parse_hsr_info(dev, msm_host))
		goto out;

	if (!sdhci_msm_dt_get_array(dev, "qcom,ice-clk-rates",
			&ice_clk_table, &ice_clk_table_len, 0)) {
		if (ice_clk_table && ice_clk_table_len) {
			if (ice_clk_table_len != 2) {
				dev_err(dev, "Need max and min frequencies\n");
				goto out;
			}
			msm_host->sup_ice_clk_table = ice_clk_table;
			msm_host->sup_ice_clk_cnt = ice_clk_table_len;
			msm_host->ice_clk_max = msm_host->sup_ice_clk_table[0];
			msm_host->ice_clk_min = msm_host->sup_ice_clk_table[1];
			dev_dbg(dev, "ICE clock rates (Hz): max: %u min: %u\n",
				msm_host->ice_clk_max, msm_host->ice_clk_min);
		}
	}

	sdhci_msm_parse_reset_data(dev, msm_host);

	return false;
out:
	return true;
}

static inline void sdhci_msm_init_pwr_irq_wait(struct sdhci_msm_host *msm_host)
{
	init_waitqueue_head(&msm_host->pwr_irq_wait);
}

static inline void sdhci_msm_complete_pwr_irq_wait(
		struct sdhci_msm_host *msm_host)
{
	wake_up(&msm_host->pwr_irq_wait);
}

/*
 * sdhci_msm_check_power_status API should be called when registers writes
 * which can toggle sdhci IO bus ON/OFF or change IO lines HIGH/LOW happens.
 * To what state the register writes will change the IO lines should be passed
 * as the argument req_type. This API will check whether the IO line's state
 * is already the expected state and will wait for power irq only if
 * power irq is expected to be trigerred based on the current IO line state
 * and expected IO line state.
 */
static void sdhci_msm_check_power_status(struct sdhci_host *host, u32 req_type)
{
	struct sdhci_pltfm_host *pltfm_host = sdhci_priv(host);
	struct sdhci_msm_host *msm_host = sdhci_pltfm_priv(pltfm_host);
	bool done = false;
	u32 val = SWITCHABLE_SIGNALING_VOLTAGE;
	const struct sdhci_msm_offset *msm_offset =
					msm_host->offset;
	struct mmc_host *mmc = host->mmc;

	pr_debug("%s: %s: request %d curr_pwr_state %x curr_io_level %x\n",
			mmc_hostname(host->mmc), __func__, req_type,
			msm_host->curr_pwr_state, msm_host->curr_io_level);

	/*
	 * The power interrupt will not be generated for signal voltage
	 * switches if SWITCHABLE_SIGNALING_VOLTAGE in MCI_GENERICS is not set.
	 * Since sdhci-msm-v5, this bit has been removed and SW must consider
	 * it as always set.
	 */
	if (!msm_host->mci_removed)
		val = msm_host_readl(msm_host, host,
				msm_offset->core_generics);
	if ((req_type & REQ_IO_HIGH || req_type & REQ_IO_LOW) &&
	    !(val & SWITCHABLE_SIGNALING_VOLTAGE)) {
		return;
	}

	/*
	 * The IRQ for request type IO High/LOW will be generated when -
	 * there is a state change in 1.8V enable bit (bit 3) of
	 * SDHCI_HOST_CONTROL2 register. The reset state of that bit is 0
	 * which indicates 3.3V IO voltage. So, when MMC core layer tries
	 * to set it to 3.3V before card detection happens, the
	 * IRQ doesn't get triggered as there is no state change in this bit.
	 * The driver already handles this case by changing the IO voltage
	 * level to high as part of controller power up sequence. Hence, check
	 * for host->pwr to handle a case where IO voltage high request is
	 * issued even before controller power up.
	 */
	if ((req_type & REQ_IO_HIGH) && !host->pwr) {
		pr_debug("%s: do not wait for power IRQ that never comes, req_type: %d\n",
				mmc_hostname(host->mmc), req_type);
		return;
	}

	if ((req_type & msm_host->curr_pwr_state) ||
			(req_type & msm_host->curr_io_level))
		done = true;
	/*
	 * This is needed here to handle cases where register writes will
	 * not change the current bus state or io level of the controller.
	 * In this case, no power irq will be triggerred and we should
	 * not wait.
	 */
	if (!done) {
		if (!wait_event_timeout(msm_host->pwr_irq_wait,
				msm_host->pwr_irq_flag,
				msecs_to_jiffies(MSM_PWR_IRQ_TIMEOUT_MS)))
			dev_warn(&msm_host->pdev->dev,
				 "%s: pwr_irq for req: (%d) timed out\n",
				 mmc_hostname(host->mmc), req_type);
			mmc_log_string(host->mmc,
				"request(%d) timed out waiting for pwr_irq\n",
				req_type);
	}

	if (mmc->card && mmc->ops->get_cd && !mmc->ops->get_cd(mmc) &&
			(req_type & REQ_BUS_ON)) {
		host->pwr = 0;
		sdhci_writeb(host, 0, SDHCI_POWER_CONTROL);
	}

	pr_debug("%s: %s: request %d done\n", mmc_hostname(host->mmc),
			__func__, req_type);
}

/*
 * Acquire spin-lock host->lock before calling this function
 */
static void sdhci_msm_cfg_sdiowakeup_gpio_irq(struct sdhci_host *host,
					      bool enable)
{
	struct sdhci_pltfm_host *pltfm_host = sdhci_priv(host);
	struct sdhci_msm_host *msm_host = sdhci_pltfm_priv(pltfm_host);

	if (enable && !msm_host->is_sdiowakeup_enabled)
		enable_irq(msm_host->sdiowakeup_irq);
	else if (!enable && msm_host->is_sdiowakeup_enabled)
		disable_irq_nosync(msm_host->sdiowakeup_irq);
	else
		dev_warn(&msm_host->pdev->dev, "%s: wakeup to config: %d curr: %d\n",
			__func__, enable, msm_host->is_sdiowakeup_enabled);
	msm_host->is_sdiowakeup_enabled = enable;
}

static irqreturn_t sdhci_msm_sdiowakeup_irq(int irq, void *data)
{
	struct sdhci_host *host = (struct sdhci_host *)data;
	struct sdhci_pltfm_host *pltfm_host = sdhci_priv(host);
	struct sdhci_msm_host *msm_host = sdhci_pltfm_priv(pltfm_host);

	unsigned long flags;

	pr_debug("%s: irq (%d) received\n", __func__, irq);

	spin_lock_irqsave(&host->lock, flags);
	sdhci_msm_cfg_sdiowakeup_gpio_irq(host, false);
	spin_unlock_irqrestore(&host->lock, flags);
	msm_host->sdio_pending_processing = true;

	return IRQ_HANDLED;
}

static void sdhci_msm_dump_pwr_ctrl_regs(struct sdhci_host *host)
{
	struct sdhci_pltfm_host *pltfm_host = sdhci_priv(host);
	struct sdhci_msm_host *msm_host = sdhci_pltfm_priv(pltfm_host);
	const struct sdhci_msm_offset *msm_offset =
					msm_host->offset;

	pr_err("%s: PWRCTL_STATUS: 0x%08x | PWRCTL_MASK: 0x%08x | PWRCTL_CTL: 0x%08x\n",
		mmc_hostname(host->mmc),
		msm_host_readl(msm_host, host, msm_offset->core_pwrctl_status),
		msm_host_readl(msm_host, host, msm_offset->core_pwrctl_mask),
		msm_host_readl(msm_host, host, msm_offset->core_pwrctl_ctl));
	mmc_log_string(host->mmc,
		"Sts: 0x%08x | Mask: 0x%08x | Ctrl: 0x%08x\n",
		msm_host_readl(msm_host, host, msm_offset->core_pwrctl_status),
		msm_host_readl(msm_host, host, msm_offset->core_pwrctl_mask),
		msm_host_readl(msm_host, host, msm_offset->core_pwrctl_ctl));
}

static int sdhci_msm_clear_pwrctl_status(struct sdhci_host *host, u32 value)
{
	struct sdhci_pltfm_host *pltfm_host = sdhci_priv(host);
	struct sdhci_msm_host *msm_host = sdhci_pltfm_priv(pltfm_host);
	const struct sdhci_msm_offset *msm_offset = msm_host->offset;
	int ret = 0, retry = 10;

	/*
	 * There is a rare HW scenario where the first clear pulse could be
	 * lost when actual reset and clear/read of status register is
	 * happening at a time. Hence, retry for at least 10 times to make
	 * sure status register is cleared. Otherwise, this will result in
	 * a spurious power IRQ resulting in system instability.
	 */
	do {
		if (retry == 0) {
			pr_err("%s: Timedout clearing (0x%x) pwrctl status register\n",
				mmc_hostname(host->mmc), value);
			sdhci_msm_dump_pwr_ctrl_regs(host);
			WARN_ON(1);
			ret = -EBUSY;
			break;
		}

		/*
		 * Clear the PWRCTL_STATUS interrupt bits by writing to the
		 * corresponding bits in the PWRCTL_CLEAR register.
		 */
		msm_host_writel(msm_host, value, host,
				msm_offset->core_pwrctl_clear);
		/*
		 * SDHC has core_mem and hc_mem device memory and these memory
		 * addresses do not fall within 1KB region. Hence, any update to
		 * core_mem address space would require an mb() to ensure this
		 * gets completed before its next update to registers within
		 * hc_mem.
		 */
		mb();
		retry--;
		udelay(10);
	} while (value & msm_host_readl(msm_host, host,
				msm_offset->core_pwrctl_status));

	return ret;
}

/* Regulator utility functions */
static int sdhci_msm_vreg_init_reg(struct device *dev,
					struct sdhci_msm_reg_data *vreg)
{
	int ret = 0;

	/* check if regulator is already initialized? */
	if (vreg->reg)
		goto out;

	/* Get the regulator handle */
	vreg->reg = devm_regulator_get(dev, vreg->name);
	if (IS_ERR(vreg->reg)) {
		ret = PTR_ERR(vreg->reg);
		pr_err("%s: devm_regulator_get(%s) failed. ret=%d\n",
			__func__, vreg->name, ret);
		goto out;
	}

	if (regulator_count_voltages(vreg->reg) > 0) {
		vreg->set_voltage_sup = true;
		/* sanity check */
		if (!vreg->high_vol_level || !vreg->hpm_uA) {
			pr_err("%s: %s invalid constraints specified\n",
			       __func__, vreg->name);
			ret = -EINVAL;
		}
	}

out:
	return ret;
}

static int sdhci_msm_vreg_set_optimum_mode(struct sdhci_msm_reg_data
						  *vreg, int uA_load)
{
	int ret = 0;

	/*
	 * regulators that do not support regulator_set_voltage also
	 * do not support regulator_set_optimum_mode
	 */
	if (vreg->set_voltage_sup) {
		ret = regulator_set_load(vreg->reg, uA_load);
		if (ret < 0)
			pr_err("%s: regulator_set_load(reg=%s,uA_load=%d) failed. ret=%d\n",
			       __func__, vreg->name, uA_load, ret);
		else
			/*
			 * regulator_set_load() can return non zero
			 * value even for success case.
			 */
			ret = 0;
	}
	return ret;
}

static int sdhci_msm_vreg_set_voltage(struct sdhci_msm_reg_data *vreg,
					int min_uV, int max_uV)
{
	int ret = 0;

	if (vreg->set_voltage_sup) {
		ret = regulator_set_voltage(vreg->reg, min_uV, max_uV);
		if (ret) {
			pr_err("%s: regulator_set_voltage(%s)failed. min_uV=%d,max_uV=%d,ret=%d\n",
			       __func__, vreg->name, min_uV, max_uV, ret);
		}
	}

	return ret;
}

static int sdhci_msm_vreg_enable(struct sdhci_msm_reg_data *vreg)
{
	int ret = 0;

	/* Put regulator in HPM (high power mode) */
	ret = sdhci_msm_vreg_set_optimum_mode(vreg, vreg->hpm_uA);
	if (ret < 0)
		return ret;

	if (!vreg->is_enabled) {
		/* Set voltage level */
		ret = sdhci_msm_vreg_set_voltage(vreg, vreg->low_vol_level,
						vreg->high_vol_level);
		if (ret)
			return ret;
	}
	ret = regulator_enable(vreg->reg);
	if (ret) {
		pr_err("%s: regulator_enable(%s) failed. ret=%d\n",
				__func__, vreg->name, ret);
		return ret;
	}
	vreg->is_enabled = true;
	return ret;
}

static int sdhci_msm_vreg_disable(struct sdhci_msm_reg_data *vreg)
{
	int ret = 0;

	/* Never disable regulator marked as always_on */
	if (vreg->is_enabled && !vreg->is_always_on) {
		ret = regulator_disable(vreg->reg);
		if (ret) {
			pr_err("%s: regulator_disable(%s) failed. ret=%d\n",
				__func__, vreg->name, ret);
			goto out;
		}
		vreg->is_enabled = false;

		ret = sdhci_msm_vreg_set_optimum_mode(vreg, 0);
		if (ret < 0)
			goto out;

		/* Set min. voltage level to 0 */
		ret = sdhci_msm_vreg_set_voltage(vreg, 0, vreg->high_vol_level);
		if (ret)
			goto out;
	} else if (vreg->is_enabled && vreg->is_always_on) {
		if (vreg->lpm_sup) {
			/* Put always_on regulator in LPM (low power mode) */
			ret = sdhci_msm_vreg_set_optimum_mode(vreg,
							      vreg->lpm_uA);
			if (ret < 0)
				goto out;
		}
	}
out:
	return ret;
}

static int sdhci_msm_setup_vreg(struct sdhci_msm_host *msm_host,
			bool enable, bool is_init)
{
	int ret = 0, i;
	struct sdhci_msm_vreg_data *curr_slot;
	struct sdhci_msm_reg_data *vreg_table[2];
	struct mmc_host *mmc = msm_host->mmc;
	u32 val = 0;

	curr_slot = msm_host->vreg_data;
	if (!curr_slot) {
		pr_debug("%s: vreg info unavailable,assuming the slot is powered by always on domain\n",
			 __func__);
		goto out;
	}

	vreg_table[0] = curr_slot->vdd_data;
	vreg_table[1] = curr_slot->vdd_io_data;

	/* When eMMC absent disable regulator marked as always_on */
	if (!enable && vreg_table[1]->is_always_on && !mmc->card)
		vreg_table[1]->is_always_on = false;

	if (!enable && !(mmc->caps & MMC_CAP_NONREMOVABLE)) {

		/*
		 * Disable Receiver of the Pad to avoid crowbar currents
		 * when Pad power supplies are collapsed. Provide SW control
		 * on the core_ie of SDC2 Pads. SW write 1’b0
		 * into the bit 15 of register TLMM_NORTH_SPARE.
		 */

		val = msm_spare_read(TLMM_NORTH_SPARE);
		val &= ~TLMM_NORTH_SPARE_CORE_IE;
		msm_spare_write(TLMM_NORTH_SPARE, val);
	}

	for (i = 0; i < ARRAY_SIZE(vreg_table); i++) {
		if (vreg_table[i]) {
			if (enable)
				ret = sdhci_msm_vreg_enable(vreg_table[i]);
			else
				ret = sdhci_msm_vreg_disable(vreg_table[i]);
			if (ret)
				goto out;
		}
	}

	if (enable && !(mmc->caps & MMC_CAP_NONREMOVABLE)) {

		/*
		 * Disable Receiver of the Pad to avoid crowbar currents
		 * when Pad power supplies are collapsed. Provide SW control
		 * on the core_ie of SDC2 Pads. SW write 1’b1
		 * into the bit 15 of register TLMM_NORTH_SPARE.
		 */

		val = msm_spare_read(TLMM_NORTH_SPARE);
		val |= TLMM_NORTH_SPARE_CORE_IE;
		msm_spare_write(TLMM_NORTH_SPARE, val);
	}
out:
	return ret;
}

/* This init function should be called only once for each SDHC slot */
static int sdhci_msm_vreg_init(struct device *dev,
				struct sdhci_msm_host *msm_host,
				bool is_init)
{
	int ret = 0;
	struct sdhci_msm_vreg_data *curr_slot;
	struct sdhci_msm_reg_data *curr_vdd_reg, *curr_vdd_io_reg;

	curr_slot = msm_host->vreg_data;
	if (!curr_slot)
		goto out;

	curr_vdd_reg = curr_slot->vdd_data;
	curr_vdd_io_reg = curr_slot->vdd_io_data;

	if (!is_init)
		/* Deregister all regulators from regulator framework */
		goto out;

	/*
	 * Get the regulator handle from voltage regulator framework
	 * and then try to set the voltage level for the regulator
	 */
	if (curr_vdd_reg) {
		ret = sdhci_msm_vreg_init_reg(dev, curr_vdd_reg);
		if (ret)
			goto out;
	}
	if (curr_vdd_io_reg)
		ret = sdhci_msm_vreg_init_reg(dev, curr_vdd_io_reg);
out:
	if (ret)
		dev_err(dev, "vreg reset failed (%d)\n", ret);

	return ret;
}

static int sdhci_msm_set_vdd_io_vol(struct sdhci_msm_host *msm_host,
			enum vdd_io_level level,
			unsigned int voltage_level)
{
	int ret = 0;
	int set_level;
	struct sdhci_msm_reg_data *vdd_io_reg;

	if (!msm_host->vreg_data)
		return ret;

	vdd_io_reg = msm_host->vreg_data->vdd_io_data;
	if (vdd_io_reg && vdd_io_reg->is_enabled) {
		switch (level) {
		case VDD_IO_LOW:
			set_level = vdd_io_reg->low_vol_level;
			break;
		case VDD_IO_HIGH:
			set_level = vdd_io_reg->high_vol_level;
			break;
		case VDD_IO_SET_LEVEL:
			set_level = voltage_level;
			break;
		default:
			pr_err("%s: invalid argument level = %d\n",
					__func__, level);
			ret = -EINVAL;
			return ret;
		}
		ret = sdhci_msm_vreg_set_voltage(vdd_io_reg, set_level,
				set_level);
	}
	return ret;
}

static void sdhci_msm_handle_pwr_irq(struct sdhci_host *host, int irq)
{
	struct sdhci_pltfm_host *pltfm_host = sdhci_priv(host);
	struct sdhci_msm_host *msm_host = sdhci_pltfm_priv(pltfm_host);
	u32 irq_status, irq_ack = 0;
	int retry = 10;
	u32 pwr_state = 0, io_level = 0;
	u32 config;
	const struct sdhci_msm_offset *msm_offset = msm_host->offset;
	int ret = 0;
	struct mmc_host *mmc = host->mmc;

	irq_status = msm_host_readl(msm_host, host,
			msm_offset->core_pwrctl_status);
	irq_status &= INT_MASK;

	msm_host_writel(msm_host, irq_status, host,
			msm_offset->core_pwrctl_clear);

	/*
	 * There is a rare HW scenario where the first clear pulse could be
	 * lost when actual reset and clear/read of status register is
	 * happening at a time. Hence, retry for at least 10 times to make
	 * sure status register is cleared. Otherwise, this will result in
	 * a spurious power IRQ resulting in system instability.
	 */
	while (irq_status & msm_host_readl(msm_host, host,
				msm_offset->core_pwrctl_status)) {
		if (retry == 0) {
			pr_err("%s: Timedout clearing (0x%x) pwrctl status register\n",
					mmc_hostname(host->mmc), irq_status);
			sdhci_msm_dump_pwr_ctrl_regs(host);
			WARN_ON(1);
			break;
		}
		msm_host_writel(msm_host, irq_status, host,
			msm_offset->core_pwrctl_clear);
		retry--;
		udelay(10);
	}

	if (mmc->card && mmc->ops->get_cd && !mmc->ops->get_cd(mmc) &&
		irq_status & CORE_PWRCTL_BUS_ON) {
		irq_ack = CORE_PWRCTL_BUS_FAIL;
		msm_host_writel(msm_host, irq_ack, host,
				msm_offset->core_pwrctl_ctl);
		return;
	}
	/* Handle BUS ON/OFF*/
	if (irq_status & CORE_PWRCTL_BUS_ON) {
		ret = sdhci_msm_setup_vreg(msm_host, true, false);
		if (!ret)
			ret = sdhci_msm_set_vdd_io_vol(msm_host,
					VDD_IO_HIGH, 0);
		if (ret)
			irq_ack |= CORE_PWRCTL_BUS_FAIL;
		else
			irq_ack |= CORE_PWRCTL_BUS_SUCCESS;

		pwr_state = REQ_BUS_ON;
		io_level = REQ_IO_HIGH;
	}
	if (irq_status & CORE_PWRCTL_BUS_OFF) {
		if (!(host->mmc->caps & MMC_CAP_NONREMOVABLE) ||
		    msm_host->pltfm_init_done)
			ret = sdhci_msm_setup_vreg(msm_host,
					false, false);
		if (!ret)
			ret = sdhci_msm_set_vdd_io_vol(msm_host,
					VDD_IO_LOW, 0);
		if (ret)
			irq_ack |= CORE_PWRCTL_BUS_FAIL;
		else
			irq_ack |= CORE_PWRCTL_BUS_SUCCESS;

		pwr_state = REQ_BUS_OFF;
		io_level = REQ_IO_LOW;
	}
	/* Handle IO LOW/HIGH */
	if (irq_status & CORE_PWRCTL_IO_LOW) {
		/* Switch voltage Low */
		ret = sdhci_msm_set_vdd_io_vol(msm_host, VDD_IO_LOW, 0);
		if (ret)
			irq_ack |= CORE_PWRCTL_IO_FAIL;
		else
			irq_ack |= CORE_PWRCTL_IO_SUCCESS;

		io_level = REQ_IO_LOW;
	}
	if (irq_status & CORE_PWRCTL_IO_HIGH) {
		/* Switch voltage High */
		ret = sdhci_msm_set_vdd_io_vol(msm_host, VDD_IO_HIGH, 0);
		if (ret)
			irq_ack |= CORE_PWRCTL_IO_FAIL;
		else
			irq_ack |= CORE_PWRCTL_IO_SUCCESS;

		io_level = REQ_IO_HIGH;
	}

	/*
	 * The driver has to acknowledge the interrupt, switch voltages and
	 * report back if it succeded or not to this register. The voltage
	 * switches are handled by the sdhci core, so just report success.
	 */
	msm_host_writel(msm_host, irq_ack, host,
			msm_offset->core_pwrctl_ctl);

	/*
	 * If we don't have info regarding the voltage levels supported by
	 * regulators, don't change the IO PAD PWR SWITCH.
	 */
	if (msm_host->caps_0 & CORE_VOLT_SUPPORT) {
		u32 new_config;
		/*
		 * We should unset IO PAD PWR switch only if the register write
		 * can set IO lines high and the regulator also switches to 3 V.
		 * Else, we should keep the IO PAD PWR switch set.
		 * This is applicable to certain targets where eMMC vccq supply
		 * is only 1.8V. In such targets, even during REQ_IO_HIGH, the
		 * IO PAD PWR switch must be kept set to reflect actual
		 * regulator voltage. This way, during initialization of
		 * controllers with only 1.8V, we will set the IO PAD bit
		 * without waiting for a REQ_IO_LOW.
		 */
		config = readl_relaxed(host->ioaddr +
				msm_offset->core_vendor_spec);
		new_config = config;

		if ((io_level & REQ_IO_HIGH) &&
				(msm_host->caps_0 & CORE_3_0V_SUPPORT) &&
				!msm_host->fake_core_3_0v_support)
			new_config &= ~CORE_IO_PAD_PWR_SWITCH;
		else if ((io_level & REQ_IO_LOW) ||
				(msm_host->caps_0 & CORE_1_8V_SUPPORT))
			new_config |= CORE_IO_PAD_PWR_SWITCH;

		if (config ^ new_config)
			writel_relaxed(new_config, host->ioaddr +
					msm_offset->core_vendor_spec);
	}

	if (pwr_state)
		msm_host->curr_pwr_state = pwr_state;
	if (io_level)
		msm_host->curr_io_level = io_level;

	pr_debug("%s: %s: Handled IRQ(%d), irq_status=0x%x, ack=0x%x\n",
		mmc_hostname(msm_host->mmc), __func__, irq, irq_status,
		irq_ack);
}

static irqreturn_t sdhci_msm_pwr_irq(int irq, void *data)
{
	struct sdhci_host *host = (struct sdhci_host *)data;
	struct sdhci_pltfm_host *pltfm_host = sdhci_priv(host);
	struct sdhci_msm_host *msm_host = sdhci_pltfm_priv(pltfm_host);

	sdhci_msm_handle_pwr_irq(host, irq);
	msm_host->pwr_irq_flag = 1;
	sdhci_msm_complete_pwr_irq_wait(msm_host);

	return IRQ_HANDLED;
}

static unsigned int sdhci_msm_get_max_clock(struct sdhci_host *host)
{
	struct sdhci_pltfm_host *pltfm_host = sdhci_priv(host);
	struct sdhci_msm_host *msm_host = sdhci_pltfm_priv(pltfm_host);
	struct clk *core_clk = msm_host->bulk_clks[0].clk;

	return clk_round_rate(core_clk, ULONG_MAX);
}

static unsigned int sdhci_msm_get_min_clock(struct sdhci_host *host)
{
	return SDHCI_MSM_MIN_CLOCK;
}

/**
 * __sdhci_msm_set_clock - sdhci_msm clock control.
 *
 * Description:
 * MSM controller does not use internal divider and
 * instead directly control the GCC clock as per
 * HW recommendation.
 **/
static void __sdhci_msm_set_clock(struct sdhci_host *host, unsigned int clock)
{
	u16 clk;

	sdhci_writew(host, 0, SDHCI_CLOCK_CONTROL);

	if (clock == 0)
		return;

	/*
	 * MSM controller do not use clock divider.
	 * Thus read SDHCI_CLOCK_CONTROL and only enable
	 * clock with no divider value programmed.
	 */
	clk = sdhci_readw(host, SDHCI_CLOCK_CONTROL);
	sdhci_enable_clk(host, clk);
}

/* sdhci_msm_set_clock - Called with (host->lock) spinlock held. */
static void sdhci_msm_set_clock(struct sdhci_host *host, unsigned int clock)
{
	struct sdhci_pltfm_host *pltfm_host = sdhci_priv(host);
	struct sdhci_msm_host *msm_host = sdhci_pltfm_priv(pltfm_host);

	if (!clock) {
		host->mmc->actual_clock = msm_host->clk_rate = 0;
		goto out;
	}

	sdhci_msm_hc_select_mode(host);

	msm_set_clock_rate_for_bus_mode(host, clock);
out:
	/* Vote on bus only with clock frequency or when changing clock
	 * frequency. No need to vote when setting clock frequency as 0
	 * because after setting clock at 0, we release host, which will
	 * eventually call host runtime suspend and unvoting would be
	 * taken care in runtime suspend call.
	 */
	if (!msm_host->skip_bus_bw_voting && clock)
		sdhci_msm_bus_voting(host, true);
	__sdhci_msm_set_clock(host, clock);
}

<<<<<<< HEAD
static void sdhci_msm_registers_save(struct sdhci_host *host)
{
	struct sdhci_pltfm_host *pltfm_host = sdhci_priv(host);
	struct sdhci_msm_host *msm_host = sdhci_pltfm_priv(pltfm_host);
	const struct sdhci_msm_offset *msm_offset = msm_host->offset;
	struct cqhci_host *cq_host = host->mmc->cqe_private;

	if (!msm_host->regs_restore.is_supported &&
			!msm_host->reg_store)
		return;

	msm_host->regs_restore.vendor_func = readl_relaxed(host->ioaddr +
		msm_offset->core_vendor_spec);
	msm_host->regs_restore.vendor_pwrctl_mask =
		readl_relaxed(host->ioaddr +
		msm_offset->core_pwrctl_mask);
	msm_host->regs_restore.vendor_func2 =
		readl_relaxed(host->ioaddr +
		msm_offset->core_vendor_spec_func2);
	msm_host->regs_restore.vendor_func3 =
		readl_relaxed(host->ioaddr +
		msm_offset->core_vendor_spec3);
	msm_host->regs_restore.hc_2c_2e =
		sdhci_readl(host, SDHCI_CLOCK_CONTROL);
	msm_host->regs_restore.hc_3c_3e =
		sdhci_readl(host, SDHCI_AUTO_CMD_STATUS);
	msm_host->regs_restore.vendor_pwrctl_ctl =
		readl_relaxed(host->ioaddr +
		msm_offset->core_pwrctl_ctl);
	msm_host->regs_restore.hc_38_3a =
		sdhci_readl(host, SDHCI_SIGNAL_ENABLE);
	msm_host->regs_restore.hc_34_36 =
		sdhci_readl(host, SDHCI_INT_ENABLE);
	msm_host->regs_restore.hc_28_2a =
		sdhci_readl(host, SDHCI_HOST_CONTROL);
	msm_host->regs_restore.vendor_caps_0 =
		readl_relaxed(host->ioaddr +
		msm_offset->core_vendor_spec_capabilities0);
	msm_host->regs_restore.hc_caps_1 =
		sdhci_readl(host, SDHCI_CAPABILITIES_1);
	msm_host->regs_restore.testbus_config = readl_relaxed(host->ioaddr +
		msm_offset->core_testbus_config);
	msm_host->regs_restore.dll_config = readl_relaxed(host->ioaddr +
		msm_offset->core_dll_config);
	msm_host->regs_restore.dll_config2 = readl_relaxed(host->ioaddr +
		msm_offset->core_dll_config_2);
	msm_host->regs_restore.dll_config = readl_relaxed(host->ioaddr +
		msm_offset->core_dll_config);
	msm_host->regs_restore.dll_config2 = readl_relaxed(host->ioaddr +
		msm_offset->core_dll_config_2);
	msm_host->regs_restore.dll_config3 = readl_relaxed(host->ioaddr +
		msm_offset->core_dll_config_3);
	msm_host->regs_restore.dll_usr_ctl = readl_relaxed(host->ioaddr +
		msm_offset->core_dll_usr_ctl);
	if (cq_host)
		msm_host->cqe_regs.cqe_vendor_cfg1 =
			cqhci_readl(cq_host, CQHCI_VENDOR_CFG1);

	msm_host->regs_restore.is_valid = true;

	pr_debug("%s: %s: registers saved. PWRCTL_MASK = 0x%x\n",
		mmc_hostname(host->mmc), __func__,
		readl_relaxed(host->ioaddr +
			msm_offset->core_pwrctl_mask));
}

static void sdhci_msm_registers_restore(struct sdhci_host *host)
{
	struct sdhci_pltfm_host *pltfm_host = sdhci_priv(host);
	struct sdhci_msm_host *msm_host = sdhci_pltfm_priv(pltfm_host);
	const struct sdhci_msm_offset *msm_offset = msm_host->offset;
	u32 irq_status;
	struct mmc_ios ios = host->mmc->ios;
	struct cqhci_host *cq_host = host->mmc->cqe_private;

	if ((!msm_host->regs_restore.is_supported ||
		!msm_host->regs_restore.is_valid) &&
		!msm_host->reg_store)
		return;

	writel_relaxed(0, host->ioaddr + msm_offset->core_pwrctl_mask);
	writel_relaxed(msm_host->regs_restore.vendor_func, host->ioaddr +
			msm_offset->core_vendor_spec);
	writel_relaxed(msm_host->regs_restore.vendor_func2,
			host->ioaddr +
			msm_offset->core_vendor_spec_func2);
	writel_relaxed(msm_host->regs_restore.vendor_func3,
			host->ioaddr +
			msm_offset->core_vendor_spec3);
	sdhci_writel(host, msm_host->regs_restore.hc_2c_2e,
			SDHCI_CLOCK_CONTROL);
	sdhci_writel(host, msm_host->regs_restore.hc_3c_3e,
			SDHCI_AUTO_CMD_STATUS);
	sdhci_writel(host, msm_host->regs_restore.hc_38_3a,
			SDHCI_SIGNAL_ENABLE);
	sdhci_writel(host, msm_host->regs_restore.hc_34_36,
			SDHCI_INT_ENABLE);
	sdhci_writel(host, msm_host->regs_restore.hc_28_2a,
			SDHCI_HOST_CONTROL);
	writel_relaxed(msm_host->regs_restore.vendor_caps_0,
			host->ioaddr +
			msm_offset->core_vendor_spec_capabilities0);
	sdhci_writel(host, msm_host->regs_restore.hc_caps_1,
			SDHCI_CAPABILITIES_1);
	writel_relaxed(msm_host->regs_restore.testbus_config, host->ioaddr +
			msm_offset->core_testbus_config);
	msm_host->regs_restore.is_valid = false;

	/*
	 * Clear the PWRCTL_STATUS register.
	 * There is a rare HW scenario where the first clear pulse could be
	 * lost when actual reset and clear/read of status register is
	 * happening at a time. Hence, retry for at least 10 times to make
	 * sure status register is cleared. Otherwise, this will result in
	 * a spurious power IRQ resulting in system instability.
	 */
	irq_status = msm_host_readl(msm_host, host,
			msm_offset->core_pwrctl_status);

	irq_status &= INT_MASK;
	sdhci_msm_clear_pwrctl_status(host, irq_status);

	writel_relaxed(msm_host->regs_restore.vendor_pwrctl_ctl,
			host->ioaddr + msm_offset->core_pwrctl_ctl);
	writel_relaxed(msm_host->regs_restore.vendor_pwrctl_mask,
			host->ioaddr + msm_offset->core_pwrctl_mask);

	if (cq_host)
		cqhci_writel(cq_host, msm_host->cqe_regs.cqe_vendor_cfg1 &
				~CMDQ_SEND_STATUS_TRIGGER, CQHCI_VENDOR_CFG1);

	if (((ios.timing == MMC_TIMING_MMC_HS400) ||
			(ios.timing == MMC_TIMING_MMC_HS200) ||
			(ios.timing == MMC_TIMING_UHS_SDR104))
			&& (ios.clock > CORE_FREQ_100MHZ)) {
		writel_relaxed(msm_host->regs_restore.dll_config2,
			host->ioaddr + msm_offset->core_dll_config_2);
		writel_relaxed(msm_host->regs_restore.dll_config3,
			host->ioaddr + msm_offset->core_dll_config_3);
		writel_relaxed(msm_host->regs_restore.dll_usr_ctl,
			host->ioaddr + msm_offset->core_dll_usr_ctl);
		writel_relaxed(msm_host->regs_restore.dll_config &
			~(CORE_DLL_RST | CORE_DLL_PDN),
			host->ioaddr + msm_offset->core_dll_config);

		msm_init_cm_dll(host, DLL_INIT_FROM_CX_COLLAPSE_EXIT);
		msm_config_cm_dll_phase(host, msm_host->saved_tuning_phase);
	}

	pr_debug("%s: %s: registers restored. PWRCTL_MASK = 0x%x\n",
		mmc_hostname(host->mmc), __func__,
		readl_relaxed(host->ioaddr +
			msm_offset->core_pwrctl_mask));
=======
static void sdhci_msm_set_timeout(struct sdhci_host *host, struct mmc_command *cmd)
{
	u32 count, start = 15;

	__sdhci_set_timeout(host, cmd);
	count = sdhci_readb(host, SDHCI_TIMEOUT_CONTROL);
	/*
	 * Update software timeout value if its value is less than hardware data
	 * timeout value. Qcom SoC hardware data timeout value was calculated
	 * using 4 * MCLK * 2^(count + 13). where MCLK = 1 / host->clock.
	 */
	if (cmd && cmd->data && host->clock > 400000 &&
	    host->clock <= 50000000 &&
	    ((1 << (count + start)) > (10 * host->clock)))
		host->data_timeout = 22LL * NSEC_PER_SEC;
>>>>>>> 412723db
}

/*
 * Platform specific register write functions. This is so that, if any
 * register write needs to be followed up by platform specific actions,
 * they can be added here. These functions can go to sleep when writes
 * to certain registers are done.
 * These functions are relying on sdhci_set_ios not using spinlock.
 */
static int __sdhci_msm_check_write(struct sdhci_host *host, u16 val, int reg)
{
	struct sdhci_pltfm_host *pltfm_host = sdhci_priv(host);
	struct sdhci_msm_host *msm_host = sdhci_pltfm_priv(pltfm_host);
	u32 req_type = 0;

	switch (reg) {
	case SDHCI_HOST_CONTROL2:
		req_type = (val & SDHCI_CTRL_VDD_180) ? REQ_IO_LOW :
			REQ_IO_HIGH;
		break;
	case SDHCI_SOFTWARE_RESET:
		if (host->pwr && (val & SDHCI_RESET_ALL))
			req_type = REQ_BUS_OFF;
		break;
	case SDHCI_POWER_CONTROL:
		req_type = !val ? REQ_BUS_OFF : REQ_BUS_ON;
		break;
	case SDHCI_TRANSFER_MODE:
		msm_host->transfer_mode = val;
		break;
	case SDHCI_COMMAND:
		if (!msm_host->use_cdr)
			break;
		if ((msm_host->transfer_mode & SDHCI_TRNS_READ) &&
		    SDHCI_GET_CMD(val) != MMC_SEND_TUNING_BLOCK_HS200 &&
		    SDHCI_GET_CMD(val) != MMC_SEND_TUNING_BLOCK)
			sdhci_msm_set_cdr(host, true);
		else
			sdhci_msm_set_cdr(host, false);
		break;
	}

	if (req_type) {
		msm_host->pwr_irq_flag = 0;
		/*
		 * Since this register write may trigger a power irq, ensure
		 * all previous register writes are complete by this point.
		 */
		mb();
	}
	return req_type;
}

/* This function may sleep*/
static void sdhci_msm_writew(struct sdhci_host *host, u16 val, int reg)
{
	u32 req_type = 0;

	req_type = __sdhci_msm_check_write(host, val, reg);
	writew_relaxed(val, host->ioaddr + reg);

	if (req_type)
		sdhci_msm_check_power_status(host, req_type);
}

/* This function may sleep*/
static void sdhci_msm_writeb(struct sdhci_host *host, u8 val, int reg)
{
	u32 req_type = 0;

	req_type = __sdhci_msm_check_write(host, val, reg);

	writeb_relaxed(val, host->ioaddr + reg);

	if (req_type)
		sdhci_msm_check_power_status(host, req_type);
}

static void sdhci_msm_set_regulator_caps(struct sdhci_msm_host *msm_host)
{
	struct mmc_host *mmc = msm_host->mmc;
	struct regulator *supply = mmc->supply.vqmmc;
	u32 caps = 0, config;
	struct sdhci_host *host = mmc_priv(mmc);
	const struct sdhci_msm_offset *msm_offset = msm_host->offset;

	if (!IS_ERR(mmc->supply.vqmmc)) {
		if (regulator_is_supported_voltage(supply, 1700000, 1950000))
			caps |= CORE_1_8V_SUPPORT;
		if (regulator_is_supported_voltage(supply, 2700000, 3600000))
			caps |= CORE_3_0V_SUPPORT;

		if (!caps)
			pr_warn("%s: 1.8/3V not supported for vqmmc\n",
					mmc_hostname(mmc));
	}

	if (caps) {
		/*
		 * Set the PAD_PWR_SWITCH_EN bit so that the PAD_PWR_SWITCH
		 * bit can be used as required later on.
		 */
		u32 io_level = msm_host->curr_io_level;

		config = readl_relaxed(host->ioaddr +
				msm_offset->core_vendor_spec);
		config |= CORE_IO_PAD_PWR_SWITCH_EN;

		if ((io_level & REQ_IO_HIGH) && (caps &	CORE_3_0V_SUPPORT))
			config &= ~CORE_IO_PAD_PWR_SWITCH;
		else if ((io_level & REQ_IO_LOW) || (caps & CORE_1_8V_SUPPORT))
			config |= CORE_IO_PAD_PWR_SWITCH;

		writel_relaxed(config,
				host->ioaddr + msm_offset->core_vendor_spec);
	}
	msm_host->caps_0 |= caps;
	pr_debug("%s: supported caps: 0x%08x\n", mmc_hostname(mmc), caps);
}

static int sdhci_msm_dt_get_array(struct device *dev, const char *prop_name,
				 u32 **bw_vecs, int *len, u32 size)
{
	int ret = 0;
	struct device_node *np = dev->of_node;
	size_t sz;
	u32 *arr = NULL;

	if (!of_get_property(np, prop_name, len)) {
		ret = -EINVAL;
		goto out;
	}
	sz = *len = *len / sizeof(*arr);
	if (sz <= 0 || (size > 0 && (sz > size))) {
		dev_err(dev, "%s invalid size\n", prop_name);
		ret = -EINVAL;
		goto out;
	}

	arr = devm_kzalloc(dev, sz * sizeof(*arr), GFP_KERNEL);
	if (!arr) {
		ret = -ENOMEM;
		goto out;
	}

	ret = of_property_read_u32_array(np, prop_name, arr, sz);
	if (ret < 0) {
		dev_err(dev, "%s failed reading array %d\n", prop_name, ret);
		goto out;
	}
	*bw_vecs = arr;
out:
	if (ret)
		*len = 0;
	return ret;
}

/* Returns required bandwidth in Bytes per Sec */
static unsigned long sdhci_get_bw_required(struct sdhci_host *host,
					struct mmc_ios *ios)
{
	unsigned long bw;
	struct sdhci_pltfm_host *pltfm_host = sdhci_priv(host);
	struct sdhci_msm_host *msm_host = sdhci_pltfm_priv(pltfm_host);

	bw = msm_host->clk_rate;

	if (ios->bus_width == MMC_BUS_WIDTH_4)
		bw /= 2;
	else if (ios->bus_width == MMC_BUS_WIDTH_1)
		bw /= 8;

	return bw;
}

static int sdhci_msm_bus_get_vote_for_bw(struct sdhci_msm_host *host,
					   unsigned int bw)
{
	struct sdhci_msm_bus_vote_data *bvd = host->bus_vote_data;

	const unsigned int *table = bvd->bw_vecs;
	unsigned int size = bvd->bw_vecs_size;
	int i;

	for (i = 0; i < size; i++) {
		if (bw <= table[i])
			return i;
	}

	return i - 1;
}

/*
 * Caller of this function should ensure that msm bus client
 * handle is not null.
 */
static inline int sdhci_msm_bus_set_vote(struct sdhci_msm_host *msm_host,
					     int vote)
{
	struct sdhci_host *host =  platform_get_drvdata(msm_host->pdev);
	struct sdhci_msm_bus_vote_data *bvd = msm_host->bus_vote_data;
	struct msm_bus_path *usecase = bvd->usecase;
	struct msm_bus_vectors *vec = usecase[vote].vec;
	int ddr_rc = 0, cpu_rc = 0;

	if (vote == bvd->curr_vote)
		return 0;

	pr_debug("%s: vote:%d sdhc_ddr ab:%llu ib:%llu cpu_sdhc ab:%llu ib:%llu\n",
			mmc_hostname(host->mmc), vote, vec[0].ab,
			vec[0].ib, vec[1].ab, vec[1].ib);

	if (bvd->sdhc_ddr)
		ddr_rc = icc_set_bw(bvd->sdhc_ddr, vec[0].ab, vec[0].ib);

	if (bvd->cpu_sdhc)
		cpu_rc = icc_set_bw(bvd->cpu_sdhc, vec[1].ab, vec[1].ib);

	if (ddr_rc || cpu_rc) {
		pr_err("%s: icc_set() failed\n",
			mmc_hostname(host->mmc));
		goto out;
	}
	bvd->curr_vote = vote;
out:
	return cpu_rc;
}

/*
 * This function cancels any scheduled delayed work and sets the bus
 * vote based on bw (bandwidth) argument.
 */
static void sdhci_msm_bus_get_and_set_vote(struct sdhci_host *host,
						unsigned int bw)
{
	int vote;
	struct sdhci_pltfm_host *pltfm_host = sdhci_priv(host);
	struct sdhci_msm_host *msm_host = sdhci_pltfm_priv(pltfm_host);

	if (!msm_host->bus_vote_data ||
		(!msm_host->bus_vote_data->sdhc_ddr &&
		!msm_host->bus_vote_data->cpu_sdhc))
		return;
	vote = sdhci_msm_bus_get_vote_for_bw(msm_host, bw);
	sdhci_msm_bus_set_vote(msm_host, vote);
}

static struct sdhci_msm_bus_vote_data *sdhci_msm_get_bus_vote_data(struct device
				       *dev, struct sdhci_msm_host *host)

{
	struct platform_device *pdev = to_platform_device(dev);
	struct device_node *of_node = dev->of_node;
	struct sdhci_msm_bus_vote_data *bvd = NULL;
	struct msm_bus_path *usecase = NULL;
	int ret = 0, i = 0, j, num_paths, len;
	const u32 *vec_arr = NULL;

	if (!pdev) {
		dev_err(dev, "Null platform device!\n");
		return NULL;
	}

	bvd = devm_kzalloc(dev, sizeof(*bvd), GFP_KERNEL);
	if (!bvd)
		return bvd;

	ret = sdhci_msm_dt_get_array(dev, "qcom,bus-bw-vectors-bps",
				&bvd->bw_vecs, &bvd->bw_vecs_size, 0);
	if (ret) {
		if (ret == -EINVAL) {
			dev_dbg(dev, "No dt property of bus bw. voting defined!\n");
			dev_dbg(dev, "Skipping Bus BW voting now!!\n");
			host->skip_bus_bw_voting = true;
		}
		goto out;
	}

	ret = of_property_read_string(of_node, "qcom,msm-bus,name",
					&bvd->name);
	if (ret) {
		dev_err(dev, "Bus name missing err:(%d)\n", ret);
		goto out;
	}

	ret = of_property_read_u32(of_node, "qcom,msm-bus,num-cases",
		&bvd->num_usecase);
	if (ret) {
		dev_err(dev, "num-usecases not found err:(%d)\n", ret);
		goto out;
	}

	usecase = devm_kzalloc(dev, (sizeof(struct msm_bus_path) *
				   bvd->num_usecase), GFP_KERNEL);
	if (!usecase)
		goto out;

	ret = of_property_read_u32(of_node, "qcom,msm-bus,num-paths",
				   &num_paths);
	if (ret) {
		dev_err(dev, "num_paths not found err:(%d)\n", ret);
		goto out;
	}

	vec_arr = of_get_property(of_node, "qcom,msm-bus,vectors-KBps", &len);
	if (!vec_arr) {
		dev_err(dev, "Vector array not found\n");
		goto out;
	}

	for (i = 0; i < bvd->num_usecase; i++) {
		usecase[i].num_paths = num_paths;
		usecase[i].vec = devm_kcalloc(dev, num_paths,
					      sizeof(struct msm_bus_vectors),
					      GFP_KERNEL);
		if (!usecase[i].vec)
			goto out;
		for (j = 0; j < num_paths; j++) {
			int idx = ((i * num_paths) + j) * 2;

			usecase[i].vec[j].ab = (u64)
				be32_to_cpu(vec_arr[idx]);
			usecase[i].vec[j].ib = (u64)
				be32_to_cpu(vec_arr[idx + 1]);
		}
	}

	bvd->usecase = usecase;
	return bvd;
out:
	bvd = NULL;
	return bvd;
}

static int sdhci_msm_bus_register(struct sdhci_msm_host *host,
				struct platform_device *pdev)
{
	struct sdhci_msm_bus_vote_data *bsd;
	struct device *dev = &pdev->dev;
	int ret = 0;

	bsd = sdhci_msm_get_bus_vote_data(dev, host);
	if (!bsd) {
		dev_err(&pdev->dev, "Failed to get bus_scale data\n");
		return -EINVAL;
	}
	host->bus_vote_data = bsd;

	bsd->sdhc_ddr = of_icc_get(&pdev->dev, "sdhc-ddr");
	if (IS_ERR_OR_NULL(bsd->sdhc_ddr)) {
		dev_info(&pdev->dev, "(%ld): failed getting %s path\n",
			PTR_ERR(bsd->sdhc_ddr), "sdhc-ddr");
		bsd->sdhc_ddr = NULL;
	}

	bsd->cpu_sdhc = of_icc_get(&pdev->dev, "cpu-sdhc");
	if (IS_ERR_OR_NULL(bsd->cpu_sdhc)) {
		dev_info(&pdev->dev, "(%ld): failed getting %s path\n",
			PTR_ERR(bsd->cpu_sdhc), "cpu-sdhc");
		bsd->cpu_sdhc = NULL;
	}

	return ret;
}

static void sdhci_msm_bus_unregister(struct device *dev,
				struct sdhci_msm_host *host)
{
	struct sdhci_msm_bus_vote_data *bsd = host->bus_vote_data;

	if (bsd->sdhc_ddr)
		icc_put(bsd->sdhc_ddr);

	if (bsd->cpu_sdhc)
		icc_put(bsd->cpu_sdhc);
}

static void sdhci_msm_bus_voting(struct sdhci_host *host, bool enable)
{
	struct mmc_ios *ios = &host->mmc->ios;
	unsigned int bw;

	if (enable) {
		bw = sdhci_get_bw_required(host, ios);
		sdhci_msm_bus_get_and_set_vote(host, bw);
	} else
		sdhci_msm_bus_get_and_set_vote(host, 0);
}

/*****************************************************************************\
 *                                                                           *
 * MSM Command Queue Engine (CQE)                                            *
 *                                                                           *
\*****************************************************************************/

static u32 sdhci_msm_cqe_irq(struct sdhci_host *host, u32 intmask)
{
	int cmd_error = 0;
	int data_error = 0;

	if (!sdhci_cqe_irq(host, intmask, &cmd_error, &data_error))
		return intmask;

	cqhci_irq(host->mmc, intmask, cmd_error, data_error);
	return 0;
}

static void sdhci_msm_cqe_disable(struct mmc_host *mmc, bool recovery)
{
	struct sdhci_host *host = mmc_priv(mmc);
	unsigned long flags;
	u32 ctrl;

	/*
	 * When CQE is halted, the legacy SDHCI path operates only
	 * on 16-byte descriptors in 64bit mode.
	 */
	if (host->flags & SDHCI_USE_64_BIT_DMA)
		host->desc_sz = 16;

	spin_lock_irqsave(&host->lock, flags);

	/*
	 * During CQE command transfers, command complete bit gets latched.
	 * So s/w should clear command complete interrupt status when CQE is
	 * either halted or disabled. Otherwise unexpected SDCHI legacy
	 * interrupt gets triggered when CQE is halted/disabled.
	 */
	ctrl = sdhci_readl(host, SDHCI_INT_ENABLE);
	ctrl |= SDHCI_INT_RESPONSE;
	sdhci_writel(host,  ctrl, SDHCI_INT_ENABLE);
	sdhci_writel(host, SDHCI_INT_RESPONSE, SDHCI_INT_STATUS);

	spin_unlock_irqrestore(&host->lock, flags);

	sdhci_cqe_disable(mmc, recovery);
}

static void sdhci_msm_cqe_enable(struct mmc_host *mmc)
{
	struct sdhci_host *host = mmc_priv(mmc);

#if !defined(CONFIG_SDC_QTI)
	if (host->flags & SDHCI_USE_64_BIT_DMA)
		host->desc_sz = 12;
#endif
	sdhci_cqe_enable(mmc);

	/* Set maximum timeout as per qti spec */
	sdhci_writeb(host, 0xF, SDHCI_TIMEOUT_CONTROL);
}

static void sdhci_msm_cqe_sdhci_dumpregs(struct mmc_host *mmc)
{
	struct sdhci_host *host = mmc_priv(mmc);

	sdhci_dumpregs(host);
}

static const struct cqhci_host_ops sdhci_msm_cqhci_ops = {
	.enable		= sdhci_msm_cqe_enable,
	.disable	= sdhci_msm_cqe_disable,
	.dumpregs	= sdhci_msm_cqe_sdhci_dumpregs,
};

static int sdhci_msm_cqe_add_host(struct sdhci_host *host,
				struct platform_device *pdev)
{
	struct sdhci_pltfm_host *pltfm_host = sdhci_priv(host);
	struct sdhci_msm_host *msm_host = sdhci_pltfm_priv(pltfm_host);
	struct cqhci_host *cq_host;
	bool dma64;
	u32 cqcfg;
	int ret;

#if defined(CONFIG_SDC_QTI)
	/*
	 * When CQE is halted, SDHC operates only on 16byte ADMA descriptors.
	 * So ensure ADMA table is allocated for 16byte descriptors.
	 */
	if (host->caps & SDHCI_CAN_64BIT)
		host->alloc_desc_sz = 16;
#endif

	ret = sdhci_setup_host(host);
	if (ret)
		return ret;

	cq_host = cqhci_pltfm_init(pdev);
	if (IS_ERR(cq_host)) {
		ret = PTR_ERR(cq_host);
		dev_err(&pdev->dev, "cqhci-pltfm init: failed: %d\n", ret);
		goto cleanup;
	}

	msm_host->mmc->caps2 |= MMC_CAP2_CQE | MMC_CAP2_CQE_DCMD;
	cq_host->ops = &sdhci_msm_cqhci_ops;
	msm_host->cq_host = cq_host;
	cq_host->offset_changed = msm_host->cqhci_offset_changed;

	dma64 = host->flags & SDHCI_USE_64_BIT_DMA;

	/*
	 * Set the vendor specific ops needed for ICE.
	 * Default implementation if the ops are not set.
	 */
	cqhci_crypto_qti_set_vops(cq_host);

	ret = cqhci_init(cq_host, host->mmc, dma64);
	if (ret) {
		dev_err(&pdev->dev, "%s: CQE init: failed (%d)\n",
				mmc_hostname(host->mmc), ret);
		goto cleanup;
	}

	/* Disable cqe reset due to cqe enable signal */
	cqcfg = cqhci_readl(cq_host, CQHCI_VENDOR_CFG1);
	cqcfg |= CQHCI_VENDOR_DIS_RST_ON_CQ_EN;
	cqhci_writel(cq_host, cqcfg, CQHCI_VENDOR_CFG1);

#if defined(CONFIG_SDC_QTI)
	/*
	 * SDHC expects 12byte ADMA descriptors till CQE is enabled.
	 * So limit desc_sz to 12 so that the data commands that are sent
	 * during card initialization (before CQE gets enabled) would
	 * get executed without any issues.
	 */
	if (host->flags & SDHCI_USE_64_BIT_DMA)
		host->desc_sz = 12;
#endif

	ret = __sdhci_add_host(host);
	if (ret)
		goto cleanup;

	dev_info(&pdev->dev, "%s: CQE init: success\n",
			mmc_hostname(host->mmc));
	return ret;

cleanup:
	sdhci_cleanup_host(host);
	return ret;
}

static void sdhci_msm_reset(struct sdhci_host *host, u8 mask)
{
	if ((host->mmc->caps2 & MMC_CAP2_CQE) && (mask & SDHCI_RESET_ALL))
		cqhci_deactivate(host->mmc);
	sdhci_reset(host, mask);
}

#define MAX_TEST_BUS 60
#define DRIVER_NAME "sdhci_msm"
#define SDHCI_MSM_DUMP(f, x...) \
	pr_err("%s: " DRIVER_NAME ": " f, mmc_hostname(host->mmc), ## x)
#define DRV_NAME "cqhci-host"

#if defined(CONFIG_SDC_QTI)
static void sdhci_msm_cqe_dump_debug_ram(struct sdhci_host *host)
{
	int i = 0;
	struct sdhci_pltfm_host *pltfm_host = sdhci_priv(host);
	struct sdhci_msm_host *msm_host = sdhci_pltfm_priv(pltfm_host);
	const struct sdhci_msm_offset *msm_offset = msm_host->offset;

	struct cqhci_host *cq_host;
	u32 version;
	u16 minor;
	int offset;

	if (msm_host->cq_host)
		cq_host = msm_host->cq_host;
	else
		return;

	version =  msm_host_readl(msm_host, host,
				 msm_offset->core_mci_version);
	minor = version & CORE_VERSION_TARGET_MASK;

	/* registers offset changed starting from 4.2.0 */
	offset = minor >= SDHCI_MSM_VER_420 ? 0 : 0x48;

	if (cq_host->offset_changed)
		offset += CQE_V5_VENDOR_CFG;
	pr_err("---- Debug RAM dump ----\n");
	pr_err(DRV_NAME ": Debug RAM wrap-around: 0x%08x | Debug RAM overlap: 0x%08x\n",
	       cqhci_readl(cq_host, CQ_CMD_DBG_RAM_WA + offset),
	       cqhci_readl(cq_host, CQ_CMD_DBG_RAM_OL + offset));

	while (i < 16) {
		pr_err(DRV_NAME ": Debug RAM dump [%d]: 0x%08x\n", i,
		       cqhci_readl(cq_host, CQ_CMD_DBG_RAM + offset + (4 * i)));
		i++;
	}
	pr_err("-------------------------\n");
}


static void sdhci_msm_dump_vendor_regs(struct sdhci_host *host)
{
	struct sdhci_pltfm_host *pltfm_host = sdhci_priv(host);
	struct sdhci_msm_host *msm_host = sdhci_pltfm_priv(pltfm_host);
	const struct sdhci_msm_offset *msm_offset = msm_host->offset;

	int tbsel, tbsel2;
	int i, index = 0;
	u32 test_bus_val = 0;
	u32 debug_reg[MAX_TEST_BUS] = {0};

	SDHCI_MSM_DUMP("----------- VENDOR REGISTER DUMP -----------\n");

	if (msm_host->cq_host)
		sdhci_msm_cqe_dump_debug_ram(host);

	mmc_log_string(host->mmc, "Data cnt: 0x%08x | Fifo cnt: 0x%08x\n",
		readl_relaxed(host->ioaddr + msm_offset->core_mci_data_cnt),
		readl_relaxed(host->ioaddr + msm_offset->core_mci_fifo_cnt));

	SDHCI_MSM_DUMP(
			"Data cnt: 0x%08x | Fifo cnt: 0x%08x | Int sts: 0x%08x\n",
		readl_relaxed(host->ioaddr + msm_offset->core_mci_data_cnt),
		readl_relaxed(host->ioaddr + msm_offset->core_mci_fifo_cnt),
		readl_relaxed(host->ioaddr + msm_offset->core_mci_status));
	SDHCI_MSM_DUMP(
			"DLL sts: 0x%08x | DLL cfg:  0x%08x | DLL cfg2: 0x%08x\n",
		readl_relaxed(host->ioaddr + msm_offset->core_dll_status),
		readl_relaxed(host->ioaddr + msm_offset->core_dll_config),
		readl_relaxed(host->ioaddr + msm_offset->core_dll_config_2));
	SDHCI_MSM_DUMP(
			"DLL cfg3: 0x%08x | DLL usr ctl:  0x%08x | DDR cfg: 0x%08x\n",
		readl_relaxed(host->ioaddr + msm_offset->core_dll_config_3),
		readl_relaxed(host->ioaddr + msm_offset->core_dll_usr_ctl),
		readl_relaxed(host->ioaddr + msm_offset->core_ddr_config));
	SDHCI_MSM_DUMP(
			"SDCC ver: 0x%08x | Vndr adma err : addr0: 0x%08x addr1: 0x%08x\n",
		readl_relaxed(host->ioaddr + msm_offset->core_mci_version),
		readl_relaxed(host->ioaddr +
				msm_offset->core_vendor_spec_adma_err_addr0),
		readl_relaxed(host->ioaddr +
				msm_offset->core_vendor_spec_adma_err_addr1));
	SDHCI_MSM_DUMP(
			"Vndr func: 0x%08x | Vndr func2 : 0x%08x Vndr func3: 0x%08x\n",
		readl_relaxed(host->ioaddr + msm_offset->core_vendor_spec),
		readl_relaxed(host->ioaddr +
			msm_offset->core_vendor_spec_func2),
		readl_relaxed(host->ioaddr + msm_offset->core_vendor_spec3));

	/*
	 * tbsel indicates [2:0] bits and tbsel2 indicates [7:4] bits
	 * of core_testbus_config register.
	 *
	 * To select test bus 0 to 7 use tbsel and to select any test bus
	 * above 7 use (tbsel2 | tbsel) to get the test bus number. For eg,
	 * to select test bus 14, write 0x1E to core_testbus_config register
	 * i.e., tbsel2[7:4] = 0001, tbsel[2:0] = 110.
	 */
	for (tbsel2 = 0; tbsel2 < 7; tbsel2++) {
		for (tbsel = 0; tbsel < 8; tbsel++) {
			if (index >= MAX_TEST_BUS)
				break;
			test_bus_val =
			(tbsel2 << msm_offset->core_testbus_sel2_bit) |
				tbsel | msm_offset->core_testbus_ena;
			writel_relaxed(test_bus_val, host->ioaddr +
				msm_offset->core_testbus_config);
			debug_reg[index++] = readl_relaxed(host->ioaddr +
					msm_offset->core_sdcc_debug_reg);
		}
	}
	for (i = 0; i < MAX_TEST_BUS; i = i + 4)
		SDHCI_MSM_DUMP(
				" Test bus[%d to %d]: 0x%08x 0x%08x 0x%08x 0x%08x\n",
				i, i + 3, debug_reg[i], debug_reg[i+1],
				debug_reg[i+2], debug_reg[i+3]);
}

static int sdhci_msm_notify_load(struct sdhci_host *host, enum mmc_load state)
{
	struct sdhci_pltfm_host *pltfm_host = sdhci_priv(host);
	struct sdhci_msm_host *msm_host = sdhci_pltfm_priv(pltfm_host);
	int ret = 0;
	u32 clk_rate = 0;

	if (!IS_ERR(msm_host->bulk_clks[2].clk)) {
		clk_rate = (state == MMC_LOAD_LOW) ?
			msm_host->ice_clk_min :
			msm_host->ice_clk_max;
		if (msm_host->ice_clk_rate == clk_rate)
			return 0;
		pr_debug("%s: changing ICE clk rate to %u\n",
				mmc_hostname(host->mmc), clk_rate);
		ret = clk_set_rate(msm_host->bulk_clks[2].clk, clk_rate);
		if (ret) {
			pr_err("%s: ICE_CLK rate set failed (%d) for %u\n",
				mmc_hostname(host->mmc), ret, clk_rate);
			return ret;
		}
		msm_host->ice_clk_rate = clk_rate;
	}
	return 0;
}
#endif

static const struct sdhci_msm_variant_ops mci_var_ops = {
	.msm_readl_relaxed = sdhci_msm_mci_variant_readl_relaxed,
	.msm_writel_relaxed = sdhci_msm_mci_variant_writel_relaxed,
};

static const struct sdhci_msm_variant_ops v5_var_ops = {
	.msm_readl_relaxed = sdhci_msm_v5_variant_readl_relaxed,
	.msm_writel_relaxed = sdhci_msm_v5_variant_writel_relaxed,
};

static const struct sdhci_msm_variant_info sdhci_msm_mci_var = {
	.var_ops = &mci_var_ops,
	.offset = &sdhci_msm_mci_offset,
};

static const struct sdhci_msm_variant_info sdhci_msm_v5_var = {
	.mci_removed = true,
	.var_ops = &v5_var_ops,
	.offset = &sdhci_msm_v5_offset,
};

static const struct sdhci_msm_variant_info sdm845_sdhci_var = {
	.mci_removed = true,
	.restore_dll_config = true,
	.var_ops = &v5_var_ops,
	.offset = &sdhci_msm_v5_offset,
};

static const struct of_device_id sdhci_msm_dt_match[] = {
	{.compatible = "qcom,sdhci-msm-v4", .data = &sdhci_msm_mci_var},
	{.compatible = "qcom,sdhci-msm-v5", .data = &sdhci_msm_v5_var},
	{.compatible = "qcom,sdm845-sdhci", .data = &sdm845_sdhci_var},
	{},
};

MODULE_DEVICE_TABLE(of, sdhci_msm_dt_match);

static void sdhci_msm_hw_reset(struct sdhci_host *host)
{
	struct sdhci_pltfm_host *pltfm_host = sdhci_priv(host);
	struct sdhci_msm_host *msm_host = sdhci_pltfm_priv(pltfm_host);
	struct platform_device *pdev = msm_host->pdev;
	int ret = -EOPNOTSUPP;

	if (!msm_host->core_reset) {
		dev_err(&pdev->dev, "%s: failed, err = %d\n", __func__,
				ret);
		return;
	}

	msm_host->reg_store = true;
	sdhci_msm_registers_save(host);
	if (host->mmc->caps2 & MMC_CAP2_CQE) {
		host->mmc->cqe_ops->cqe_disable(host->mmc);
		host->mmc->cqe_enabled = false;
	}

	ret = reset_control_assert(msm_host->core_reset);
	if (ret) {
		dev_err(&pdev->dev, "%s: core_reset assert failed, err = %d\n",
				__func__, ret);
		goto out;
	}

	/*
	 * The hardware requirement for delay between assert/deassert
	 * is at least 3-4 sleep clock (32.7KHz) cycles, which comes to
	 * ~125us (4/32768). To be on the safe side add 200us delay.
	 */
	usleep_range(200, 210);

	ret = reset_control_deassert(msm_host->core_reset);
	if (ret)
		dev_err(&pdev->dev, "%s: core_reset deassert failed, err = %d\n",
				__func__, ret);
	usleep_range(200, 210);

	sdhci_msm_registers_restore(host);
	msm_host->reg_store = false;

#if defined(CONFIG_SDC_QTI)
	if (host->mmc->card)
		mmc_power_cycle(host->mmc, host->mmc->card->ocr);
#endif
out:
	return;
}

static const struct sdhci_ops sdhci_msm_ops = {
	.reset = sdhci_msm_reset,
	.set_clock = sdhci_msm_set_clock,
	.get_min_clock = sdhci_msm_get_min_clock,
	.get_max_clock = sdhci_msm_get_max_clock,
	.set_bus_width = sdhci_set_bus_width,
	.set_uhs_signaling = sdhci_msm_set_uhs_signaling,
	.get_max_timeout_count = sdhci_msm_get_max_timeout_count,
#if defined(CONFIG_SDC_QTI)
	.dump_vendor_regs = sdhci_msm_dump_vendor_regs,
#endif

	.write_w = sdhci_msm_writew,
	.write_b = sdhci_msm_writeb,
	.irq	= sdhci_msm_cqe_irq,
#if defined(CONFIG_SDC_QTI)
	.get_current_limit = sdhci_msm_get_current_limit,
	.notify_load = sdhci_msm_notify_load,
#endif
	.hw_reset = sdhci_msm_hw_reset,
};

static const struct sdhci_pltfm_data sdhci_msm_pdata = {
	.quirks = SDHCI_QUIRK_BROKEN_CARD_DETECTION |
		  SDHCI_QUIRK_SINGLE_POWER_WRITE |
		  SDHCI_QUIRK_CAP_CLOCK_BASE_BROKEN |
		  SDHCI_QUIRK_NO_ENDATTR_IN_NOPDESC |
		  SDHCI_QUIRK_MULTIBLOCK_READ_ACMD12 |
		  SDHCI_QUIRK_DATA_TIMEOUT_USES_SDCLK,

	.quirks2 = SDHCI_QUIRK2_PRESET_VALUE_BROKEN,
	.ops = &sdhci_msm_ops,
};

static void sdhci_set_default_hw_caps(struct sdhci_msm_host *msm_host,
		struct sdhci_host *host)
{
	u32 version, caps = 0;
	u16 minor;
	u8 major;
	const struct sdhci_msm_offset *msm_offset =
					sdhci_priv_msm_offset(host);

	version =  msm_host_readl(msm_host, host,
				 msm_offset->core_mci_version);

	major = (version & CORE_VERSION_MAJOR_MASK) >>
			CORE_VERSION_MAJOR_SHIFT;
	minor = version & CORE_VERSION_TARGET_MASK;

	caps = readl_relaxed(host->ioaddr + SDHCI_CAPABILITIES);

	/*
	 * SDCC 5 controller with major version 1, minor version 0x34 and later
	 * with HS 400 mode support will use CM DLL instead of CDC LP 533 DLL.
	 */
	if ((major == 1) && (minor < 0x34))
		msm_host->use_cdclp533 = true;


	if (major == 1 && minor >= 0x42)
		msm_host->use_14lpp_dll_reset = true;

	/* Fake 3.0V support for SDIO devices which requires such voltage */
	if (msm_host->fake_core_3_0v_support) {
		caps |= CORE_3_0V_SUPPORT;
			writel_relaxed((readl_relaxed(host->ioaddr +
			SDHCI_CAPABILITIES) | caps), host->ioaddr +
			msm_offset->core_vendor_spec_capabilities0);
	}

	writel_relaxed(caps, host->ioaddr +
		msm_offset->core_vendor_spec_capabilities0);

	/* keep track of the value in SDHCI_CAPABILITIES */
	msm_host->caps_0 = caps;

	/* 7FF projects with 7nm DLL */
	if ((major == 1) && ((minor == 0x6e) || (minor == 0x71) ||
				(minor == 0x72)))
		msm_host->use_7nm_dll = true;
}

static void sdhci_msm_clkgate_bus_delayed_work(struct work_struct *work)
{
	struct sdhci_msm_host *msm_host = container_of(work,
			struct sdhci_msm_host, clk_gating_work.work);
	struct sdhci_host *host = mmc_priv(msm_host->mmc);

	sdhci_msm_registers_save(host);
	clk_bulk_disable_unprepare(ARRAY_SIZE(msm_host->bulk_clks),
					msm_host->bulk_clks);
	sdhci_msm_bus_voting(host, false);
}

static int sdhci_msm_ungate_clocks(struct sdhci_host *host)
{
	struct sdhci_pltfm_host *pltfm_host = sdhci_priv(host);
	struct sdhci_msm_host *msm_host = sdhci_pltfm_priv(pltfm_host);
	int ret = 0;

	sdhci_msm_bus_voting(host, true);
	ret = clk_bulk_prepare_enable(ARRAY_SIZE(msm_host->bulk_clks),
				       msm_host->bulk_clks);
	if (ret) {
		dev_err(&msm_host->pdev->dev, "Failed to enable clocks %d\n", ret);
		sdhci_msm_bus_voting(host, false);
		return ret;
	}

	sdhci_msm_registers_restore(host);
	sdhci_msm_toggle_fifo_write_clk(host);
	/*
	 * Whenever core-clock is gated dynamically, it's needed to
	 * restore the SDR DLL settings when the clock is ungated.
	 */
	if (msm_host->restore_dll_config && msm_host->clk_rate)
		sdhci_msm_restore_sdr_dll_config(host);

	return ret;
}

/* Find cpu group qos from a given cpu */
static struct qos_cpu_group *cpu_to_group(struct sdhci_msm_qos_req *r, int cpu)
{
	int i;
	struct qos_cpu_group *g = r->qcg;

	if (cpu < 0 || cpu > num_possible_cpus())
		return NULL;

	for (i = 0; i < r->num_groups; i++, g++) {
		if (cpumask_test_cpu(cpu, &g->mask))
			return &r->qcg[i];
	}

	return NULL;
}

/*
 * Function to put qos vote. This takes qos cpu group of
 * host and type of vote as input
 */
static int sdhci_msm_update_qos_constraints(struct qos_cpu_group *qcg,
							enum constraint type)
{
	unsigned int vote;
	int cpu, err;
	struct dev_pm_qos_request *qos_req = qcg->qos_req;

	if (type == QOS_MAX)
		vote = S32_MAX;
	else
		vote = qcg->votes[type];

	if (qcg->curr_vote == vote)
		return 0;

	for_each_cpu(cpu, &qcg->mask) {
		err = dev_pm_qos_update_request(qos_req, vote);
		if (err < 0)
			return err;
		++qos_req;
	}

	if (type == QOS_MAX)
		qcg->voted = false;
	else
		qcg->voted = true;

	qcg->curr_vote = vote;

	return 0;
}

/* Unregister pm qos requests */
static int remove_group_qos(struct qos_cpu_group *qcg)
{
	int err, cpu;
	struct dev_pm_qos_request *qos_req = qcg->qos_req;

	for_each_cpu(cpu, &qcg->mask) {
		if (!dev_pm_qos_request_active(qos_req)) {
			++qos_req;
			continue;
		}
		err = dev_pm_qos_remove_request(qos_req);
		if (err < 0)
			return err;
		qos_req++;
	}

	return 0;
}

/* Register pm qos request */
static int add_group_qos(struct qos_cpu_group *qcg, enum constraint type)
{
	int cpu, err;
	struct dev_pm_qos_request *qos_req = qcg->qos_req;

	for_each_cpu(cpu, &qcg->mask) {
		memset(qos_req, 0,
				sizeof(struct dev_pm_qos_request));
		err = dev_pm_qos_add_request(get_cpu_device(cpu),
				qos_req,
				DEV_PM_QOS_RESUME_LATENCY,
				type);
		if (err < 0)
			return err;
		qos_req++;
	}
	return 0;
}

/* Function to remove pm qos vote */
static void sdhci_msm_unvote_qos_all(struct sdhci_msm_host *msm_host)
{
	struct sdhci_msm_qos_req *qos_req = msm_host->sdhci_qos;
	struct qos_cpu_group *qcg;
	int i, err;

	if (!qos_req)
		return;
	qcg = qos_req->qcg;
	for (i = 0; ((i < qos_req->num_groups) && qcg->initialized); i++,
								qcg++) {
		err = sdhci_msm_update_qos_constraints(qcg, QOS_MAX);
		if (err)
			dev_err(&msm_host->pdev->dev,
				"Failed (%d) removing qos vote(%d)\n", err, i);
	}
}

/* Function to vote pmqos from sdcc. */
static void sdhci_msm_vote_pmqos(struct mmc_host *mmc, int cpu)
{
	struct sdhci_host *host = mmc_priv(mmc);
	struct sdhci_pltfm_host *pltfm_host = sdhci_priv(host);
	struct sdhci_msm_host *msm_host = sdhci_pltfm_priv(pltfm_host);
	struct qos_cpu_group *qcg;

	qcg = cpu_to_group(msm_host->sdhci_qos, cpu);
	if (!qcg) {
		dev_dbg(&msm_host->pdev->dev, "QoS group is undefined\n");
		return;
	}

	if (qcg->voted)
		return;

	if (sdhci_msm_update_qos_constraints(qcg, QOS_PERF))
		dev_err(&qcg->host->pdev->dev, "%s: update qos - failed\n",
				__func__);
	dev_dbg(&msm_host->pdev->dev, "Voted pmqos - cpu: %d\n", cpu);
}

/**
 * sdhci_msm_irq_affinity_notify - Callback for affinity changes
 * @notify: context as to what irq was changed
 * @mask: the new affinity mask
 *
 * This is a callback function used by the irq_set_affinity_notifier function
 * so that we may register to receive changes to the irq affinity masks.
 */
static void
sdhci_msm_irq_affinity_notify(struct irq_affinity_notify *notify,
		const cpumask_t *mask)
{
	struct sdhci_msm_host *msm_host =
		container_of(notify, struct sdhci_msm_host, affinity_notify);
	struct platform_device *pdev = msm_host->pdev;
	struct sdhci_msm_qos_req *qos_req = msm_host->sdhci_qos;
	struct qos_cpu_group *qcg;
	int i, err;

	if (!qos_req)
		return;
	/*
	 * If device is in suspend mode, just update the active mask,
	 * vote would be taken care when device resumes.
	 */
	msm_host->sdhci_qos->active_mask = cpumask_first(mask);
	if (pm_runtime_status_suspended(&pdev->dev))
		return;

	/* Cancel previous scheduled work and unvote votes */
	qcg = qos_req->qcg;
	for (i = 0; i < qos_req->num_groups; i++, qcg++) {
		err = sdhci_msm_update_qos_constraints(qcg, QOS_MAX);
		if (err)
			pr_err("%s: Failed (%d) removing qos vote of grp(%d)\n",
					mmc_hostname(msm_host->mmc), err, i);
	}

	sdhci_msm_vote_pmqos(msm_host->mmc,
			msm_host->sdhci_qos->active_mask);
}

/**
 * sdhci_msm_irq_affinity_release - Callback for affinity notifier release
 * @ref: internal core kernel usage
 *
 * This is a callback function used by the irq_set_affinity_notifier function
 * to inform the current notification subscriber that they will no longer
 * receive notifications.
 */
static void
inline sdhci_msm_irq_affinity_release(struct kref __always_unused *ref)
{ }

/* Function for settig up qos based on parsed dt entries */
static int sdhci_msm_setup_qos(struct sdhci_msm_host *msm_host)
{
	struct platform_device *pdev = msm_host->pdev;
	struct sdhci_msm_qos_req *qr = msm_host->sdhci_qos;
	struct qos_cpu_group *qcg = qr->qcg;
	struct mmc_host *mmc = msm_host->mmc;
	struct sdhci_host *host = mmc_priv(mmc);
	int i, err;

	if (!msm_host->sdhci_qos)
		return 0;

#ifdef CONFIG_SMP
	/* Affine irq to first set of mask for multiple CPU's*/
	WARN_ON(irq_set_affinity_hint(host->irq, &qcg->mask));
#endif

	/* Setup notifier for case of affinity change/migration */
	msm_host->affinity_notify.notify = sdhci_msm_irq_affinity_notify;
	msm_host->affinity_notify.release = sdhci_msm_irq_affinity_release;
	irq_set_affinity_notifier(host->irq, &msm_host->affinity_notify);

	for (i = 0; i < qr->num_groups; i++, qcg++) {
		qcg->qos_req = kcalloc(cpumask_weight(&qcg->mask),
				sizeof(struct dev_pm_qos_request),
				GFP_KERNEL);
		if (!qcg->qos_req) {
			dev_err(&pdev->dev, "Memory allocation failed\n");
			if (!i)
				return -ENOMEM;
			goto free_mem;
		}
		err = add_group_qos(qcg, S32_MAX);
		if (err < 0) {
			dev_err(&pdev->dev, "Fail (%d) add qos-req: grp-%d\n",
					err, i);
			if (!i) {
				kfree(qcg->qos_req);
				return err;
			}
			goto free_mem;
		}
		qcg->initialized = true;
		dev_dbg(&pdev->dev, "%s: qcg: 0x%08x | mask: 0x%08x\n",
				 __func__, qcg, qcg->mask);
	}

	/* Vote pmqos during setup for first set of mask*/
	sdhci_msm_update_qos_constraints(qr->qcg, QOS_PERF);
	qr->active_mask = cpumask_first(&qr->qcg->mask);
	return 0;

free_mem:
	while (i--) {
		kfree(qcg->qos_req);
		qcg--;
	}

	return err;
}

/*
 * QoS init function. It parses dt entries and intializes data
 * structures.
 */
static void sdhci_msm_qos_init(struct sdhci_msm_host *msm_host)
{
	struct platform_device *pdev = msm_host->pdev;
	struct device_node *np = pdev->dev.of_node;
	struct device_node *group_node;
	struct sdhci_msm_qos_req *qr;
	struct qos_cpu_group *qcg;
	int i, err, mask = 0;

	qr = kzalloc(sizeof(*qr), GFP_KERNEL);
	if (!qr)
		return;

	msm_host->sdhci_qos = qr;

	/* find numbers of qos child node present */
	qr->num_groups = of_get_available_child_count(np);
	dev_dbg(&pdev->dev, "num-groups: %d\n", qr->num_groups);
	if (!qr->num_groups) {
		dev_err(&pdev->dev, "QoS groups undefined\n");
		kfree(qr);
		msm_host->sdhci_qos = NULL;
		return;
	}
	qcg = kzalloc(sizeof(*qcg) * qr->num_groups, GFP_KERNEL);
	if (!qcg) {
		msm_host->sdhci_qos = NULL;
		kfree(qr);
		return;
	}

	/*
	 * Assign qos cpu group/cluster to host qos request and
	 * read child entries of qos node
	 */
	qr->qcg = qcg;
	for_each_available_child_of_node(np, group_node) {
		err = of_property_read_u32(group_node, "mask", &mask);
		if (err) {
			dev_dbg(&pdev->dev, "Error reading group mask: %d\n",
					err);
			continue;
		}
		qcg->mask.bits[0] = mask;
		if (!cpumask_subset(&qcg->mask, cpu_possible_mask)) {
			dev_err(&pdev->dev, "Invalid group mask\n");
			goto out_vote_err;
		}

		err = of_property_count_u32_elems(group_node, "vote");
		if (err <= 0) {
			dev_err(&pdev->dev, "1 vote is needed, bailing out\n");
			goto out_vote_err;
		}
		qcg->votes = kmalloc(sizeof(*qcg->votes) * err, GFP_KERNEL);
		if (!qcg->votes)
			goto out_vote_err;
		for (i = 0; i < err; i++) {
			if (of_property_read_u32_index(group_node, "vote", i,
						&qcg->votes[i]))
				goto out_vote_err;
		}
		qcg->host = msm_host;
		++qcg;
	}
	err = sdhci_msm_setup_qos(msm_host);
	if (!err)
		return;
	dev_err(&pdev->dev, "Failed to setup PM QoS.\n");

out_vote_err:
	for (i = 0, qcg = qr->qcg; i < qr->num_groups; i++, qcg++)
		kfree(qcg->votes);
	kfree(qr->qcg);
	kfree(qr);
	msm_host->sdhci_qos = NULL;
}

static ssize_t show_sdhci_msm_clk_gating(struct device *dev,
		struct device_attribute *attr, char *buf)
{
	struct sdhci_host *host = dev_get_drvdata(dev);
	struct sdhci_pltfm_host *pltfm_host = sdhci_priv(host);
	struct sdhci_msm_host *msm_host = sdhci_pltfm_priv(pltfm_host);

	return scnprintf(buf, PAGE_SIZE, "%u\n", msm_host->clk_gating_delay);
}

static ssize_t store_sdhci_msm_clk_gating(struct device *dev,
		struct device_attribute *attr, const char *buf, size_t count)
{
	struct sdhci_host *host = dev_get_drvdata(dev);
	struct sdhci_pltfm_host *pltfm_host = sdhci_priv(host);
	struct sdhci_msm_host *msm_host = sdhci_pltfm_priv(pltfm_host);
	uint32_t value;

	if (!kstrtou32(buf, 0, &value)) {
		msm_host->clk_gating_delay = value;
		dev_info(dev, "set clk scaling work delay (%u)\n", value);
	}

	return count;
}

static ssize_t show_sdhci_msm_pm_qos(struct device *dev,
		struct device_attribute *attr, char *buf)
{
	struct sdhci_host *host = dev_get_drvdata(dev);
	struct sdhci_pltfm_host *pltfm_host = sdhci_priv(host);
	struct sdhci_msm_host *msm_host = sdhci_pltfm_priv(pltfm_host);

<<<<<<< HEAD
	return scnprintf(buf, PAGE_SIZE, "%u\n", msm_host->pm_qos_delay);
}
=======
static const struct sdhci_ops sdhci_msm_ops = {
	.reset = sdhci_reset,
	.set_clock = sdhci_msm_set_clock,
	.get_min_clock = sdhci_msm_get_min_clock,
	.get_max_clock = sdhci_msm_get_max_clock,
	.set_bus_width = sdhci_set_bus_width,
	.set_uhs_signaling = sdhci_msm_set_uhs_signaling,
	.write_w = sdhci_msm_writew,
	.write_b = sdhci_msm_writeb,
	.set_timeout = sdhci_msm_set_timeout,
};
>>>>>>> 412723db

static ssize_t store_sdhci_msm_pm_qos(struct device *dev,
		struct device_attribute *attr, const char *buf, size_t count)
{
	struct sdhci_host *host = dev_get_drvdata(dev);
	struct sdhci_pltfm_host *pltfm_host = sdhci_priv(host);
	struct sdhci_msm_host *msm_host = sdhci_pltfm_priv(pltfm_host);
	uint32_t value;

	if (!kstrtou32(buf, 0, &value)) {
		msm_host->pm_qos_delay = value;
		dev_info(dev, "set pm qos work delay (%u)\n", value);
	}

	return count;
}

static void sdhci_msm_init_sysfs_gating_qos(struct device *dev)
{
	struct sdhci_host *host = dev_get_drvdata(dev);
	struct sdhci_pltfm_host *pltfm_host = sdhci_priv(host);
	struct sdhci_msm_host *msm_host = sdhci_pltfm_priv(pltfm_host);
	int ret;

	msm_host->clk_gating.show = show_sdhci_msm_clk_gating;
	msm_host->clk_gating.store = store_sdhci_msm_clk_gating;
	sysfs_attr_init(&msm_host->clk_gating.attr);
	msm_host->clk_gating.attr.name = "clk_gating";
	msm_host->clk_gating.attr.mode = 0644;
	ret = device_create_file(dev, &msm_host->clk_gating);
	if (ret) {
		pr_err("%s: %s: failed creating clk gating attr: %d\n",
				mmc_hostname(host->mmc), __func__, ret);
	}

	msm_host->pm_qos.show = show_sdhci_msm_pm_qos;
	msm_host->pm_qos.store = store_sdhci_msm_pm_qos;
	sysfs_attr_init(&msm_host->pm_qos.attr);
	msm_host->pm_qos.attr.name = "pm_qos";
	msm_host->pm_qos.attr.mode = 0644;
	ret = device_create_file(dev, &msm_host->pm_qos);
	if (ret) {
		pr_err("%s: %s: failed creating pm qos attr: %d\n",
				mmc_hostname(host->mmc), __func__, ret);
	}
}

static void sdhci_msm_setup_pm(struct platform_device *pdev,
			struct sdhci_msm_host *msm_host)
{
	pm_runtime_get_noresume(&pdev->dev);
	pm_runtime_set_active(&pdev->dev);
	pm_runtime_enable(&pdev->dev);
	if (!(msm_host->mmc->caps & MMC_CAP_SYNC_RUNTIME_PM)) {
		pm_runtime_set_autosuspend_delay(&pdev->dev,
					 MSM_MMC_AUTOSUSPEND_DELAY_MS);
		pm_runtime_use_autosuspend(&pdev->dev);
	}
}

static int sdhci_msm_setup_ice_clk(struct sdhci_msm_host *msm_host,
						struct platform_device *pdev)
{
	int ret = 0;
	struct clk *clk;

	msm_host->bulk_clks[2].clk = NULL;

	/* Setup SDC ICE clock */
	clk = devm_clk_get(&pdev->dev, "ice_core");
	if (!IS_ERR(clk)) {
		msm_host->bulk_clks[2].clk = clk;

		/* Set maximum clock rate for ice clk */
		ret = clk_set_rate(clk, msm_host->ice_clk_max);
		if (ret) {
			dev_err(&pdev->dev, "ICE_CLK rate set failed (%d) for %u\n",
				ret, msm_host->ice_clk_max);
			return ret;
		}

		msm_host->ice_clk_rate = msm_host->ice_clk_max;
	}

	return ret;
}

#if defined(CONFIG_SDC_QTI)
static ssize_t err_state_show(struct device *dev,
			struct device_attribute *attr, char *buf)
{
	struct sdhci_host *host = dev_get_drvdata(dev);

	if (!host || !host->mmc)
		return -EINVAL;

	return scnprintf(buf, PAGE_SIZE, "%d\n", !!host->mmc->err_occurred);
}

static ssize_t err_state_store(struct device *dev,
				struct device_attribute *attr,
				const char *buf, size_t count)
{
	struct sdhci_host *host = dev_get_drvdata(dev);
	unsigned int val;

	if (kstrtouint(buf, 0, &val))
		return -EINVAL;
	if (!host || !host->mmc)
		return -EINVAL;

	host->mmc->err_occurred = !!val;
	if (!val)
		memset(host->mmc->err_stats, 0, sizeof(host->mmc->err_stats));

	return count;
}
static DEVICE_ATTR_RW(err_state);

static ssize_t err_stats_show(struct device *dev,
				struct device_attribute *attr, char *buf)
{
	struct sdhci_host *host = dev_get_drvdata(dev);
	char tmp[100];

	if (!host || !host->mmc)
		return -EINVAL;

	scnprintf(tmp, sizeof(tmp), "# Command Timeout Error: %d\n",
		host->mmc->err_stats[MMC_ERR_CMD_TIMEOUT]);
	strlcpy(buf, tmp, PAGE_SIZE);

	scnprintf(tmp, sizeof(tmp), "# Command CRC Error: %d\n",
		host->mmc->err_stats[MMC_ERR_CMD_CRC]);
	strlcat(buf, tmp, PAGE_SIZE);

	scnprintf(tmp, sizeof(tmp), "# Data Timeout Error: %d\n",
		host->mmc->err_stats[MMC_ERR_DAT_TIMEOUT]);
	strlcat(buf, tmp, PAGE_SIZE);

	scnprintf(tmp, sizeof(tmp), "# Data CRC Error: %d\n",
		host->mmc->err_stats[MMC_ERR_DAT_CRC]);
	strlcat(buf, tmp, PAGE_SIZE);

	scnprintf(tmp, sizeof(tmp), "# Auto-Cmd Error: %d\n",
		host->mmc->err_stats[MMC_ERR_ADMA]);
	strlcat(buf, tmp, PAGE_SIZE);

	scnprintf(tmp, sizeof(tmp), "# ADMA Error: %d\n",
		host->mmc->err_stats[MMC_ERR_ADMA]);
	strlcat(buf, tmp, PAGE_SIZE);

	scnprintf(tmp, sizeof(tmp), "# Tuning Error: %d\n",
		host->mmc->err_stats[MMC_ERR_TUNING]);
	strlcat(buf, tmp, PAGE_SIZE);

	scnprintf(tmp, sizeof(tmp), "# CMDQ RED Errors: %d\n",
		host->mmc->err_stats[MMC_ERR_CMDQ_RED]);
	strlcat(buf, tmp, PAGE_SIZE);

	scnprintf(tmp, sizeof(tmp), "# CMDQ GCE Errors: %d\n",
		host->mmc->err_stats[MMC_ERR_CMDQ_GCE]);
	strlcat(buf, tmp, PAGE_SIZE);

	scnprintf(tmp, sizeof(tmp), "# CMDQ ICCE Errors: %d\n",
		host->mmc->err_stats[MMC_ERR_CMDQ_ICCE]);
	strlcat(buf, tmp, PAGE_SIZE);

	scnprintf(tmp, sizeof(tmp), "# CMDQ Request Timedout: %d\n",
		host->mmc->err_stats[MMC_ERR_CMDQ_REQ_TIMEOUT]);
	strlcat(buf, tmp, PAGE_SIZE);

	scnprintf(tmp, sizeof(tmp), "# Request Timedout Error: %d\n",
		host->mmc->err_stats[MMC_ERR_REQ_TIMEOUT]);
	strlcat(buf, tmp, PAGE_SIZE);

	return strlen(buf);
}
static DEVICE_ATTR_RO(err_stats);

static ssize_t dbg_state_show(struct device *dev,
			struct device_attribute *attr, char *buf)
{
	int dbg_en = 0;

#if defined(CONFIG_MMC_IPC_LOGGING)
	dbg_en = 1;
#endif

	return scnprintf(buf, PAGE_SIZE, "%d\n", dbg_en);
}
static DEVICE_ATTR_RO(dbg_state);

static struct attribute *sdhci_msm_sysfs_attrs[] = {
	&dev_attr_err_state.attr,
	&dev_attr_err_stats.attr,
	&dev_attr_dbg_state.attr,
	NULL
};

static const struct attribute_group sdhci_msm_sysfs_group = {
	.name = "qcom",
	.attrs = sdhci_msm_sysfs_attrs,
};

static int sdhci_msm_init_sysfs(struct platform_device *pdev)
{
	int ret;

	ret = sysfs_create_group(&pdev->dev.kobj, &sdhci_msm_sysfs_group);
	if (ret)
		dev_err(&pdev->dev, "%s: Failed sdhci_msm sysfs group err=%d\n",
			__func__, ret);
	return ret;
}
#endif

static void sdhci_msm_set_caps(struct sdhci_msm_host *msm_host)
{
	msm_host->mmc->caps |= MMC_CAP_AGGRESSIVE_PM;
	msm_host->mmc->caps |= MMC_CAP_WAIT_WHILE_BUSY | MMC_CAP_NEED_RSP_BUSY;
}

static int sdhci_msm_probe(struct platform_device *pdev)
{
	struct sdhci_host *host;
	struct sdhci_pltfm_host *pltfm_host;
	struct sdhci_msm_host *msm_host;
	struct resource *core_memres;
	struct clk *clk;
	int ret;
	u16 host_version, core_minor;
	u32 core_version, config;
	u8 core_major;
	const struct sdhci_msm_offset *msm_offset;
	const struct sdhci_msm_variant_info *var_info;
	struct device *dev = &pdev->dev;
	struct device_node *node = pdev->dev.of_node;
	unsigned long flags;

	host = sdhci_pltfm_init(pdev, &sdhci_msm_pdata, sizeof(*msm_host));
	if (IS_ERR(host))
		return PTR_ERR(host);

	host->sdma_boundary = 0;
	pltfm_host = sdhci_priv(host);
	msm_host = sdhci_pltfm_priv(pltfm_host);
	msm_host->mmc = host->mmc;
	msm_host->pdev = pdev;

	ret = mmc_of_parse(host->mmc);
	if (ret)
		goto pltfm_free;

	if (pdev->dev.of_node) {
		ret = of_alias_get_id(pdev->dev.of_node, "sdhc");
		if (ret <= 0)
			dev_err(&pdev->dev, "get slot index failed %d\n", ret);
		else if (ret <= 2)
			sdhci_slot[ret-1] = msm_host;
	}

	/*
	 * Based on the compatible string, load the required msm host info from
	 * the data associated with the version info.
	 */
	var_info = of_device_get_match_data(&pdev->dev);

	if (!var_info) {
		dev_err(&pdev->dev, "Compatible string not found\n");
		goto pltfm_free;
	}

	msm_host->mci_removed = var_info->mci_removed;
	msm_host->restore_dll_config = var_info->restore_dll_config;
	msm_host->var_ops = var_info->var_ops;
	msm_host->offset = var_info->offset;

	msm_offset = msm_host->offset;

	sdhci_get_of_property(pdev);

	msm_host->saved_tuning_phase = INVALID_TUNING_PHASE;

	ret = sdhci_msm_populate_pdata(dev, msm_host);
	if (ret) {
		dev_err(&pdev->dev, "DT parsing error\n");
		goto pltfm_free;
	}

	msm_host->regs_restore.is_supported =
		of_property_read_bool(dev->of_node,
			"qcom,restore-after-cx-collapse");

	/* Setup SDCC bus voter clock. */
	msm_host->bus_clk = devm_clk_get(&pdev->dev, "bus");
	if (!IS_ERR(msm_host->bus_clk)) {
		/* Vote for max. clk rate for max. performance */
		ret = clk_set_rate(msm_host->bus_clk, INT_MAX);
		if (ret)
			goto pltfm_free;
		ret = clk_prepare_enable(msm_host->bus_clk);
		if (ret)
			goto pltfm_free;
	}

	/* Setup main peripheral bus clock */
	clk = devm_clk_get(&pdev->dev, "iface");
	if (IS_ERR(clk)) {
		ret = PTR_ERR(clk);
		dev_err(&pdev->dev, "Peripheral clk setup failed (%d)\n", ret);
		goto bus_clk_disable;
	}
	msm_host->bulk_clks[1].clk = clk;

	/* Setup SDC MMC clock */
	clk = devm_clk_get(&pdev->dev, "core");
	if (IS_ERR(clk)) {
		ret = PTR_ERR(clk);
		dev_err(&pdev->dev, "SDC MMC clk setup failed (%d)\n", ret);
		goto bus_clk_disable;
	}
	msm_host->bulk_clks[0].clk = clk;

	/* Vote for maximum clock rate for maximum performance */
	ret = clk_set_rate(clk, INT_MAX);
	if (ret)
		dev_warn(&pdev->dev, "core clock boost failed\n");

	ret = sdhci_msm_setup_ice_clk(msm_host, pdev);
	if (ret)
		goto bus_clk_disable;

	clk = devm_clk_get(&pdev->dev, "cal");
	if (IS_ERR(clk))
		clk = NULL;
	msm_host->bulk_clks[3].clk = clk;

	clk = devm_clk_get(&pdev->dev, "sleep");
	if (IS_ERR(clk))
		clk = NULL;
	msm_host->bulk_clks[4].clk = clk;

	ret = clk_bulk_prepare_enable(ARRAY_SIZE(msm_host->bulk_clks),
				      msm_host->bulk_clks);
	if (ret)
		goto bus_clk_disable;

	/*
	 * xo clock is needed for FLL feature of cm_dll.
	 * In case if xo clock is not mentioned in DT, warn and proceed.
	 */
	msm_host->xo_clk = devm_clk_get(&pdev->dev, "xo");
	if (IS_ERR(msm_host->xo_clk)) {
		ret = PTR_ERR(msm_host->xo_clk);
		dev_warn(&pdev->dev, "TCXO clk not present (%d)\n", ret);
	}

	INIT_DELAYED_WORK(&msm_host->clk_gating_work,
			sdhci_msm_clkgate_bus_delayed_work);

	ret = sdhci_msm_bus_register(msm_host, pdev);
	if (ret && !msm_host->skip_bus_bw_voting) {
		dev_err(&pdev->dev, "Bus registration failed (%d)\n", ret);
		goto clk_disable;
	}

	if (!msm_host->skip_bus_bw_voting)
		sdhci_msm_bus_voting(host, true);

	/* Setup regulators */
	ret = sdhci_msm_vreg_init(&pdev->dev, msm_host, true);
	if (ret) {
		dev_err(&pdev->dev, "Regulator setup failed (%d)\n", ret);
		goto bus_unregister;
	}

	if (!msm_host->mci_removed) {
		core_memres = platform_get_resource(pdev, IORESOURCE_MEM, 1);
		msm_host->core_mem = devm_ioremap_resource(&pdev->dev,
				core_memres);

		if (IS_ERR(msm_host->core_mem)) {
			ret = PTR_ERR(msm_host->core_mem);
			goto vreg_deinit;
		}
	}

	/* Toggle wlan_en pin to reset SDIO card to correct state */
	if (host->mmc->pm_caps & MMC_PM_KEEP_POWER) {
		pinctrl_pm_select_sleep_state(&pdev->dev);
		mdelay(1);
		pinctrl_pm_select_default_state(&pdev->dev);
	}

	/* Reset the vendor spec register to power on reset state */
	writel_relaxed(CORE_VENDOR_SPEC_POR_VAL,
			host->ioaddr + msm_offset->core_vendor_spec);

	/* Ensure SDHCI FIFO is enabled by disabling alternative FIFO */
	config = readl_relaxed(host->ioaddr + msm_offset->core_vendor_spec3);
	config &= ~CORE_FIFO_ALT_EN;
	writel_relaxed(config, host->ioaddr + msm_offset->core_vendor_spec3);

	if (!msm_host->mci_removed) {
		/* Set HC_MODE_EN bit in HC_MODE register */
		msm_host_writel(msm_host, HC_MODE_EN, host,
				msm_offset->core_hc_mode);
		config = msm_host_readl(msm_host, host,
				msm_offset->core_hc_mode);
		config |= FF_CLK_SW_RST_DIS;
		msm_host_writel(msm_host, config, host,
				msm_offset->core_hc_mode);
	}

	host_version = readw_relaxed((host->ioaddr + SDHCI_HOST_VERSION));
	dev_dbg(&pdev->dev, "Host Version: 0x%x Vendor Version 0x%x\n",
		host_version, ((host_version & SDHCI_VENDOR_VER_MASK) >>
			       SDHCI_VENDOR_VER_SHIFT));

	core_version = msm_host_readl(msm_host, host,
			msm_offset->core_mci_version);
	core_major = (core_version & CORE_VERSION_MAJOR_MASK) >>
		      CORE_VERSION_MAJOR_SHIFT;
	core_minor = core_version & CORE_VERSION_MINOR_MASK;
	dev_dbg(&pdev->dev, "MCI Version: 0x%08x, major: 0x%04x, minor: 0x%02x\n",
		core_version, core_major, core_minor);

	sdhci_set_default_hw_caps(msm_host, host);

	/*
	 * Support for some capabilities is not advertised by newer
	 * controller versions and must be explicitly enabled.
	 */
	if (core_major >= 1 && core_minor != 0x11 && core_minor != 0x12) {
		config = readl_relaxed(host->ioaddr + SDHCI_CAPABILITIES);
		config |= SDHCI_CAN_VDD_300 | SDHCI_CAN_DO_8BIT;
		writel_relaxed(config, host->ioaddr +
				msm_offset->core_vendor_spec_capabilities0);
	}

	if (core_major == 1 && core_minor >= 0x49)
		msm_host->updated_ddr_cfg = true;

	/* For SDHC v5.0.0 onwards, ICE 3.0 specific registers are added
	 * in CQ register space, due to which few CQ registers are
	 * shifted. Set cqhci_offset_changed boolean to use updated address.
	 */
	if (core_major == 1 && core_minor >= 0x6B)
		msm_host->cqhci_offset_changed = true;

	/*
	 * Power on reset state may trigger power irq if previous status of
	 * PWRCTL was either BUS_ON or IO_HIGH_V. So before enabling pwr irq
	 * interrupt in GIC, any pending power irq interrupt should be
	 * acknowledged. Otherwise power irq interrupt handler would be
	 * fired prematurely.
	 */
	sdhci_msm_handle_pwr_irq(host, 0);

	/*
	 * Ensure that above writes are propogated before interrupt enablement
	 * in GIC.
	 */
	mb();

	/* Setup IRQ for handling power/voltage tasks with PMIC */
	msm_host->pwr_irq = platform_get_irq_byname(pdev, "pwr_irq");
	if (msm_host->pwr_irq < 0) {
		ret = msm_host->pwr_irq;
		goto vreg_deinit;
	}

	sdhci_msm_init_pwr_irq_wait(msm_host);
	/* Enable pwr irq interrupts */
	msm_host_writel(msm_host, INT_MASK, host,
		msm_offset->core_pwrctl_mask);

	ret = devm_request_threaded_irq(&pdev->dev, msm_host->pwr_irq, NULL,
					sdhci_msm_pwr_irq, IRQF_ONESHOT,
					dev_name(&pdev->dev), host);
	if (ret) {
		dev_err(&pdev->dev, "Request IRQ failed (%d)\n", ret);
		goto vreg_deinit;
	}

	sdhci_msm_set_caps(msm_host);

#if defined(CONFIG_SDC_QTI)
	host->timeout_clk_div = 4;
	msm_host->mmc->caps2 |= MMC_CAP2_CLK_SCALE;
#endif
	sdhci_msm_setup_pm(pdev, msm_host);

	host->mmc_host_ops.execute_tuning = sdhci_msm_execute_tuning;

	msm_host->workq = create_workqueue("sdhci_msm_generic_swq");
	if (!msm_host->workq)
		dev_err(&pdev->dev, "Generic swq creation failed\n");

	msm_host->clk_gating_delay = MSM_CLK_GATING_DELAY_MS;
	msm_host->pm_qos_delay = MSM_MMC_AUTOSUSPEND_DELAY_MS;
	/* Initialize pmqos */
	sdhci_msm_qos_init(msm_host);
	/* Initialize sysfs entries */
	sdhci_msm_init_sysfs_gating_qos(dev);

	if (of_property_read_bool(node, "supports-cqe"))
		ret = sdhci_msm_cqe_add_host(host, pdev);
	else
		ret = sdhci_add_host(host);
	if (ret)
		goto pm_runtime_disable;

	msm_host->sdiowakeup_irq = platform_get_irq_byname(pdev,
							  "sdiowakeup_irq");
	if (sdhci_is_valid_gpio_wakeup_int(msm_host)) {
		dev_info(&pdev->dev, "%s: sdiowakeup_irq = %d\n", __func__,
				msm_host->sdiowakeup_irq);
		msm_host->is_sdiowakeup_enabled = true;
		ret = request_irq(msm_host->sdiowakeup_irq,
				  sdhci_msm_sdiowakeup_irq,
				  IRQF_SHARED | IRQF_TRIGGER_HIGH,
				  "sdhci-msm sdiowakeup", host);
		if (ret) {
			dev_err(&pdev->dev, "%s: request sdiowakeup IRQ %d: failed: %d\n",
				__func__, msm_host->sdiowakeup_irq, ret);
			msm_host->sdiowakeup_irq = -1;
			msm_host->is_sdiowakeup_enabled = false;
			goto vreg_deinit;
		} else {
			spin_lock_irqsave(&host->lock, flags);
			sdhci_msm_cfg_sdiowakeup_gpio_irq(host, false);
			msm_host->sdio_pending_processing = false;
			spin_unlock_irqrestore(&host->lock, flags);
		}
	}

	sdhci_msm_set_regulator_caps(msm_host);

#if defined(CONFIG_SDC_QTI)
	sdhci_msm_init_sysfs(pdev);
#endif
	/*
	 * Set platfm_init_done only after sdhci_add_host().
	 * So that we don't turn off vqmmc while we reset sdhc as
	 * part of sdhci_add_host().
	 */
	msm_host->pltfm_init_done = true;

	pm_runtime_mark_last_busy(&pdev->dev);
	pm_runtime_put_autosuspend(&pdev->dev);

	return 0;

pm_runtime_disable:
	pm_runtime_disable(&pdev->dev);
	pm_runtime_set_suspended(&pdev->dev);
	pm_runtime_put_noidle(&pdev->dev);
vreg_deinit:
	sdhci_msm_vreg_init(&pdev->dev, msm_host, false);
bus_unregister:
	if (!msm_host->skip_bus_bw_voting) {
		sdhci_msm_bus_get_and_set_vote(host, 0);
		sdhci_msm_bus_unregister(&pdev->dev, msm_host);
	}
clk_disable:
	clk_bulk_disable_unprepare(ARRAY_SIZE(msm_host->bulk_clks),
				   msm_host->bulk_clks);
bus_clk_disable:
	if (!IS_ERR(msm_host->bus_clk))
		clk_disable_unprepare(msm_host->bus_clk);
pltfm_free:
	sdhci_pltfm_free(pdev);
	return ret;
}

static int sdhci_msm_remove(struct platform_device *pdev)
{
	struct sdhci_host *host = platform_get_drvdata(pdev);
	struct sdhci_pltfm_host *pltfm_host = sdhci_priv(host);
	struct sdhci_msm_host *msm_host = sdhci_pltfm_priv(pltfm_host);
	struct sdhci_msm_qos_req *r = msm_host->sdhci_qos;
	struct qos_cpu_group *qcg;
	int i;
	int dead = (readl_relaxed(host->ioaddr + SDHCI_INT_STATUS) ==
		    0xffffffff);

	sdhci_remove_host(host, dead);

	sdhci_msm_vreg_init(&pdev->dev, msm_host, false);

	pm_runtime_get_sync(&pdev->dev);

	/* Add delay to complete resume where qos vote is scheduled */
	if (!r)
		goto skip_removing_qos;
	qcg = r->qcg;
	msleep(50);
	for (i = 0; i < r->num_groups; i++, qcg++) {
		sdhci_msm_update_qos_constraints(qcg, QOS_MAX);
		remove_group_qos(qcg);
	}
	destroy_workqueue(msm_host->workq);

skip_removing_qos:
	pm_runtime_disable(&pdev->dev);
	pm_runtime_put_noidle(&pdev->dev);

	clk_bulk_disable_unprepare(ARRAY_SIZE(msm_host->bulk_clks),
				   msm_host->bulk_clks);
	if (!IS_ERR(msm_host->bus_clk))
		clk_disable_unprepare(msm_host->bus_clk);
	if (!msm_host->skip_bus_bw_voting) {
		sdhci_msm_bus_get_and_set_vote(host, 0);
		sdhci_msm_bus_unregister(&pdev->dev, msm_host);
	}
	sdhci_pltfm_free(pdev);
	return 0;
}

static int sdhci_msm_cfg_sdio_wakeup(struct sdhci_host *host, bool enable)
{
	struct sdhci_pltfm_host *pltfm_host = sdhci_priv(host);
	struct sdhci_msm_host *msm_host = sdhci_pltfm_priv(pltfm_host);
	unsigned long flags;
	int ret = 0;

	if (!(host->mmc->card && mmc_card_sdio(host->mmc->card) &&
	      sdhci_is_valid_gpio_wakeup_int(msm_host) &&
	      mmc_card_wake_sdio_irq(host->mmc))) {
		msm_host->sdio_pending_processing = false;
		return 1;
	}

	spin_lock_irqsave(&host->lock, flags);
	if (enable) {
		/* configure DAT1 gpio if applicable */
		if (sdhci_is_valid_gpio_wakeup_int(msm_host)) {
			msm_host->sdio_pending_processing = false;
			ret = enable_irq_wake(msm_host->sdiowakeup_irq);
			if (!ret)
				sdhci_msm_cfg_sdiowakeup_gpio_irq(host, true);
			goto out;
		} else {
			pr_err("%s: sdiowakeup_irq(%d) invalid\n",
					mmc_hostname(host->mmc), enable);
		}
	} else {
		if (sdhci_is_valid_gpio_wakeup_int(msm_host)) {
			ret = disable_irq_wake(msm_host->sdiowakeup_irq);
			sdhci_msm_cfg_sdiowakeup_gpio_irq(host, false);
			msm_host->sdio_pending_processing = false;
		} else {
			pr_err("%s: sdiowakeup_irq(%d)invalid\n",
					mmc_hostname(host->mmc), enable);

		}
	}
out:
	if (ret)
		pr_err("%s: %s: %sable wakeup: failed: %d gpio: %d\n",
		       mmc_hostname(host->mmc), __func__, enable ? "en" : "dis",
		       ret, msm_host->sdiowakeup_irq);
	spin_unlock_irqrestore(&host->lock, flags);
	return ret;
}

static __maybe_unused int sdhci_msm_runtime_suspend(struct device *dev)
{
	struct sdhci_host *host = dev_get_drvdata(dev);
	struct sdhci_pltfm_host *pltfm_host = sdhci_priv(host);
	struct sdhci_msm_host *msm_host = sdhci_pltfm_priv(pltfm_host);
	struct sdhci_msm_qos_req *qos_req = msm_host->sdhci_qos;

	if (!qos_req)
		goto skip_qos;
	sdhci_msm_unvote_qos_all(msm_host);

skip_qos:
	if (host->mmc->card && mmc_card_sdio(host->mmc->card))
		goto skip_clk_gating;

	queue_delayed_work(msm_host->workq,
			&msm_host->clk_gating_work,
			msecs_to_jiffies(msm_host->clk_gating_delay));

skip_clk_gating:
	return 0;
}

static int sdhci_msm_resume_early(struct device *dev)
{
	struct sdhci_host *host = dev_get_drvdata(dev);
	struct sdhci_pltfm_host *pltfm_host = sdhci_priv(host);
	struct sdhci_msm_host *msm_host = sdhci_pltfm_priv(pltfm_host);
	int ret = 0;

	if (host->mmc->card && mmc_card_sdio(host->mmc->card)) {
		if (msm_host->is_sdiowakeup_enabled)
			sdhci_msm_cfg_sdio_wakeup(host, false);

		ret = sdhci_msm_ungate_clocks(host);
		if (ret)
			return ret;
	}
	return 0;
}

static __maybe_unused int sdhci_msm_runtime_resume(struct device *dev)
{
	struct sdhci_host *host = dev_get_drvdata(dev);
	struct sdhci_pltfm_host *pltfm_host = sdhci_priv(host);
	struct sdhci_msm_host *msm_host = sdhci_pltfm_priv(pltfm_host);
	struct sdhci_msm_qos_req *qos_req = msm_host->sdhci_qos;
	int ret;

	if (host->mmc->card && mmc_card_sdio(host->mmc->card))
		goto skip_clk_ungating;

	ret = cancel_delayed_work_sync(&msm_host->clk_gating_work);
	if (!ret) {
		ret = sdhci_msm_ungate_clocks(host);
		if (ret)
			return ret;
	}

skip_clk_ungating:
	if (!qos_req)
		return 0;
	sdhci_msm_vote_pmqos(msm_host->mmc,
					msm_host->sdhci_qos->active_mask);

	return 0;
}

static int sdhci_msm_suspend_late(struct device *dev)
{
	struct sdhci_host *host = dev_get_drvdata(dev);
	struct sdhci_pltfm_host *pltfm_host = sdhci_priv(host);
	struct sdhci_msm_host *msm_host = sdhci_pltfm_priv(pltfm_host);

	if (host->mmc->card && mmc_card_sdio(host->mmc->card)) {
		sdhci_msm_cfg_sdio_wakeup(host, true);

		/* Start gating work asap for SDIO card in late suspend */
		queue_delayed_work(msm_host->workq,
				&msm_host->clk_gating_work, 0);
	}

	if (flush_delayed_work(&msm_host->clk_gating_work))
		dev_dbg(dev, "%s Waited for clk_gating_work to finish\n",
			 __func__);
	return 0;
}

static int sdhci_msm_suspend_noirq(struct device *dev)
{
	struct sdhci_host *host = dev_get_drvdata(dev);
	struct sdhci_pltfm_host *pltfm_host = sdhci_priv(host);
	struct sdhci_msm_host *msm_host = sdhci_pltfm_priv(pltfm_host);
	int ret = 0;

	if (host->mmc->card && mmc_card_sdio(host->mmc->card))
		if (msm_host->sdio_pending_processing)
			ret = -EBUSY;

	return ret;
}

static const struct dev_pm_ops sdhci_msm_pm_ops = {
	SET_SYSTEM_SLEEP_PM_OPS(pm_runtime_force_suspend,
				pm_runtime_force_resume)
	SET_LATE_SYSTEM_SLEEP_PM_OPS(sdhci_msm_suspend_late, sdhci_msm_resume_early)
	SET_RUNTIME_PM_OPS(sdhci_msm_runtime_suspend,
			   sdhci_msm_runtime_resume,
			   NULL)
	.suspend_noirq = sdhci_msm_suspend_noirq,
};

static struct platform_driver sdhci_msm_driver = {
	.probe = sdhci_msm_probe,
	.remove = sdhci_msm_remove,
	.driver = {
		   .name = "sdhci_msm",
		   .probe_type = PROBE_PREFER_ASYNCHRONOUS,
		   .of_match_table = sdhci_msm_dt_match,
		   .pm = &sdhci_msm_pm_ops,
	},
};

module_platform_driver(sdhci_msm_driver);

MODULE_DESCRIPTION("Qualcomm Secure Digital Host Controller Interface driver");
MODULE_LICENSE("GPL v2");<|MERGE_RESOLUTION|>--- conflicted
+++ resolved
@@ -2593,7 +2593,6 @@
 	__sdhci_msm_set_clock(host, clock);
 }
 
-<<<<<<< HEAD
 static void sdhci_msm_registers_save(struct sdhci_host *host)
 {
 	struct sdhci_pltfm_host *pltfm_host = sdhci_priv(host);
@@ -2747,7 +2746,8 @@
 		mmc_hostname(host->mmc), __func__,
 		readl_relaxed(host->ioaddr +
 			msm_offset->core_pwrctl_mask));
-=======
+}
+
 static void sdhci_msm_set_timeout(struct sdhci_host *host, struct mmc_command *cmd)
 {
 	u32 count, start = 15;
@@ -2763,7 +2763,6 @@
 	    host->clock <= 50000000 &&
 	    ((1 << (count + start)) > (10 * host->clock)))
 		host->data_timeout = 22LL * NSEC_PER_SEC;
->>>>>>> 412723db
 }
 
 /*
@@ -3575,6 +3574,7 @@
 	.notify_load = sdhci_msm_notify_load,
 #endif
 	.hw_reset = sdhci_msm_hw_reset,
+	.set_timeout = sdhci_msm_set_timeout,
 };
 
 static const struct sdhci_pltfm_data sdhci_msm_pdata = {
@@ -4043,22 +4043,8 @@
 	struct sdhci_pltfm_host *pltfm_host = sdhci_priv(host);
 	struct sdhci_msm_host *msm_host = sdhci_pltfm_priv(pltfm_host);
 
-<<<<<<< HEAD
 	return scnprintf(buf, PAGE_SIZE, "%u\n", msm_host->pm_qos_delay);
 }
-=======
-static const struct sdhci_ops sdhci_msm_ops = {
-	.reset = sdhci_reset,
-	.set_clock = sdhci_msm_set_clock,
-	.get_min_clock = sdhci_msm_get_min_clock,
-	.get_max_clock = sdhci_msm_get_max_clock,
-	.set_bus_width = sdhci_set_bus_width,
-	.set_uhs_signaling = sdhci_msm_set_uhs_signaling,
-	.write_w = sdhci_msm_writew,
-	.write_b = sdhci_msm_writeb,
-	.set_timeout = sdhci_msm_set_timeout,
-};
->>>>>>> 412723db
 
 static ssize_t store_sdhci_msm_pm_qos(struct device *dev,
 		struct device_attribute *attr, const char *buf, size_t count)
