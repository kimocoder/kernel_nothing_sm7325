// SPDX-License-Identifier: GPL-2.0-only
/*
 * drivers/mmc/host/sdhci-msm.c - Qualcomm SDHCI Platform driver
 *
 * Copyright (c) 2013-2014,2020. The Linux Foundation. All rights reserved.
 * Copyright (c) 2022-2024 Qualcomm Innovation Center, Inc. All rights reserved.
 */

#include <linux/module.h>
#include <linux/of_device.h>
#include <linux/delay.h>
#include <linux/mmc/mmc.h>
#include <linux/pm_runtime.h>
#include <linux/slab.h>
#include <linux/interconnect.h>
#include <linux/iopoll.h>
#include <linux/regulator/consumer.h>
#include <linux/pm_qos.h>
#include <linux/cpu.h>
#include <linux/cpumask.h>
#include <linux/interrupt.h>
#include <linux/of.h>
#include <linux/reset.h>
#include <linux/pinctrl/consumer.h>
#include <linux/pinctrl/qcom-pinctrl.h>
#include <linux/clk/qcom.h>

#include "sdhci-pltfm.h"
#include "cqhci.h"
#include "cqhci-crypto-qti.h"
#if defined(CONFIG_SDC_QTI)
#include "../core/core.h"
#endif

#define CORE_MCI_VERSION		0x50
#define CORE_VERSION_MAJOR_SHIFT	28
#define CORE_VERSION_MAJOR_MASK		(0xf << CORE_VERSION_MAJOR_SHIFT)
#define CORE_VERSION_MINOR_MASK		0xff
#define CORE_VERSION_TARGET_MASK        0x000000FF
#define SDHCI_MSM_VER_420               0x49

#define CORE_MCI_GENERICS		0x70
#define SWITCHABLE_SIGNALING_VOLTAGE	BIT(29)

#define HC_MODE_EN		0x1
#define CORE_POWER		0x0
#define CORE_SW_RST		BIT(7)
#define FF_CLK_SW_RST_DIS	BIT(13)

#define CORE_PWRCTL_BUS_OFF	BIT(0)
#define CORE_PWRCTL_BUS_ON	BIT(1)
#define CORE_PWRCTL_IO_LOW	BIT(2)
#define CORE_PWRCTL_IO_HIGH	BIT(3)
#define CORE_PWRCTL_BUS_SUCCESS BIT(0)
#define CORE_PWRCTL_BUS_FAIL	BIT(1)
#define CORE_PWRCTL_IO_SUCCESS	BIT(2)
#define CORE_PWRCTL_IO_FAIL	BIT(3)
#define REQ_BUS_OFF		BIT(0)
#define REQ_BUS_ON		BIT(1)
#define REQ_IO_LOW		BIT(2)
#define REQ_IO_HIGH		BIT(3)
#define INT_MASK		0xf
#define MAX_PHASES		16
#define CORE_DLL_LOCK		BIT(7)
#define CORE_DDR_DLL_LOCK	BIT(11)
#define CORE_DLL_EN		BIT(16)
#define CORE_CDR_EN		BIT(17)
#define CORE_CK_OUT_EN		BIT(18)
#define CORE_CDR_EXT_EN		BIT(19)
#define CORE_DLL_PDN		BIT(29)
#define CORE_DLL_RST		BIT(30)
#define CORE_CMD_DAT_TRACK_SEL	BIT(0)

#define CORE_DDR_CAL_EN		BIT(0)
#define CORE_FLL_CYCLE_CNT	BIT(18)
#define CORE_DLL_CLOCK_DISABLE	BIT(21)

#define CORE_VENDOR_SPEC_POR_VAL 0xa9c
#define CORE_CLK_PWRSAVE	BIT(1)
#define CORE_VNDR_SPEC_ADMA_ERR_SIZE_EN	BIT(7)
#define CORE_HC_MCLK_SEL_DFLT	(2 << 8)
#define CORE_HC_MCLK_SEL_HS400	(3 << 8)
#define CORE_HC_MCLK_SEL_MASK	(3 << 8)
#define CORE_IO_PAD_PWR_SWITCH_EN	BIT(15)
#define CORE_IO_PAD_PWR_SWITCH  BIT(16)
#define CORE_HC_SELECT_IN_EN	BIT(18)
#define CORE_HC_SELECT_IN_HS400	(6 << 19)
#define CORE_HC_SELECT_IN_MASK	(7 << 19)

#define CORE_8_BIT_SUPPORT	BIT(18)
#define CORE_3_0V_SUPPORT	BIT(25)
#define CORE_1_8V_SUPPORT	BIT(26)
#define CORE_VOLT_SUPPORT	(CORE_3_0V_SUPPORT | CORE_1_8V_SUPPORT)

#define CORE_SYS_BUS_SUPPORT_64_BIT     BIT(28)

#define CORE_CSR_CDC_CTLR_CFG0		0x130
#define CORE_SW_TRIG_FULL_CALIB		BIT(16)
#define CORE_HW_AUTOCAL_ENA		BIT(17)

#define CORE_CSR_CDC_CTLR_CFG1		0x134
#define CORE_CSR_CDC_CAL_TIMER_CFG0	0x138
#define CORE_TIMER_ENA			BIT(16)

#define CORE_CSR_CDC_CAL_TIMER_CFG1	0x13C
#define CORE_CSR_CDC_REFCOUNT_CFG	0x140
#define CORE_CSR_CDC_COARSE_CAL_CFG	0x144
#define CORE_CDC_OFFSET_CFG		0x14C
#define CORE_CSR_CDC_DELAY_CFG		0x150
#define CORE_CDC_SLAVE_DDA_CFG		0x160
#define CORE_CSR_CDC_STATUS0		0x164
#define CORE_CALIBRATION_DONE		BIT(0)

#define CORE_CDC_ERROR_CODE_MASK	0x7000000

#define CQ_CMD_DBG_RAM                  0x110
#define CQ_CMD_DBG_RAM_WA               0x150
#define CQ_CMD_DBG_RAM_OL               0x154

#define CORE_CSR_CDC_GEN_CFG		0x178
#define CORE_CDC_SWITCH_BYPASS_OFF	BIT(0)
#define CORE_CDC_SWITCH_RC_EN		BIT(1)

#define CORE_CDC_T4_DLY_SEL		BIT(0)
#define CORE_CMDIN_RCLK_EN		BIT(1)
#define CORE_START_CDC_TRAFFIC		BIT(6)

#define CORE_PWRSAVE_DLL	BIT(3)
#define CORE_FIFO_ALT_EN	BIT(10)
#define DDR_CONFIG_POR_VAL		0x80040873
#define DLL_USR_CTL_POR_VAL		0x10800
#define ENABLE_DLL_LOCK_STATUS		BIT(26)
#define FINE_TUNE_MODE_EN		BIT(27)
#define BIAS_OK_SIGNAL			BIT(29)
#define DLL_CONFIG_3_POR_VAL		0x10
#define DLL_CONFIG_POR_VAL		0x6007642C


#define INVALID_TUNING_PHASE	-1
#define sdhci_is_valid_gpio_wakeup_int(_h) ((_h)->sdiowakeup_irq >= 0)
#define SDHCI_MSM_MIN_CLOCK	400000
#define CORE_FREQ_100MHZ	(100 * 1000 * 1000)
#define TCXO_FREQ		19200000

#define ROUND(x, y)		((x) / (y) + \
				((x) % (y) * 10 / (y) >= 5 ? 1 : 0))

#define CDR_SELEXT_SHIFT	20
#define CDR_SELEXT_MASK		(0xf << CDR_SELEXT_SHIFT)
#define CMUX_SHIFT_PHASE_SHIFT	24
#define CMUX_SHIFT_PHASE_MASK	(7 << CMUX_SHIFT_PHASE_SHIFT)

#define MSM_MMC_AUTOSUSPEND_DELAY_MS	10
#define MSM_CLK_GATING_DELAY_MS		200 /* msec */

/* Timeout value to avoid infinite waiting for pwr_irq */
#define MSM_PWR_IRQ_TIMEOUT_MS 5000

#define msm_host_readl(msm_host, host, offset) \
	msm_host->var_ops->msm_readl_relaxed(host, offset)

#define msm_host_writel(msm_host, val, host, offset) \
	msm_host->var_ops->msm_writel_relaxed(val, host, offset)

/* CQHCI vendor specific registers */
#define CQHCI_VENDOR_CFG1	0xA00
#define CQHCI_VENDOR_DIS_RST_ON_CQ_EN	(0x3 << 13)
#define RCLK_TOGGLE BIT(2)

/* enum for writing to TLMM_NORTH_SPARE register as defined by pinctrl API */
#define TLMM_NORTH_SPARE	2
#define TLMM_NORTH_SPARE_CORE_IE	BIT(15)

struct sdhci_msm_offset {
	u32 core_hc_mode;
	u32 core_mci_data_cnt;
	u32 core_mci_status;
	u32 core_mci_fifo_cnt;
	u32 core_mci_version;
	u32 core_generics;
	u32 core_testbus_config;
	u32 core_testbus_sel2_bit;
	u32 core_testbus_ena;
	u32 core_testbus_sel2;
	u32 core_pwrctl_status;
	u32 core_pwrctl_mask;
	u32 core_pwrctl_clear;
	u32 core_pwrctl_ctl;
	u32 core_sdcc_debug_reg;
	u32 core_dll_config;
	u32 core_dll_status;
	u32 core_vendor_spec;
	u32 core_vendor_spec_adma_err_addr0;
	u32 core_vendor_spec_adma_err_addr1;
	u32 core_vendor_spec_func2;
	u32 core_vendor_spec_capabilities0;
	u32 core_ddr_200_cfg;
	u32 core_vendor_spec3;
	u32 core_dll_config_2;
	u32 core_dll_config_3;
	u32 core_ddr_config_old; /* Applicable to sdcc minor ver < 0x49 */
	u32 core_ddr_config;
	u32 core_dll_usr_ctl; /* Present on SDCC5.1 onwards */
};

static const struct sdhci_msm_offset sdhci_msm_v5_offset = {
	.core_mci_data_cnt = 0x35c,
	.core_mci_status = 0x324,
	.core_mci_fifo_cnt = 0x308,
	.core_mci_version = 0x318,
	.core_generics = 0x320,
	.core_testbus_config = 0x32c,
	.core_testbus_sel2_bit = 3,
	.core_testbus_ena = (1 << 31),
	.core_testbus_sel2 = (1 << 3),
	.core_pwrctl_status = 0x240,
	.core_pwrctl_mask = 0x244,
	.core_pwrctl_clear = 0x248,
	.core_pwrctl_ctl = 0x24c,
	.core_sdcc_debug_reg = 0x358,
	.core_dll_config = 0x200,
	.core_dll_status = 0x208,
	.core_vendor_spec = 0x20c,
	.core_vendor_spec_adma_err_addr0 = 0x214,
	.core_vendor_spec_adma_err_addr1 = 0x218,
	.core_vendor_spec_func2 = 0x210,
	.core_vendor_spec_capabilities0 = 0x21c,
	.core_ddr_200_cfg = 0x224,
	.core_vendor_spec3 = 0x250,
	.core_dll_config_2 = 0x254,
	.core_dll_config_3 = 0x258,
	.core_ddr_config = 0x25c,
	.core_dll_usr_ctl = 0x388,
};

static const struct sdhci_msm_offset sdhci_msm_mci_offset = {
	.core_hc_mode = 0x78,
	.core_mci_data_cnt = 0x30,
	.core_mci_status = 0x34,
	.core_mci_fifo_cnt = 0x44,
	.core_mci_version = 0x050,
	.core_generics = 0x70,
	.core_testbus_config = 0x0cc,
	.core_testbus_sel2_bit = 4,
	.core_testbus_ena = (1 << 3),
	.core_testbus_sel2 = (1 << 4),
	.core_pwrctl_status = 0xdc,
	.core_pwrctl_mask = 0xe0,
	.core_pwrctl_clear = 0xe4,
	.core_pwrctl_ctl = 0xe8,
	.core_sdcc_debug_reg = 0x124,
	.core_dll_config = 0x100,
	.core_dll_status = 0x108,
	.core_vendor_spec = 0x10c,
	.core_vendor_spec_adma_err_addr0 = 0x114,
	.core_vendor_spec_adma_err_addr1 = 0x118,
	.core_vendor_spec_func2 = 0x110,
	.core_vendor_spec_capabilities0 = 0x11c,
	.core_ddr_200_cfg = 0x184,
	.core_vendor_spec3 = 0x1b0,
	.core_dll_config_2 = 0x1b4,
	.core_dll_config_3 = 0x1b8,
	.core_ddr_config_old = 0x1b8,
	.core_ddr_config = 0x1bc,
};

struct sdhci_msm_variant_ops {
	u32 (*msm_readl_relaxed)(struct sdhci_host *host, u32 offset);
	void (*msm_writel_relaxed)(u32 val, struct sdhci_host *host,
			u32 offset);
};

/*
 * From V5, register spaces have changed. Wrap this info in a structure
 * and choose the data_structure based on version info mentioned in DT.
 */
struct sdhci_msm_variant_info {
	bool mci_removed;
	bool restore_dll_config;
	const struct sdhci_msm_variant_ops *var_ops;
	const struct sdhci_msm_offset *offset;
};

struct msm_bus_vectors {
	u64 ab;
	u64 ib;
};

struct msm_bus_path {
	unsigned int num_paths;
	struct msm_bus_vectors *vec;
};

struct sdhci_msm_bus_vote_data {
	const char *name;
	unsigned int num_usecase;
	struct msm_bus_path *usecase;

	unsigned int *bw_vecs;
	unsigned int bw_vecs_size;

	struct icc_path *sdhc_ddr;
	struct icc_path *cpu_sdhc;

	u32 curr_vote;
};

/*
 * DLL registers which needs be programmed with HSR settings.
 * Add any new register only at the end and don't change the
 * sequence.
 */
struct sdhci_msm_dll_hsr {
	u32 dll_config;
	u32 dll_config_2;
	u32 dll_config_3;
	u32 dll_usr_ctl;
	u32 ddr_config;
};

struct cqe_regs_restore {
	u32 cqe_vendor_cfg1;
};

struct sdhci_msm_regs_restore {
	bool is_supported;
	bool is_valid;
	u32 vendor_pwrctl_mask;
	u32 vendor_pwrctl_ctl;
	u32 vendor_caps_0;
	u32 vendor_func;
	u32 vendor_func2;
	u32 vendor_func3;
	u32 hc_2c_2e;
	u32 hc_28_2a;
	u32 hc_34_36;
	u32 hc_38_3a;
	u32 hc_3c_3e;
	u32 hc_caps_1;
	u32 testbus_config;
	u32 dll_config;
	u32 dll_config2;
	u32 dll_config3;
	u32 dll_usr_ctl;
};

enum vdd_io_level {
	/* set vdd_io_data->low_vol_level */
	VDD_IO_LOW,
	/* set vdd_io_data->high_vol_level */
	VDD_IO_HIGH,
	/*
	 * set whatever there in voltage_level (third argument) of
	 * sdhci_msm_set_vdd_io_vol() function.
	 */
	VDD_IO_SET_LEVEL,
};

enum dll_init_context {
	DLL_INIT_NORMAL = 0,
	DLL_INIT_FROM_CX_COLLAPSE_EXIT,
};

/* This structure keeps information per regulator */
struct sdhci_msm_reg_data {
	/* voltage regulator handle */
	struct regulator *reg;
	/* regulator name */
	const char *name;
	/* voltage level to be set */
	u32 low_vol_level;
	u32 high_vol_level;
	/* Load values for low power and high power mode */
	u32 lpm_uA;
	u32 hpm_uA;

	/* is this regulator enabled? */
	bool is_enabled;
	/* is this regulator needs to be always on? */
	bool is_always_on;
	/* is low power mode setting required for this regulator? */
	bool lpm_sup;
	bool set_voltage_sup;
};

/*
 * This structure keeps information for all the
 * regulators required for a SDCC slot.
 */
struct sdhci_msm_vreg_data {
	/* keeps VDD/VCC regulator info */
	struct sdhci_msm_reg_data *vdd_data;
	 /* keeps VDD IO regulator info */
	struct sdhci_msm_reg_data *vdd_io_data;
};

/* Per cpu cluster qos group */
struct qos_cpu_group {
	cpumask_t mask;	/* CPU mask of cluster */
	unsigned int *votes;	/* Different votes for cluster */
	struct dev_pm_qos_request *qos_req;	/* Pointer to host qos request*/
	bool voted;
	struct sdhci_msm_host *host;
	bool initialized;
	bool curr_vote;
};

/* Per host qos request structure */
struct sdhci_msm_qos_req {
	struct qos_cpu_group *qcg;	/* CPU group per host */
	unsigned int num_groups;	/* Number of groups */
	unsigned int active_mask;	/* Active affine irq mask */
};

enum constraint {
	QOS_PERF,
	QOS_POWER,
	QOS_MAX,
};

struct sdhci_msm_host {
	struct platform_device *pdev;
	void __iomem *core_mem;	/* MSM SDCC mapped address */
	int pwr_irq;		/* power irq */
	struct clk *bus_clk;	/* SDHC bus voter clock */
	struct clk *xo_clk;	/* TCXO clk needed for FLL feature of cm_dll*/
	/* core, iface, ice, cal, sleep clocks */
	struct clk_bulk_data bulk_clks[5];
	unsigned long clk_rate;
	struct sdhci_msm_vreg_data *vreg_data;
	struct mmc_host *mmc;
	struct cqhci_host *cq_host;
	bool use_14lpp_dll_reset;
	bool tuning_done;
	bool calibration_done;
	u8 saved_tuning_phase;
	bool use_cdclp533;
	u32 curr_pwr_state;
	u32 curr_io_level;
	wait_queue_head_t pwr_irq_wait;
	bool pwr_irq_flag;
	u32 caps_0;
	bool mci_removed;
	bool restore_dll_config;
	const struct sdhci_msm_variant_ops *var_ops;
	const struct sdhci_msm_offset *offset;
	bool use_cdr;
	u32 transfer_mode;
	bool updated_ddr_cfg;
	bool skip_bus_bw_voting;
	struct sdhci_msm_bus_vote_data *bus_vote_data;
	struct delayed_work bus_vote_work;
	struct delayed_work clk_gating_work;
	bool pltfm_init_done;
	bool fake_core_3_0v_support;
	bool use_7nm_dll;
	struct sdhci_msm_dll_hsr *dll_hsr;
	struct sdhci_msm_regs_restore regs_restore;
	struct cqe_regs_restore cqe_regs;
	u32 *sup_ice_clk_table;
	unsigned char sup_ice_clk_cnt;
	u32 ice_clk_max;
	u32 ice_clk_min;
	u32 ice_clk_rate;
	struct workqueue_struct *workq;	/* QoS work queue */
	struct sdhci_msm_qos_req *sdhci_qos;
	struct irq_affinity_notify affinity_notify;
	struct device_attribute clk_gating;
	struct device_attribute pm_qos;
	u32 clk_gating_delay;
	u32 pm_qos_delay;
	bool cqhci_offset_changed;
	bool reg_store;
	struct reset_control *core_reset;
	int sdiowakeup_irq;
	bool is_sdiowakeup_enabled;
	bool sdio_pending_processing;
};

static struct sdhci_msm_host *sdhci_slot[2];

static int sdhci_msm_update_qos_constraints(struct qos_cpu_group *qcg,
					enum constraint type);

static void sdhci_msm_bus_voting(struct sdhci_host *host, bool enable);

static int sdhci_msm_dt_get_array(struct device *dev, const char *prop_name,
				u32 **bw_vecs, int *len, u32 size);

static const struct sdhci_msm_offset *sdhci_priv_msm_offset(struct sdhci_host *host)
{
	struct sdhci_pltfm_host *pltfm_host = sdhci_priv(host);
	struct sdhci_msm_host *msm_host = sdhci_pltfm_priv(pltfm_host);

	return msm_host->offset;
}

/*
 * APIs to read/write to vendor specific registers which were there in the
 * core_mem region before MCI was removed.
 */
static u32 sdhci_msm_mci_variant_readl_relaxed(struct sdhci_host *host,
		u32 offset)
{
	struct sdhci_pltfm_host *pltfm_host = sdhci_priv(host);
	struct sdhci_msm_host *msm_host = sdhci_pltfm_priv(pltfm_host);

	return readl_relaxed(msm_host->core_mem + offset);
}

static u32 sdhci_msm_v5_variant_readl_relaxed(struct sdhci_host *host,
		u32 offset)
{
	return readl_relaxed(host->ioaddr + offset);
}

static void sdhci_msm_mci_variant_writel_relaxed(u32 val,
		struct sdhci_host *host, u32 offset)
{
	struct sdhci_pltfm_host *pltfm_host = sdhci_priv(host);
	struct sdhci_msm_host *msm_host = sdhci_pltfm_priv(pltfm_host);

	writel_relaxed(val, msm_host->core_mem + offset);
}

static void sdhci_msm_v5_variant_writel_relaxed(u32 val,
		struct sdhci_host *host, u32 offset)
{
	writel_relaxed(val, host->ioaddr + offset);
}

static unsigned int msm_get_clock_mult_for_bus_mode(struct sdhci_host *host)
{
	struct mmc_ios ios = host->mmc->ios;
	/*
	 * The SDHC requires internal clock frequency to be double the
	 * actual clock that will be set for DDR mode. The controller
	 * uses the faster clock(100/400MHz) for some of its parts and
	 * send the actual required clock (50/200MHz) to the card.
	 */
	if (ios.timing == MMC_TIMING_UHS_DDR50 ||
	    ios.timing == MMC_TIMING_MMC_DDR52 ||
	    ios.timing == MMC_TIMING_MMC_HS400 ||
	    host->flags & SDHCI_HS400_TUNING)
		return 2;
	return 1;
}

#if defined(CONFIG_SDC_QTI)
static unsigned int sdhci_msm_get_current_limit(struct sdhci_host *host)
{
	struct sdhci_pltfm_host *pltfm_host = sdhci_priv(host);
	struct sdhci_msm_host *msm_host = sdhci_pltfm_priv(pltfm_host);
	struct sdhci_msm_vreg_data *curr_slot = msm_host->vreg_data;
	u32 max_curr = 0;

	if (curr_slot && curr_slot->vdd_data)
		max_curr = curr_slot->vdd_data->hpm_uA;

	return max_curr;
}
#endif

static void msm_set_clock_rate_for_bus_mode(struct sdhci_host *host,
					    unsigned int clock)
{
	struct sdhci_pltfm_host *pltfm_host = sdhci_priv(host);
	struct sdhci_msm_host *msm_host = sdhci_pltfm_priv(pltfm_host);
	struct mmc_ios curr_ios = host->mmc->ios;
	struct clk *core_clk = msm_host->bulk_clks[0].clk;
	unsigned long achieved_rate;
	unsigned int desired_rate;
	unsigned int mult;
	int rc;

	mult = msm_get_clock_mult_for_bus_mode(host);
	desired_rate = clock * mult;
	rc = clk_set_rate(core_clk, desired_rate);
	if (rc) {
		pr_err("%s: Failed to set clock at rate %u at timing %d\n",
		       mmc_hostname(host->mmc), desired_rate, curr_ios.timing);
		return;
	}

	/*
	 * Qualcomm Technologies, Inc. clock drivers by default round
	 * clock _up_ if they can't make the requested rate.  This is not
	 * good for SD.  Yell if we encounter it.
	 */
	achieved_rate = clk_get_rate(core_clk);
	if (achieved_rate > desired_rate)
		pr_debug("%s: Card appears overclocked; req %u Hz, actual %lu Hz\n",
			mmc_hostname(host->mmc), desired_rate, achieved_rate);
	host->mmc->actual_clock = achieved_rate / mult;

	/* Stash the rate we requested to use in sdhci_msm_runtime_resume() */
	msm_host->clk_rate = desired_rate;

	pr_debug("%s: Setting clock at rate %lu at timing %d\n",
		 mmc_hostname(host->mmc), achieved_rate, curr_ios.timing);
}

/* Platform specific tuning */
static inline int msm_dll_poll_ck_out_en(struct sdhci_host *host, u8 poll)
{
	u32 wait_cnt = 50;
	u8 ck_out_en;
	struct mmc_host *mmc = host->mmc;
	const struct sdhci_msm_offset *msm_offset =
					sdhci_priv_msm_offset(host);

	/* Poll for CK_OUT_EN bit.  max. poll time = 50us */
	ck_out_en = !!(readl_relaxed(host->ioaddr +
			msm_offset->core_dll_config) & CORE_CK_OUT_EN);

	while (ck_out_en != poll) {
		if (--wait_cnt == 0) {
			dev_err(mmc_dev(mmc), "%s: CK_OUT_EN bit is not %d\n",
			       mmc_hostname(mmc), poll);
			return -ETIMEDOUT;
		}
		udelay(1);

		ck_out_en = !!(readl_relaxed(host->ioaddr +
			msm_offset->core_dll_config) & CORE_CK_OUT_EN);
	}

	return 0;
}

static int msm_config_cm_dll_phase(struct sdhci_host *host, u8 phase)
{
	int rc;
	static const u8 grey_coded_phase_table[] = {
		0x0, 0x1, 0x3, 0x2, 0x6, 0x7, 0x5, 0x4,
		0xc, 0xd, 0xf, 0xe, 0xa, 0xb, 0x9, 0x8
	};
	unsigned long flags;
	u32 config;
	struct mmc_host *mmc = host->mmc;
	const struct sdhci_msm_offset *msm_offset =
					sdhci_priv_msm_offset(host);

	if (phase > 0xf)
		return -EINVAL;

	spin_lock_irqsave(&host->lock, flags);

	config = readl_relaxed(host->ioaddr + msm_offset->core_dll_config);
	config &= ~(CORE_CDR_EN | CORE_CK_OUT_EN);
	config |= (CORE_CDR_EXT_EN | CORE_DLL_EN);
	writel_relaxed(config, host->ioaddr + msm_offset->core_dll_config);

	/* Wait until CK_OUT_EN bit of DLL_CONFIG register becomes '0' */
	rc = msm_dll_poll_ck_out_en(host, 0);
	if (rc)
		goto err_out;

	/*
	 * Write the selected DLL clock output phase (0 ... 15)
	 * to CDR_SELEXT bit field of DLL_CONFIG register.
	 */
	config = readl_relaxed(host->ioaddr + msm_offset->core_dll_config);
	config &= ~CDR_SELEXT_MASK;
	config |= grey_coded_phase_table[phase] << CDR_SELEXT_SHIFT;
	writel_relaxed(config, host->ioaddr + msm_offset->core_dll_config);

	config = readl_relaxed(host->ioaddr + msm_offset->core_dll_config);
	config |= CORE_CK_OUT_EN;
	writel_relaxed(config, host->ioaddr + msm_offset->core_dll_config);

	/* Wait until CK_OUT_EN bit of DLL_CONFIG register becomes '1' */
	rc = msm_dll_poll_ck_out_en(host, 1);
	if (rc)
		goto err_out;

	config = readl_relaxed(host->ioaddr + msm_offset->core_dll_config);
	config |= CORE_CDR_EN;
	config &= ~CORE_CDR_EXT_EN;
	writel_relaxed(config, host->ioaddr + msm_offset->core_dll_config);
	goto out;

err_out:
	dev_err(mmc_dev(mmc), "%s: Failed to set DLL phase: %d\n",
	       mmc_hostname(mmc), phase);
out:
	spin_unlock_irqrestore(&host->lock, flags);
	return rc;
}

/*
 * Find out the greatest range of consecuitive selected
 * DLL clock output phases that can be used as sampling
 * setting for SD3.0 UHS-I card read operation (in SDR104
 * timing mode) or for eMMC4.5 card read operation (in
 * HS400/HS200 timing mode).
 * Select the 3/4 of the range and configure the DLL with the
 * selected DLL clock output phase.
 */

static int msm_find_most_appropriate_phase(struct sdhci_host *host,
					   u8 *phase_table, u8 total_phases)
{
	int ret;
	u8 ranges[MAX_PHASES][MAX_PHASES] = { {0}, {0} };
	u8 phases_per_row[MAX_PHASES] = { 0 };
	int row_index = 0, col_index = 0, selected_row_index = 0, curr_max = 0;
	int i, cnt, phase_0_raw_index = 0, phase_15_raw_index = 0;
	bool phase_0_found = false, phase_15_found = false;
	struct mmc_host *mmc = host->mmc;

	if (!total_phases || (total_phases > MAX_PHASES)) {
		dev_err(mmc_dev(mmc), "%s: Invalid argument: total_phases=%d\n",
		       mmc_hostname(mmc), total_phases);
		return -EINVAL;
	}

	for (cnt = 0; cnt < total_phases; cnt++) {
		ranges[row_index][col_index] = phase_table[cnt];
		phases_per_row[row_index] += 1;
		col_index++;

		if ((cnt + 1) == total_phases) {
			continue;
		/* check if next phase in phase_table is consecutive or not */
		} else if ((phase_table[cnt] + 1) != phase_table[cnt + 1]) {
			row_index++;
			col_index = 0;
		}
	}

	if (row_index >= MAX_PHASES)
		return -EINVAL;

	/* Check if phase-0 is present in first valid window? */
	if (!ranges[0][0]) {
		phase_0_found = true;
		phase_0_raw_index = 0;
		/* Check if cycle exist between 2 valid windows */
		for (cnt = 1; cnt <= row_index; cnt++) {
			if (phases_per_row[cnt]) {
				for (i = 0; i < phases_per_row[cnt]; i++) {
					if (ranges[cnt][i] == 15) {
						phase_15_found = true;
						phase_15_raw_index = cnt;
						break;
					}
				}
			}
		}
	}

	/* If 2 valid windows form cycle then merge them as single window */
	if (phase_0_found && phase_15_found) {
		/* number of phases in raw where phase 0 is present */
		u8 phases_0 = phases_per_row[phase_0_raw_index];
		/* number of phases in raw where phase 15 is present */
		u8 phases_15 = phases_per_row[phase_15_raw_index];

		if (phases_0 + phases_15 >= MAX_PHASES)
			/*
			 * If there are more than 1 phase windows then total
			 * number of phases in both the windows should not be
			 * more than or equal to MAX_PHASES.
			 */
			return -EINVAL;

		/* Merge 2 cyclic windows */
		i = phases_15;
		for (cnt = 0; cnt < phases_0; cnt++) {
			ranges[phase_15_raw_index][i] =
			    ranges[phase_0_raw_index][cnt];
			if (++i >= MAX_PHASES)
				break;
		}

		phases_per_row[phase_0_raw_index] = 0;
		phases_per_row[phase_15_raw_index] = phases_15 + phases_0;
	}

	for (cnt = 0; cnt <= row_index; cnt++) {
		if (phases_per_row[cnt] > curr_max) {
			curr_max = phases_per_row[cnt];
			selected_row_index = cnt;
		}
	}

	i = (curr_max * 3) / 4;
	if (i)
		i--;

	ret = ranges[selected_row_index][i];

	if (ret >= MAX_PHASES) {
		ret = -EINVAL;
		dev_err(mmc_dev(mmc), "%s: Invalid phase selected=%d\n",
		       mmc_hostname(mmc), ret);
	}

	return ret;
}

static inline void msm_cm_dll_set_freq(struct sdhci_host *host)
{
	u32 mclk_freq = 0, config;
	const struct sdhci_msm_offset *msm_offset =
					sdhci_priv_msm_offset(host);

	/* Program the MCLK value to MCLK_FREQ bit field */
	if (host->clock <= 112000000)
		mclk_freq = 0;
	else if (host->clock <= 125000000)
		mclk_freq = 1;
	else if (host->clock <= 137000000)
		mclk_freq = 2;
	else if (host->clock <= 150000000)
		mclk_freq = 3;
	else if (host->clock <= 162000000)
		mclk_freq = 4;
	else if (host->clock <= 175000000)
		mclk_freq = 5;
	else if (host->clock <= 187000000)
		mclk_freq = 6;
	else if (host->clock <= 208000000)
		mclk_freq = 7;

	config = readl_relaxed(host->ioaddr + msm_offset->core_dll_config);
	config &= ~CMUX_SHIFT_PHASE_MASK;
	config |= mclk_freq << CMUX_SHIFT_PHASE_SHIFT;
	writel_relaxed(config, host->ioaddr + msm_offset->core_dll_config);
}

/* Initialize the DLL (Programmable Delay Line) */
static int msm_init_cm_dll(struct sdhci_host *host,
				enum dll_init_context init_context)
{
	struct mmc_host *mmc = host->mmc;
	struct sdhci_pltfm_host *pltfm_host = sdhci_priv(host);
	struct sdhci_msm_host *msm_host = sdhci_pltfm_priv(pltfm_host);
	int wait_cnt = 50;
	int rc = 0;
	unsigned long flags, dll_clock = 0;
	u32 ddr_cfg_offset, core_vendor_spec;
	const struct sdhci_msm_offset *msm_offset =
					msm_host->offset;

	dll_clock = mmc->actual_clock;
	spin_lock_irqsave(&host->lock, flags);

	core_vendor_spec = readl_relaxed(host->ioaddr +
			msm_offset->core_vendor_spec);

	/*
	 * Step 1 - Always disable PWRSAVE during the DLL power
	 * up regardless of its current setting.
	 */
	writel_relaxed((core_vendor_spec & ~CORE_CLK_PWRSAVE),
			host->ioaddr +
			msm_offset->core_vendor_spec);

	if (msm_host->use_14lpp_dll_reset) {
		/* Step 2 - Disable CK_OUT */
		writel_relaxed((readl_relaxed(host->ioaddr +
			msm_offset->core_dll_config)
			& ~CORE_CK_OUT_EN), host->ioaddr +
			msm_offset->core_dll_config);

		/* Step 3 - Disable the DLL clock */
		writel_relaxed((readl_relaxed(host->ioaddr +
			msm_offset->core_dll_config_2)
			| CORE_DLL_CLOCK_DISABLE), host->ioaddr +
			msm_offset->core_dll_config_2);
	}

	/*
	 * Step 4 - Write 1 to DLL_RST bit of DLL_CONFIG register
	 * and Write 1 to DLL_PDN bit of DLL_CONFIG register.
	 */
	writel_relaxed((readl_relaxed(host->ioaddr +
		msm_offset->core_dll_config) | CORE_DLL_RST),
		host->ioaddr + msm_offset->core_dll_config);

	writel_relaxed((readl_relaxed(host->ioaddr +
		msm_offset->core_dll_config) | CORE_DLL_PDN),
		host->ioaddr + msm_offset->core_dll_config);

	/*
	 * Step 5 and Step 6 - Configure Tassadar DLL and USER_CTRL
	 * (Only applicable for 7FF projects).
	 */
	if (msm_host->use_7nm_dll) {
		if (msm_host->dll_hsr) {
			writel_relaxed(msm_host->dll_hsr->dll_config_3,
					host->ioaddr +
					msm_offset->core_dll_config_3);
			writel_relaxed(msm_host->dll_hsr->dll_usr_ctl,
					host->ioaddr +
					msm_offset->core_dll_usr_ctl);
		} else {
			writel_relaxed(DLL_CONFIG_3_POR_VAL, host->ioaddr +
				msm_offset->core_dll_config_3);
			writel_relaxed(DLL_USR_CTL_POR_VAL | FINE_TUNE_MODE_EN |
					ENABLE_DLL_LOCK_STATUS | BIAS_OK_SIGNAL,
					host->ioaddr +
					msm_offset->core_dll_usr_ctl);
		}
	}

	/*
	 * Step 8 - Set DDR_CONFIG since step 7 is setting TEST_CTRL
	 * that can be skipped.
	 */
	if (msm_host->updated_ddr_cfg)
		ddr_cfg_offset = msm_offset->core_ddr_config;
	else
		ddr_cfg_offset = msm_offset->core_ddr_config_old;

	if (msm_host->dll_hsr && msm_host->dll_hsr->ddr_config)
		writel_relaxed(msm_host->dll_hsr->ddr_config, host->ioaddr +
			ddr_cfg_offset);
	else
		writel_relaxed(DDR_CONFIG_POR_VAL, host->ioaddr +
			ddr_cfg_offset);

	/* Step 9 - Set DLL_CONFIG_2 */
	if (msm_host->use_14lpp_dll_reset) {
		u32 mclk_freq = 0;
		int cycle_cnt = 0;

		/*
		 * Only configure the mclk_freq in normal DLL init
		 * context. If the DLL init is coming from
		 * CX Collapse Exit context, the host->clock may be zero.
		 * The DLL_CONFIG_2 register has already been restored to
		 * proper value prior to getting here.
		 */
		if (init_context == DLL_INIT_NORMAL) {
			cycle_cnt = readl_relaxed(host->ioaddr +
					msm_offset->core_dll_config_2)
					& CORE_FLL_CYCLE_CNT ? 8 : 4;

			mclk_freq = ROUND(dll_clock * cycle_cnt, TCXO_FREQ);

			if (dll_clock < 100000000)
				pr_err("%s: %s: Non standard clk freq =%u\n",
				mmc_hostname(mmc), __func__, dll_clock);

			writel_relaxed(((readl_relaxed(host->ioaddr +
				msm_offset->core_dll_config_2)
				& ~(0xFF << 10)) | (mclk_freq << 10)),
				host->ioaddr + msm_offset->core_dll_config_2);
		}
		/* wait for 5us before enabling DLL clock */
		udelay(5);
	}

	/* Step 10 - Config DLL_CONFIG with HSR values */
	if (msm_host->dll_hsr && msm_host->dll_hsr->dll_config)
		writel_relaxed(msm_host->dll_hsr->dll_config |
			CORE_DLL_RST | CORE_DLL_PDN, host->ioaddr +
			msm_offset->core_dll_config);
	else
		writel_relaxed(DLL_CONFIG_POR_VAL, host->ioaddr +
			msm_offset->core_dll_config);

	/* Step 11 - Wait for 52us */
	spin_unlock_irqrestore(&host->lock, flags);
	usleep_range(55, 60);
	spin_lock_irqsave(&host->lock, flags);

	/*
	 * Step12 - Write 0 to DLL_RST bit of DLL_CONFIG register
	 * and Write 0 to DLL_PDN bit of DLL_CONFIG register.
	 */
	writel_relaxed((readl_relaxed(host->ioaddr +
		msm_offset->core_dll_config) & ~CORE_DLL_RST),
		host->ioaddr + msm_offset->core_dll_config);

	writel_relaxed((readl_relaxed(host->ioaddr +
		msm_offset->core_dll_config) & ~CORE_DLL_PDN),
		host->ioaddr + msm_offset->core_dll_config);

	/* Step 13 - Write 1 to DLL_RST bit of DLL_CONFIG register */
	writel_relaxed((readl_relaxed(host->ioaddr +
		msm_offset->core_dll_config) | CORE_DLL_RST),
		host->ioaddr + msm_offset->core_dll_config);

	/* Step 14 - Write 0 to DLL_RST bit of DLL_CONFIG register */
	writel_relaxed((readl_relaxed(host->ioaddr +
		msm_offset->core_dll_config) & ~CORE_DLL_RST),
		host->ioaddr + msm_offset->core_dll_config);

	/* Step 15 - Set CORE_DLL_CLOCK_DISABLE to 0 */
	if (msm_host->use_14lpp_dll_reset) {
		writel_relaxed((readl_relaxed(host->ioaddr +
				msm_offset->core_dll_config_2)
				& ~CORE_DLL_CLOCK_DISABLE), host->ioaddr +
				msm_offset->core_dll_config_2);
	}

	/*
	 * Step 16 - Wait for 8000 input clock. Here we calculate the
	 * delay from fixed clock freq 192MHz, which turns out 42us.
	 */
	spin_unlock_irqrestore(&host->lock, flags);
	usleep_range(45, 50);
	spin_lock_irqsave(&host->lock, flags);

	/* Step 17 - Set CK_OUT_EN bit to 1. */
	writel_relaxed((readl_relaxed(host->ioaddr +
			msm_offset->core_dll_config)
			| CORE_CK_OUT_EN), host->ioaddr +
			msm_offset->core_dll_config);

	/*
	 * Step 18 - Wait until DLL_LOCK bit of DLL_STATUS register
	 * becomes '1'.
	 */
	while (!(readl_relaxed(host->ioaddr + msm_offset->core_dll_status) &
		 CORE_DLL_LOCK)) {
		/* max. wait for 50us sec for LOCK bit to be set */
		if (--wait_cnt == 0) {
			dev_err(mmc_dev(mmc), "%s: DLL failed to LOCK\n",
			       mmc_hostname(mmc));
			rc = -ETIMEDOUT;
			goto out;
		}
		/* wait for 1us before polling again */
		udelay(1);
	}

out:
	if (core_vendor_spec & CORE_CLK_PWRSAVE) {
		/* Step 19 - Reenable PWRSAVE as needed */
		writel_relaxed((readl_relaxed(host->ioaddr +
			msm_offset->core_vendor_spec)
			| CORE_CLK_PWRSAVE), host->ioaddr +
			msm_offset->core_vendor_spec);
	}

	spin_unlock_irqrestore(&host->lock, flags);
	return rc;
}

static void msm_hc_select_default(struct sdhci_host *host)
{
	struct sdhci_pltfm_host *pltfm_host = sdhci_priv(host);
	struct sdhci_msm_host *msm_host = sdhci_pltfm_priv(pltfm_host);
	u32 config;
	const struct sdhci_msm_offset *msm_offset =
					msm_host->offset;

	if (!msm_host->use_cdclp533) {
		config = readl_relaxed(host->ioaddr +
				msm_offset->core_vendor_spec3);
		config &= ~CORE_PWRSAVE_DLL;
		writel_relaxed(config, host->ioaddr +
				msm_offset->core_vendor_spec3);
	}

	config = readl_relaxed(host->ioaddr + msm_offset->core_vendor_spec);
	config &= ~CORE_HC_MCLK_SEL_MASK;
	config |= CORE_HC_MCLK_SEL_DFLT;
	writel_relaxed(config, host->ioaddr + msm_offset->core_vendor_spec);

	/*
	 * Disable HC_SELECT_IN to be able to use the UHS mode select
	 * configuration from Host Control2 register for all other
	 * modes.
	 * Write 0 to HC_SELECT_IN and HC_SELECT_IN_EN field
	 * in VENDOR_SPEC_FUNC
	 */
	config = readl_relaxed(host->ioaddr + msm_offset->core_vendor_spec);
	config &= ~CORE_HC_SELECT_IN_EN;
	config &= ~CORE_HC_SELECT_IN_MASK;
	writel_relaxed(config, host->ioaddr + msm_offset->core_vendor_spec);

	/*
	 * Make sure above writes impacting free running MCLK are completed
	 * before changing the clk_rate at GCC.
	 */
	wmb();
}

/*
 * After MCLK ugating, toggle the FIFO write clock to get
 * the FIFO pointers and flags to valid state.
 */
static void sdhci_msm_toggle_fifo_write_clk(struct sdhci_host *host)
{
	struct sdhci_pltfm_host *pltfm_host = sdhci_priv(host);
	struct sdhci_msm_host *msm_host = sdhci_pltfm_priv(pltfm_host);
	const struct sdhci_msm_offset *msm_host_offset = msm_host->offset;
	struct mmc_ios ios = host->mmc->ios;
	u32 config;

	if ((msm_host->tuning_done || ios.enhanced_strobe) &&
			(host->mmc->ios.timing == MMC_TIMING_MMC_HS400)) {
		/*
		 * set HC_REG_DLL_CONFIG_3[1] to select MCLK as
		 * DLL input clock
		 */
		config = readl_relaxed(host->ioaddr + msm_host_offset->core_dll_config_3);
		config |= RCLK_TOGGLE;
		writel_relaxed(config, host->ioaddr + msm_host_offset->core_dll_config_3);
		/* ensure above write as toggling same bit quickly */
		wmb();
		udelay(2);
		/*
		 * clear HC_REG_DLL_CONFIG_3[1] to select RCLK as
		 * DLL input clock
		 */
		config = readl_relaxed(host->ioaddr + msm_host_offset->core_dll_config_3);
		config &= ~RCLK_TOGGLE;
		writel_relaxed(config, host->ioaddr + msm_host_offset->core_dll_config_3);
	}
}

static void msm_hc_select_hs400(struct sdhci_host *host)
{
	struct sdhci_pltfm_host *pltfm_host = sdhci_priv(host);
	struct sdhci_msm_host *msm_host = sdhci_pltfm_priv(pltfm_host);
	struct mmc_ios ios = host->mmc->ios;
	u32 config, dll_lock;
	int rc;
	const struct sdhci_msm_offset *msm_offset =
					msm_host->offset;

	/* Select the divided clock (free running MCLK/2) */
	config = readl_relaxed(host->ioaddr + msm_offset->core_vendor_spec);
	config &= ~CORE_HC_MCLK_SEL_MASK;
	config |= CORE_HC_MCLK_SEL_HS400;

	writel_relaxed(config, host->ioaddr + msm_offset->core_vendor_spec);
	/*
	 * Select HS400 mode using the HC_SELECT_IN from VENDOR SPEC
	 * register
	 */
	if ((msm_host->tuning_done || ios.enhanced_strobe) &&
	    !msm_host->calibration_done) {
		config = readl_relaxed(host->ioaddr +
				msm_offset->core_vendor_spec);
		config |= CORE_HC_SELECT_IN_HS400;
		config |= CORE_HC_SELECT_IN_EN;
		writel_relaxed(config, host->ioaddr +
				msm_offset->core_vendor_spec);
	}
	if (!msm_host->clk_rate && !msm_host->use_cdclp533) {
		/*
		 * Poll on DLL_LOCK or DDR_DLL_LOCK bits in
		 * core_dll_status to be set. This should get set
		 * within 15 us at 200 MHz.
		 */
		rc = readl_relaxed_poll_timeout(host->ioaddr +
						msm_offset->core_dll_status,
						dll_lock,
						(dll_lock &
						(CORE_DLL_LOCK |
						CORE_DDR_DLL_LOCK)), 10,
						1000);
		if (rc == -ETIMEDOUT)
			pr_err("%s: Unable to get DLL_LOCK/DDR_DLL_LOCK, dll_status: 0x%08x\n",
			       mmc_hostname(host->mmc), dll_lock);
	}
	/*
	 * Make sure above writes impacting free running MCLK are completed
	 * before changing the clk_rate at GCC.
	 */
	wmb();
}

/*
 * sdhci_msm_hc_select_mode :- In general all timing modes are
 * controlled via UHS mode select in Host Control2 register.
 * eMMC specific HS200/HS400 doesn't have their respective modes
 * defined here, hence we use these values.
 *
 * HS200 - SDR104 (Since they both are equivalent in functionality)
 * HS400 - This involves multiple configurations
 *		Initially SDR104 - when tuning is required as HS200
 *		Then when switching to DDR @ 400MHz (HS400) we use
 *		the vendor specific HC_SELECT_IN to control the mode.
 *
 * In addition to controlling the modes we also need to select the
 * correct input clock for DLL depending on the mode.
 *
 * HS400 - divided clock (free running MCLK/2)
 * All other modes - default (free running MCLK)
 */
static void sdhci_msm_hc_select_mode(struct sdhci_host *host)
{
	struct mmc_ios ios = host->mmc->ios;

	if (ios.timing == MMC_TIMING_MMC_HS400 ||
	    host->flags & SDHCI_HS400_TUNING)
		msm_hc_select_hs400(host);
	else
		msm_hc_select_default(host);
}

static int sdhci_msm_cdclp533_calibration(struct sdhci_host *host)
{
	struct sdhci_pltfm_host *pltfm_host = sdhci_priv(host);
	struct sdhci_msm_host *msm_host = sdhci_pltfm_priv(pltfm_host);
	u32 config, calib_done;
	int ret;
	const struct sdhci_msm_offset *msm_offset =
					msm_host->offset;

	pr_debug("%s: %s: Enter\n", mmc_hostname(host->mmc), __func__);

	/*
	 * Retuning in HS400 (DDR mode) will fail, just reset the
	 * tuning block and restore the saved tuning phase.
	 */
	ret = msm_init_cm_dll(host, DLL_INIT_NORMAL);
	if (ret)
		goto out;

	/* Set the selected phase in delay line hw block */
	ret = msm_config_cm_dll_phase(host, msm_host->saved_tuning_phase);
	if (ret)
		goto out;

	config = readl_relaxed(host->ioaddr + msm_offset->core_dll_config);
	config |= CORE_CMD_DAT_TRACK_SEL;
	writel_relaxed(config, host->ioaddr + msm_offset->core_dll_config);

	config = readl_relaxed(host->ioaddr + msm_offset->core_ddr_200_cfg);
	config &= ~CORE_CDC_T4_DLY_SEL;
	writel_relaxed(config, host->ioaddr + msm_offset->core_ddr_200_cfg);

	config = readl_relaxed(host->ioaddr + CORE_CSR_CDC_GEN_CFG);
	config &= ~CORE_CDC_SWITCH_BYPASS_OFF;
	writel_relaxed(config, host->ioaddr + CORE_CSR_CDC_GEN_CFG);

	config = readl_relaxed(host->ioaddr + CORE_CSR_CDC_GEN_CFG);
	config |= CORE_CDC_SWITCH_RC_EN;
	writel_relaxed(config, host->ioaddr + CORE_CSR_CDC_GEN_CFG);

	config = readl_relaxed(host->ioaddr + msm_offset->core_ddr_200_cfg);
	config &= ~CORE_START_CDC_TRAFFIC;
	writel_relaxed(config, host->ioaddr + msm_offset->core_ddr_200_cfg);

	/* Perform CDC Register Initialization Sequence */

	writel_relaxed(0x11800EC, host->ioaddr + CORE_CSR_CDC_CTLR_CFG0);
	writel_relaxed(0x3011111, host->ioaddr + CORE_CSR_CDC_CTLR_CFG1);
	writel_relaxed(0x1201000, host->ioaddr + CORE_CSR_CDC_CAL_TIMER_CFG0);
	writel_relaxed(0x4, host->ioaddr + CORE_CSR_CDC_CAL_TIMER_CFG1);
	writel_relaxed(0xCB732020, host->ioaddr + CORE_CSR_CDC_REFCOUNT_CFG);
	writel_relaxed(0xB19, host->ioaddr + CORE_CSR_CDC_COARSE_CAL_CFG);
	writel_relaxed(0x4E2, host->ioaddr + CORE_CSR_CDC_DELAY_CFG);
	writel_relaxed(0x0, host->ioaddr + CORE_CDC_OFFSET_CFG);
	writel_relaxed(0x16334, host->ioaddr + CORE_CDC_SLAVE_DDA_CFG);

	/* CDC HW Calibration */

	config = readl_relaxed(host->ioaddr + CORE_CSR_CDC_CTLR_CFG0);
	config |= CORE_SW_TRIG_FULL_CALIB;
	writel_relaxed(config, host->ioaddr + CORE_CSR_CDC_CTLR_CFG0);

	config = readl_relaxed(host->ioaddr + CORE_CSR_CDC_CTLR_CFG0);
	config &= ~CORE_SW_TRIG_FULL_CALIB;
	writel_relaxed(config, host->ioaddr + CORE_CSR_CDC_CTLR_CFG0);

	config = readl_relaxed(host->ioaddr + CORE_CSR_CDC_CTLR_CFG0);
	config |= CORE_HW_AUTOCAL_ENA;
	writel_relaxed(config, host->ioaddr + CORE_CSR_CDC_CTLR_CFG0);

	config = readl_relaxed(host->ioaddr + CORE_CSR_CDC_CAL_TIMER_CFG0);
	config |= CORE_TIMER_ENA;
	writel_relaxed(config, host->ioaddr + CORE_CSR_CDC_CAL_TIMER_CFG0);

	ret = readl_relaxed_poll_timeout(host->ioaddr + CORE_CSR_CDC_STATUS0,
					 calib_done,
					 (calib_done & CORE_CALIBRATION_DONE),
					 1, 50);

	if (ret == -ETIMEDOUT) {
		pr_err("%s: %s: CDC calibration was not completed\n",
		       mmc_hostname(host->mmc), __func__);
		goto out;
	}

	ret = readl_relaxed(host->ioaddr + CORE_CSR_CDC_STATUS0)
			& CORE_CDC_ERROR_CODE_MASK;
	if (ret) {
		pr_err("%s: %s: CDC error code %d\n",
		       mmc_hostname(host->mmc), __func__, ret);
		ret = -EINVAL;
		goto out;
	}

	config = readl_relaxed(host->ioaddr + msm_offset->core_ddr_200_cfg);
	config |= CORE_START_CDC_TRAFFIC;
	writel_relaxed(config, host->ioaddr + msm_offset->core_ddr_200_cfg);
out:
	pr_debug("%s: %s: Exit, ret %d\n", mmc_hostname(host->mmc),
		 __func__, ret);
	return ret;
}

static int sdhci_msm_cm_dll_sdc4_calibration(struct sdhci_host *host)
{
	struct mmc_host *mmc = host->mmc;
	u32 dll_status, config, ddr_cfg_offset;
	int ret;
	struct sdhci_pltfm_host *pltfm_host = sdhci_priv(host);
	struct sdhci_msm_host *msm_host = sdhci_pltfm_priv(pltfm_host);
	const struct sdhci_msm_offset *msm_offset =
					sdhci_priv_msm_offset(host);

	pr_debug("%s: %s: Enter\n", mmc_hostname(host->mmc), __func__);

	/*
	 * Currently the core_ddr_config register defaults to desired
	 * configuration on reset. Currently reprogramming the power on
	 * reset (POR) value in case it might have been modified by
	 * bootloaders. In the future, if this changes, then the desired
	 * values will need to be programmed appropriately.
	 */
	if (msm_host->updated_ddr_cfg)
		ddr_cfg_offset = msm_offset->core_ddr_config;
	else
		ddr_cfg_offset = msm_offset->core_ddr_config_old;

	if (msm_host->dll_hsr && msm_host->dll_hsr->ddr_config)
		config = msm_host->dll_hsr->ddr_config;
	else
		config = DDR_CONFIG_POR_VAL;

	writel_relaxed(config, host->ioaddr + ddr_cfg_offset);

	if (mmc->ios.enhanced_strobe) {
		config = readl_relaxed(host->ioaddr +
				msm_offset->core_ddr_200_cfg);
		config |= CORE_CMDIN_RCLK_EN;
		writel_relaxed(config, host->ioaddr +
				msm_offset->core_ddr_200_cfg);
	}

	config = readl_relaxed(host->ioaddr + msm_offset->core_dll_config_2);
	config |= CORE_DDR_CAL_EN;
	writel_relaxed(config, host->ioaddr + msm_offset->core_dll_config_2);

	ret = readl_relaxed_poll_timeout(host->ioaddr +
					msm_offset->core_dll_status,
					dll_status,
					(dll_status & CORE_DDR_DLL_LOCK),
					10, 1000);

	if (ret == -ETIMEDOUT) {
		pr_err("%s: %s: CM_DLL_SDC4 calibration was not completed\n",
		       mmc_hostname(host->mmc), __func__);
		goto out;
	}

	/*
	 * Set CORE_PWRSAVE_DLL bit in CORE_VENDOR_SPEC3.
	 * When MCLK is gated OFF, it is not gated for less than 0.5us
	 * and MCLK must be switched on for at-least 1us before DATA
	 * starts coming. Controllers with 14lpp and later tech DLL cannot
	 * guarantee above requirement. So PWRSAVE_DLL should not be
	 * turned on for host controllers using this DLL.
	 */
	if (!msm_host->use_14lpp_dll_reset) {
		config = readl_relaxed(host->ioaddr +
				msm_offset->core_vendor_spec3);
		config |= CORE_PWRSAVE_DLL;
		writel_relaxed(config, host->ioaddr +
				msm_offset->core_vendor_spec3);
	}

	/*
	 * Drain writebuffer to ensure above DLL calibration
	 * and PWRSAVE DLL is enabled.
	 */
	wmb();
out:
	pr_debug("%s: %s: Exit, ret %d\n", mmc_hostname(host->mmc),
		 __func__, ret);
	return ret;
}

static int sdhci_msm_hs400_dll_calibration(struct sdhci_host *host)
{
	struct sdhci_pltfm_host *pltfm_host = sdhci_priv(host);
	struct sdhci_msm_host *msm_host = sdhci_pltfm_priv(pltfm_host);
	int ret;
	struct mmc_host *mmc = host->mmc;
	u32 config;
	const struct sdhci_msm_offset *msm_offset =
					msm_host->offset;

	pr_debug("%s: %s: Enter\n", mmc_hostname(host->mmc), __func__);

	/*
	 * Retuning in HS400 (DDR mode) will fail, just reset the
	 * tuning block and restore the saved tuning phase.
	 */
	ret = msm_init_cm_dll(host, DLL_INIT_NORMAL);
	if (ret)
		goto out;

	if (!mmc->ios.enhanced_strobe) {
		/* set the selected phase in delay line hw block */
		ret = msm_config_cm_dll_phase(host,
				      msm_host->saved_tuning_phase);
		if (ret)
			goto out;
		config = readl_relaxed(host->ioaddr +
				msm_offset->core_dll_config);
		config |= CORE_CMD_DAT_TRACK_SEL;
		writel_relaxed(config, host->ioaddr +
				msm_offset->core_dll_config);
	}

	if (msm_host->use_cdclp533)
		ret = sdhci_msm_cdclp533_calibration(host);
	else
		ret = sdhci_msm_cm_dll_sdc4_calibration(host);
out:
	pr_debug("%s: %s: Exit, ret %d\n", mmc_hostname(host->mmc),
		 __func__, ret);
	return ret;
}

static bool sdhci_msm_is_tuning_needed(struct sdhci_host *host)
{
	struct mmc_ios *ios = &host->mmc->ios;

	/*
	 * Tuning is required for SDR104, HS200 and HS400 cards and
	 * if clock frequency is greater than 100MHz in these modes.
	 */
	if (host->clock <= CORE_FREQ_100MHZ ||
	    !(ios->timing == MMC_TIMING_MMC_HS400 ||
	    ios->timing == MMC_TIMING_MMC_HS200 ||
	    ios->timing == MMC_TIMING_UHS_SDR104) ||
	    ios->enhanced_strobe)
		return false;

	return true;
}

static int sdhci_msm_restore_sdr_dll_config(struct sdhci_host *host)
{
	struct sdhci_pltfm_host *pltfm_host = sdhci_priv(host);
	struct sdhci_msm_host *msm_host = sdhci_pltfm_priv(pltfm_host);
	int ret;

	/*
	 * SDR DLL comes into picture only for timing modes which needs
	 * tuning.
	 */
	if (!sdhci_msm_is_tuning_needed(host))
		return 0;

	/* Reset the tuning block */
	ret = msm_init_cm_dll(host, DLL_INIT_NORMAL);
	if (ret)
		return ret;

	/* Restore the tuning block */
	ret = msm_config_cm_dll_phase(host, msm_host->saved_tuning_phase);

	return ret;
}

static void sdhci_msm_set_cdr(struct sdhci_host *host, bool enable)
{
	const struct sdhci_msm_offset *msm_offset = sdhci_priv_msm_offset(host);
	u32 config, oldconfig = readl_relaxed(host->ioaddr +
					      msm_offset->core_dll_config);

	config = oldconfig;
	if (enable) {
		config |= CORE_CDR_EN;
		config &= ~CORE_CDR_EXT_EN;
	} else {
		config &= ~CORE_CDR_EN;
		config |= CORE_CDR_EXT_EN;
	}

	if (config != oldconfig) {
		writel_relaxed(config, host->ioaddr +
			       msm_offset->core_dll_config);
	}
}

static int sdhci_msm_execute_tuning(struct mmc_host *mmc, u32 opcode)
{
	struct sdhci_host *host = mmc_priv(mmc);
	int tuning_seq_cnt = 10;
	u8 phase, tuned_phases[16], tuned_phase_cnt = 0;
	int rc = 0;
	struct mmc_ios ios = host->mmc->ios;
	u32 core_vendor_spec;
	struct sdhci_pltfm_host *pltfm_host = sdhci_priv(host);
	struct sdhci_msm_host *msm_host = sdhci_pltfm_priv(pltfm_host);
	const struct sdhci_msm_offset *msm_offset =
					sdhci_priv_msm_offset(host);

	if (!sdhci_msm_is_tuning_needed(host)) {
		msm_host->use_cdr = false;
		sdhci_msm_set_cdr(host, false);
		return 0;
	}

	/* Clock-Data-Recovery used to dynamically adjust RX sampling point */
	msm_host->use_cdr = true;

	/*
	 * Clear tuning_done flag before tuning to ensure proper
	 * HS400 settings.
	 */
	msm_host->tuning_done = 0;

	/*
	 * For HS400 tuning in HS200 timing requires:
	 * - select MCLK/2 in VENDOR_SPEC
	 * - program MCLK to 400MHz (or nearest supported) in GCC
	 */
	if (host->flags & SDHCI_HS400_TUNING) {
		sdhci_msm_hc_select_mode(host);
		msm_set_clock_rate_for_bus_mode(host, ios.clock);
		host->flags &= ~SDHCI_HS400_TUNING;
	}

	core_vendor_spec = readl_relaxed(host->ioaddr +
			msm_offset->core_vendor_spec);

	/* Make sure that PWRSAVE bit is set to '0' during tuning */
	writel_relaxed((core_vendor_spec & ~CORE_CLK_PWRSAVE),
			host->ioaddr +
			msm_offset->core_vendor_spec);

retry:
	/* First of all reset the tuning block */
	rc = msm_init_cm_dll(host, DLL_INIT_NORMAL);
	if (rc)
		goto out;

	phase = 0;
	do {
		/* Set the phase in delay line hw block */
		rc = msm_config_cm_dll_phase(host, phase);
		if (rc)
			goto out;
		rc = mmc_send_tuning(mmc, opcode, NULL);
		if (!rc) {
			/* Tuning is successful at this tuning point */
			tuned_phases[tuned_phase_cnt++] = phase;
			dev_dbg(mmc_dev(mmc), "%s: Found good phase = %d\n",
				 mmc_hostname(mmc), phase);
		}
	} while (++phase < ARRAY_SIZE(tuned_phases));

	if (tuned_phase_cnt) {
		if (tuned_phase_cnt == ARRAY_SIZE(tuned_phases)) {
			/*
			 * All phases valid is _almost_ as bad as no phases
			 * valid.  Probably all phases are not really reliable
			 * but we didn't detect where the unreliable place is.
			 * That means we'll essentially be guessing and hoping
			 * we get a good phase.  Better to try a few times.
			 */
			dev_dbg(mmc_dev(mmc), "%s: All phases valid; try again\n",
				mmc_hostname(mmc));
			if (--tuning_seq_cnt) {
				tuned_phase_cnt = 0;
				goto retry;
			}
		}

		rc = msm_find_most_appropriate_phase(host, tuned_phases,
						     tuned_phase_cnt);
		if (rc < 0)
			goto out;
		else
			phase = rc;

		/*
		 * Finally set the selected phase in delay
		 * line hw block.
		 */
		rc = msm_config_cm_dll_phase(host, phase);
		if (rc)
			goto out;
		msm_host->saved_tuning_phase = phase;
		dev_dbg(mmc_dev(mmc), "%s: Setting the tuning phase to %d\n",
			 mmc_hostname(mmc), phase);
	} else {
		if (--tuning_seq_cnt)
			goto retry;
		/* Tuning failed */
		dev_dbg(mmc_dev(mmc), "%s: No tuning point found\n",
		       mmc_hostname(mmc));
		rc = -EIO;
	}

	if (!rc)
		msm_host->tuning_done = true;
out:
	/* Set PWRSAVE bit to '1' after completion of tuning as needed */
	if (core_vendor_spec & CORE_CLK_PWRSAVE) {
		writel_relaxed((readl_relaxed(host->ioaddr +
			msm_offset->core_vendor_spec)
			| CORE_CLK_PWRSAVE), host->ioaddr +
			msm_offset->core_vendor_spec);
	}

	return rc;
}

/*
 * sdhci_msm_hs400 - Calibrate the DLL for HS400 bus speed mode operation.
 * This needs to be done for both tuning and enhanced_strobe mode.
 * DLL operation is only needed for clock > 100MHz. For clock <= 100MHz
 * fixed feedback clock is used.
 */
static void sdhci_msm_hs400(struct sdhci_host *host, struct mmc_ios *ios)
{
	struct sdhci_pltfm_host *pltfm_host = sdhci_priv(host);
	struct sdhci_msm_host *msm_host = sdhci_pltfm_priv(pltfm_host);
	int ret;

	if (host->clock > CORE_FREQ_100MHZ &&
	    (msm_host->tuning_done || ios->enhanced_strobe) &&
	    !msm_host->calibration_done) {
		ret = sdhci_msm_hs400_dll_calibration(host);
		if (!ret)
			msm_host->calibration_done = true;
		else
			pr_err("%s: Failed to calibrate DLL for hs400 mode (%d)\n",
			       mmc_hostname(host->mmc), ret);
	}
}

static void sdhci_msm_set_uhs_signaling(struct sdhci_host *host,
					unsigned int uhs)
{
	struct mmc_host *mmc = host->mmc;
	struct sdhci_pltfm_host *pltfm_host = sdhci_priv(host);
	struct sdhci_msm_host *msm_host = sdhci_pltfm_priv(pltfm_host);
	u16 ctrl_2;
	u32 config;
	const struct sdhci_msm_offset *msm_offset =
					msm_host->offset;

	ctrl_2 = sdhci_readw(host, SDHCI_HOST_CONTROL2);
	/* Select Bus Speed Mode for host */
	ctrl_2 &= ~SDHCI_CTRL_UHS_MASK;
	switch (uhs) {
	case MMC_TIMING_UHS_SDR12:
		ctrl_2 |= SDHCI_CTRL_UHS_SDR12;
		break;
	case MMC_TIMING_UHS_SDR25:
		ctrl_2 |= SDHCI_CTRL_UHS_SDR25;
		break;
	case MMC_TIMING_UHS_SDR50:
		ctrl_2 |= SDHCI_CTRL_UHS_SDR50;
		break;
	case MMC_TIMING_MMC_HS400:
	case MMC_TIMING_MMC_HS200:
	case MMC_TIMING_UHS_SDR104:
		ctrl_2 |= SDHCI_CTRL_UHS_SDR104;
		break;
	case MMC_TIMING_UHS_DDR50:
	case MMC_TIMING_MMC_DDR52:
		ctrl_2 |= SDHCI_CTRL_UHS_DDR50;
		break;
	}

	/*
	 * When clock frequency is less than 100MHz, the feedback clock must be
	 * provided and DLL must not be used so that tuning can be skipped. To
	 * provide feedback clock, the mode selection can be any value less
	 * than 3'b011 in bits [2:0] of HOST CONTROL2 register.
	 */
	if (host->clock <= CORE_FREQ_100MHZ) {
		if (uhs == MMC_TIMING_MMC_HS400 ||
		    uhs == MMC_TIMING_MMC_HS200 ||
		    uhs == MMC_TIMING_UHS_SDR104)
			ctrl_2 &= ~SDHCI_CTRL_UHS_MASK;
		/*
		 * DLL is not required for clock <= 100MHz
		 * Thus, make sure DLL it is disabled when not required
		 */
		config = readl_relaxed(host->ioaddr +
				msm_offset->core_dll_config);
		config |= CORE_DLL_RST;
		writel_relaxed(config, host->ioaddr +
				msm_offset->core_dll_config);

		config = readl_relaxed(host->ioaddr +
				msm_offset->core_dll_config);
		config |= CORE_DLL_PDN;
		writel_relaxed(config, host->ioaddr +
				msm_offset->core_dll_config);

		/*
		 * The DLL needs to be restored and CDCLP533 recalibrated
		 * when the clock frequency is set back to 400MHz.
		 */
		msm_host->calibration_done = false;
	}

	dev_dbg(mmc_dev(mmc), "%s: clock=%u uhs=%u ctrl_2=0x%x\n",
		mmc_hostname(host->mmc), host->clock, uhs, ctrl_2);
	sdhci_writew(host, ctrl_2, SDHCI_HOST_CONTROL2);

	if (mmc->ios.timing == MMC_TIMING_MMC_HS400)
		sdhci_msm_hs400(host, &mmc->ios);
}

/*
 * Ensure larger discard size by always setting max_busy_timeout to zero.
 * This will always return max_busy_timeout as zero to the sdhci layer.
 */

static unsigned int sdhci_msm_get_max_timeout_count(struct sdhci_host *host)
{
	return 0;
}

#define MAX_PROP_SIZE 32
static int sdhci_msm_dt_parse_vreg_info(struct device *dev,
		struct sdhci_msm_reg_data **vreg_data, const char *vreg_name)
{
	int len, ret = 0;
	const __be32 *prop;
	char prop_name[MAX_PROP_SIZE];
	struct sdhci_msm_reg_data *vreg;
	struct device_node *np = dev->of_node;

	snprintf(prop_name, MAX_PROP_SIZE, "%s-supply", vreg_name);
	if (!of_parse_phandle(np, prop_name, 0)) {
		dev_info(dev, "No vreg data found for %s\n", vreg_name);
		return ret;
	}

	vreg = devm_kzalloc(dev, sizeof(*vreg), GFP_KERNEL);
	if (!vreg) {
		ret = -ENOMEM;
		return ret;
	}

	vreg->name = vreg_name;

	snprintf(prop_name, MAX_PROP_SIZE,
			"qcom,%s-always-on", vreg_name);
	if (of_get_property(np, prop_name, NULL))
		vreg->is_always_on = true;

	snprintf(prop_name, MAX_PROP_SIZE,
			"qcom,%s-lpm-sup", vreg_name);
	if (of_get_property(np, prop_name, NULL))
		vreg->lpm_sup = true;

	snprintf(prop_name, MAX_PROP_SIZE,
			"qcom,%s-voltage-level", vreg_name);
	prop = of_get_property(np, prop_name, &len);
	if (!prop || (len != (2 * sizeof(__be32)))) {
		dev_warn(dev, "%s %s property\n",
			prop ? "invalid format" : "no", prop_name);
	} else {
		vreg->low_vol_level = be32_to_cpup(&prop[0]);
		vreg->high_vol_level = be32_to_cpup(&prop[1]);
	}

	snprintf(prop_name, MAX_PROP_SIZE,
			"qcom,%s-current-level", vreg_name);
	prop = of_get_property(np, prop_name, &len);
	if (!prop || (len != (2 * sizeof(__be32)))) {
		dev_warn(dev, "%s %s property\n",
			prop ? "invalid format" : "no", prop_name);
	} else {
		vreg->lpm_uA = be32_to_cpup(&prop[0]);
		vreg->hpm_uA = be32_to_cpup(&prop[1]);
	}

	*vreg_data = vreg;
	dev_dbg(dev, "%s: %s %s vol=[%d %d]uV, curr=[%d %d]uA\n",
		vreg->name, vreg->is_always_on ? "always_on," : "",
		vreg->lpm_sup ? "lpm_sup," : "", vreg->low_vol_level,
		vreg->high_vol_level, vreg->lpm_uA, vreg->hpm_uA);

	return ret;
}

static int sdhci_msm_dt_parse_hsr_info(struct device *dev,
		struct sdhci_msm_host *msm_host)

{
	u32 *dll_hsr_table = NULL;
	int dll_hsr_table_len, dll_hsr_reg_count;
	int ret = 0;

	if (sdhci_msm_dt_get_array(dev, "qcom,dll-hsr-list",
			&dll_hsr_table, &dll_hsr_table_len, 0))
		goto skip_hsr;

	dll_hsr_reg_count = sizeof(struct sdhci_msm_dll_hsr) / sizeof(u32);
	if (dll_hsr_table_len != dll_hsr_reg_count) {
		dev_err(dev, "Number of HSR entries are not matching\n");
		ret = -EINVAL;
	} else {
		msm_host->dll_hsr = (struct sdhci_msm_dll_hsr *)dll_hsr_table;
	}

skip_hsr:
	if (!msm_host->dll_hsr)
		dev_info(dev, "Failed to get dll hsr settings from dt\n");
	return ret;
}

static int sdhci_msm_parse_reset_data(struct device *dev,
			struct sdhci_msm_host *msm_host)
{
	int ret = 0;

	msm_host->core_reset = devm_reset_control_get(dev,
					"core_reset");
	if (IS_ERR(msm_host->core_reset)) {
		ret = PTR_ERR(msm_host->core_reset);
		dev_err(dev, "core_reset unavailable,err = %d\n",
				ret);
		msm_host->core_reset = NULL;
	}

	return ret;
}

/* Parse platform data */
static bool sdhci_msm_populate_pdata(struct device *dev,
						struct sdhci_msm_host *msm_host)
{
	struct device_node *np = dev->of_node;
	int ice_clk_table_len;
	u32 *ice_clk_table = NULL;

	msm_host->vreg_data = devm_kzalloc(dev, sizeof(struct
						    sdhci_msm_vreg_data),
					GFP_KERNEL);
	if (!msm_host->vreg_data) {
		dev_err(dev, "failed to allocate memory for vreg data\n");
		goto out;
	}

	if (sdhci_msm_dt_parse_vreg_info(dev, &msm_host->vreg_data->vdd_data,
					 "vdd")) {
		dev_err(dev, "failed parsing vdd data\n");
		goto out;
	}
	if (sdhci_msm_dt_parse_vreg_info(dev,
					 &msm_host->vreg_data->vdd_io_data,
					 "vdd-io")) {
		dev_err(dev, "failed parsing vdd-io data\n");
		goto out;
	}

	if (of_get_property(np, "qcom,core_3_0v_support", NULL))
		msm_host->fake_core_3_0v_support = true;

	msm_host->regs_restore.is_supported =
		of_property_read_bool(np, "qcom,restore-after-cx-collapse");

	if (sdhci_msm_dt_parse_hsr_info(dev, msm_host))
		goto out;

<<<<<<< HEAD
	msm_host->mmc->partial_init_broken =
		of_property_read_bool(dev->of_node,
			"qcom,partial_init_broken");
=======
#if defined(CONFIG_SDC_QTI)
	msm_host->mmc->partial_init_broken =
		of_property_read_bool(dev->of_node,
			"qcom,partial_init_broken");
#endif
>>>>>>> 9959c58e

	if (!sdhci_msm_dt_get_array(dev, "qcom,ice-clk-rates",
			&ice_clk_table, &ice_clk_table_len, 0)) {
		if (ice_clk_table && ice_clk_table_len) {
			if (ice_clk_table_len != 2) {
				dev_err(dev, "Need max and min frequencies\n");
				goto out;
			}
			msm_host->sup_ice_clk_table = ice_clk_table;
			msm_host->sup_ice_clk_cnt = ice_clk_table_len;
			msm_host->ice_clk_max = msm_host->sup_ice_clk_table[0];
			msm_host->ice_clk_min = msm_host->sup_ice_clk_table[1];
			dev_dbg(dev, "ICE clock rates (Hz): max: %u min: %u\n",
				msm_host->ice_clk_max, msm_host->ice_clk_min);
		}
	}

	sdhci_msm_parse_reset_data(dev, msm_host);

	return false;
out:
	return true;
}

static inline void sdhci_msm_init_pwr_irq_wait(struct sdhci_msm_host *msm_host)
{
	init_waitqueue_head(&msm_host->pwr_irq_wait);
}

static inline void sdhci_msm_complete_pwr_irq_wait(
		struct sdhci_msm_host *msm_host)
{
	wake_up(&msm_host->pwr_irq_wait);
}

/*
 * sdhci_msm_check_power_status API should be called when registers writes
 * which can toggle sdhci IO bus ON/OFF or change IO lines HIGH/LOW happens.
 * To what state the register writes will change the IO lines should be passed
 * as the argument req_type. This API will check whether the IO line's state
 * is already the expected state and will wait for power irq only if
 * power irq is expected to be trigerred based on the current IO line state
 * and expected IO line state.
 */
static void sdhci_msm_check_power_status(struct sdhci_host *host, u32 req_type)
{
	struct sdhci_pltfm_host *pltfm_host = sdhci_priv(host);
	struct sdhci_msm_host *msm_host = sdhci_pltfm_priv(pltfm_host);
	bool done = false;
	u32 val = SWITCHABLE_SIGNALING_VOLTAGE;
	const struct sdhci_msm_offset *msm_offset =
					msm_host->offset;
	struct mmc_host *mmc = host->mmc;

	pr_debug("%s: %s: request %d curr_pwr_state %x curr_io_level %x\n",
			mmc_hostname(host->mmc), __func__, req_type,
			msm_host->curr_pwr_state, msm_host->curr_io_level);

	/*
	 * The power interrupt will not be generated for signal voltage
	 * switches if SWITCHABLE_SIGNALING_VOLTAGE in MCI_GENERICS is not set.
	 * Since sdhci-msm-v5, this bit has been removed and SW must consider
	 * it as always set.
	 */
	if (!msm_host->mci_removed)
		val = msm_host_readl(msm_host, host,
				msm_offset->core_generics);
	if ((req_type & REQ_IO_HIGH || req_type & REQ_IO_LOW) &&
	    !(val & SWITCHABLE_SIGNALING_VOLTAGE)) {
		return;
	}

	/*
	 * The IRQ for request type IO High/LOW will be generated when -
	 * there is a state change in 1.8V enable bit (bit 3) of
	 * SDHCI_HOST_CONTROL2 register. The reset state of that bit is 0
	 * which indicates 3.3V IO voltage. So, when MMC core layer tries
	 * to set it to 3.3V before card detection happens, the
	 * IRQ doesn't get triggered as there is no state change in this bit.
	 * The driver already handles this case by changing the IO voltage
	 * level to high as part of controller power up sequence. Hence, check
	 * for host->pwr to handle a case where IO voltage high request is
	 * issued even before controller power up.
	 */
	if ((req_type & REQ_IO_HIGH) && !host->pwr) {
		pr_debug("%s: do not wait for power IRQ that never comes, req_type: %d\n",
				mmc_hostname(host->mmc), req_type);
		return;
	}

	if ((req_type & msm_host->curr_pwr_state) ||
			(req_type & msm_host->curr_io_level))
		done = true;
	/*
	 * This is needed here to handle cases where register writes will
	 * not change the current bus state or io level of the controller.
	 * In this case, no power irq will be triggerred and we should
	 * not wait.
	 */
	if (!done) {
		if (!wait_event_timeout(msm_host->pwr_irq_wait,
				msm_host->pwr_irq_flag,
				msecs_to_jiffies(MSM_PWR_IRQ_TIMEOUT_MS)))
			dev_warn(&msm_host->pdev->dev,
				 "%s: pwr_irq for req: (%d) timed out\n",
				 mmc_hostname(host->mmc), req_type);
			mmc_log_string(host->mmc,
				"request(%d) timed out waiting for pwr_irq\n",
				req_type);
	}

	if (mmc->card && mmc->ops->get_cd && !mmc->ops->get_cd(mmc) &&
			(req_type & REQ_BUS_ON)) {
		host->pwr = 0;
		sdhci_writeb(host, 0, SDHCI_POWER_CONTROL);
	}

	pr_debug("%s: %s: request %d done\n", mmc_hostname(host->mmc),
			__func__, req_type);
}

/*
 * Acquire spin-lock host->lock before calling this function
 */
static void sdhci_msm_cfg_sdiowakeup_gpio_irq(struct sdhci_host *host,
					      bool enable)
{
	struct sdhci_pltfm_host *pltfm_host = sdhci_priv(host);
	struct sdhci_msm_host *msm_host = sdhci_pltfm_priv(pltfm_host);

	if (enable && !msm_host->is_sdiowakeup_enabled)
		enable_irq(msm_host->sdiowakeup_irq);
	else if (!enable && msm_host->is_sdiowakeup_enabled)
		disable_irq_nosync(msm_host->sdiowakeup_irq);
	else
		dev_warn(&msm_host->pdev->dev, "%s: wakeup to config: %d curr: %d\n",
			__func__, enable, msm_host->is_sdiowakeup_enabled);
	msm_host->is_sdiowakeup_enabled = enable;
}

static irqreturn_t sdhci_msm_sdiowakeup_irq(int irq, void *data)
{
	struct sdhci_host *host = (struct sdhci_host *)data;
	struct sdhci_pltfm_host *pltfm_host = sdhci_priv(host);
	struct sdhci_msm_host *msm_host = sdhci_pltfm_priv(pltfm_host);

	unsigned long flags;

	pr_debug("%s: irq (%d) received\n", __func__, irq);

	spin_lock_irqsave(&host->lock, flags);
	sdhci_msm_cfg_sdiowakeup_gpio_irq(host, false);
	spin_unlock_irqrestore(&host->lock, flags);
	msm_host->sdio_pending_processing = true;

	return IRQ_HANDLED;
}

static void sdhci_msm_dump_pwr_ctrl_regs(struct sdhci_host *host)
{
	struct sdhci_pltfm_host *pltfm_host = sdhci_priv(host);
	struct sdhci_msm_host *msm_host = sdhci_pltfm_priv(pltfm_host);
	const struct sdhci_msm_offset *msm_offset =
					msm_host->offset;

	pr_err("%s: PWRCTL_STATUS: 0x%08x | PWRCTL_MASK: 0x%08x | PWRCTL_CTL: 0x%08x\n",
		mmc_hostname(host->mmc),
		msm_host_readl(msm_host, host, msm_offset->core_pwrctl_status),
		msm_host_readl(msm_host, host, msm_offset->core_pwrctl_mask),
		msm_host_readl(msm_host, host, msm_offset->core_pwrctl_ctl));
	mmc_log_string(host->mmc,
		"Sts: 0x%08x | Mask: 0x%08x | Ctrl: 0x%08x\n",
		msm_host_readl(msm_host, host, msm_offset->core_pwrctl_status),
		msm_host_readl(msm_host, host, msm_offset->core_pwrctl_mask),
		msm_host_readl(msm_host, host, msm_offset->core_pwrctl_ctl));
}

static int sdhci_msm_clear_pwrctl_status(struct sdhci_host *host, u32 value)
{
	struct sdhci_pltfm_host *pltfm_host = sdhci_priv(host);
	struct sdhci_msm_host *msm_host = sdhci_pltfm_priv(pltfm_host);
	const struct sdhci_msm_offset *msm_offset = msm_host->offset;
	int ret = 0, retry = 10;

	/*
	 * There is a rare HW scenario where the first clear pulse could be
	 * lost when actual reset and clear/read of status register is
	 * happening at a time. Hence, retry for at least 10 times to make
	 * sure status register is cleared. Otherwise, this will result in
	 * a spurious power IRQ resulting in system instability.
	 */
	do {
		if (retry == 0) {
			pr_err("%s: Timedout clearing (0x%x) pwrctl status register\n",
				mmc_hostname(host->mmc), value);
			sdhci_msm_dump_pwr_ctrl_regs(host);
			WARN_ON(1);
			ret = -EBUSY;
			break;
		}

		/*
		 * Clear the PWRCTL_STATUS interrupt bits by writing to the
		 * corresponding bits in the PWRCTL_CLEAR register.
		 */
		msm_host_writel(msm_host, value, host,
				msm_offset->core_pwrctl_clear);
		/*
		 * SDHC has core_mem and hc_mem device memory and these memory
		 * addresses do not fall within 1KB region. Hence, any update to
		 * core_mem address space would require an mb() to ensure this
		 * gets completed before its next update to registers within
		 * hc_mem.
		 */
		mb();
		retry--;
		udelay(10);
	} while (value & msm_host_readl(msm_host, host,
				msm_offset->core_pwrctl_status));

	return ret;
}

/* Regulator utility functions */
static int sdhci_msm_vreg_init_reg(struct device *dev,
					struct sdhci_msm_reg_data *vreg)
{
	int ret = 0;

	/* check if regulator is already initialized? */
	if (vreg->reg)
		goto out;

	/* Get the regulator handle */
	vreg->reg = devm_regulator_get(dev, vreg->name);
	if (IS_ERR(vreg->reg)) {
		ret = PTR_ERR(vreg->reg);
		pr_err("%s: devm_regulator_get(%s) failed. ret=%d\n",
			__func__, vreg->name, ret);
		goto out;
	}

	if (regulator_count_voltages(vreg->reg) > 0) {
		vreg->set_voltage_sup = true;
		/* sanity check */
		if (!vreg->high_vol_level || !vreg->hpm_uA) {
			pr_err("%s: %s invalid constraints specified\n",
			       __func__, vreg->name);
			ret = -EINVAL;
		}
	}

out:
	return ret;
}

static int sdhci_msm_vreg_set_optimum_mode(struct sdhci_msm_reg_data
						  *vreg, int uA_load)
{
	int ret = 0;

	/*
	 * regulators that do not support regulator_set_voltage also
	 * do not support regulator_set_optimum_mode
	 */
	if (vreg->set_voltage_sup) {
		ret = regulator_set_load(vreg->reg, uA_load);
		if (ret < 0)
			pr_err("%s: regulator_set_load(reg=%s,uA_load=%d) failed. ret=%d\n",
			       __func__, vreg->name, uA_load, ret);
		else
			/*
			 * regulator_set_load() can return non zero
			 * value even for success case.
			 */
			ret = 0;
	}
	return ret;
}

static int sdhci_msm_vreg_set_voltage(struct sdhci_msm_reg_data *vreg,
					int min_uV, int max_uV)
{
	int ret = 0;

	if (vreg->set_voltage_sup) {
		ret = regulator_set_voltage(vreg->reg, min_uV, max_uV);
		if (ret) {
			pr_err("%s: regulator_set_voltage(%s)failed. min_uV=%d,max_uV=%d,ret=%d\n",
			       __func__, vreg->name, min_uV, max_uV, ret);
		}
	}

	return ret;
}

static int sdhci_msm_vreg_enable(struct sdhci_msm_reg_data *vreg)
{
	int ret = 0;

	/* Put regulator in HPM (high power mode) */
	ret = sdhci_msm_vreg_set_optimum_mode(vreg, vreg->hpm_uA);
	if (ret < 0)
		return ret;

	if (!vreg->is_enabled) {
		/* Set voltage level */
		ret = sdhci_msm_vreg_set_voltage(vreg, vreg->low_vol_level,
						vreg->high_vol_level);
		if (ret)
			return ret;
	}
	ret = regulator_enable(vreg->reg);
	if (ret) {
		pr_err("%s: regulator_enable(%s) failed. ret=%d\n",
				__func__, vreg->name, ret);
		return ret;
	}
	vreg->is_enabled = true;
	return ret;
}

static int sdhci_msm_vreg_disable(struct sdhci_msm_reg_data *vreg)
{
	int ret = 0;

	/* Never disable regulator marked as always_on */
	if (vreg->is_enabled && !vreg->is_always_on) {
		ret = regulator_disable(vreg->reg);
		if (ret) {
			pr_err("%s: regulator_disable(%s) failed. ret=%d\n",
				__func__, vreg->name, ret);
			goto out;
		}
		vreg->is_enabled = false;

		ret = sdhci_msm_vreg_set_optimum_mode(vreg, 0);
		if (ret < 0)
			goto out;

		/* Set min. voltage level to 0 */
		ret = sdhci_msm_vreg_set_voltage(vreg, 0, vreg->high_vol_level);
		if (ret)
			goto out;
	} else if (vreg->is_enabled && vreg->is_always_on) {
		if (vreg->lpm_sup) {
			/* Put always_on regulator in LPM (low power mode) */
			ret = sdhci_msm_vreg_set_optimum_mode(vreg,
							      vreg->lpm_uA);
			if (ret < 0)
				goto out;
		}
	}
out:
	return ret;
}

static int sdhci_msm_setup_vreg(struct sdhci_msm_host *msm_host,
			bool enable, bool is_init)
{
	int ret = 0, i;
	struct sdhci_msm_vreg_data *curr_slot;
	struct sdhci_msm_reg_data *vreg_table[2];
	struct mmc_host *mmc = msm_host->mmc;
	u32 val = 0;

	curr_slot = msm_host->vreg_data;
	if (!curr_slot) {
		pr_debug("%s: vreg info unavailable,assuming the slot is powered by always on domain\n",
			 __func__);
		goto out;
	}

	vreg_table[0] = curr_slot->vdd_data;
	vreg_table[1] = curr_slot->vdd_io_data;

	/* When eMMC absent disable regulator marked as always_on */
	if (!enable && vreg_table[1]->is_always_on && !mmc->card)
		vreg_table[1]->is_always_on = false;

	if (!enable && !(mmc->caps & MMC_CAP_NONREMOVABLE)) {

		/*
		 * Disable Receiver of the Pad to avoid crowbar currents
		 * when Pad power supplies are collapsed. Provide SW control
		 * on the core_ie of SDC2 Pads. SW write 1’b0
		 * into the bit 15 of register TLMM_NORTH_SPARE.
		 */

		val = msm_spare_read(TLMM_NORTH_SPARE);
		val &= ~TLMM_NORTH_SPARE_CORE_IE;
		msm_spare_write(TLMM_NORTH_SPARE, val);
	}

	for (i = 0; i < ARRAY_SIZE(vreg_table); i++) {
		if (vreg_table[i]) {
			if (enable)
				ret = sdhci_msm_vreg_enable(vreg_table[i]);
			else
				ret = sdhci_msm_vreg_disable(vreg_table[i]);
			if (ret)
				goto out;
		}
	}

	if (enable && !(mmc->caps & MMC_CAP_NONREMOVABLE)) {

		/*
		 * Disable Receiver of the Pad to avoid crowbar currents
		 * when Pad power supplies are collapsed. Provide SW control
		 * on the core_ie of SDC2 Pads. SW write 1’b1
		 * into the bit 15 of register TLMM_NORTH_SPARE.
		 */

		val = msm_spare_read(TLMM_NORTH_SPARE);
		val |= TLMM_NORTH_SPARE_CORE_IE;
		msm_spare_write(TLMM_NORTH_SPARE, val);
	}
out:
	return ret;
}

/* This init function should be called only once for each SDHC slot */
static int sdhci_msm_vreg_init(struct device *dev,
				struct sdhci_msm_host *msm_host,
				bool is_init)
{
	int ret = 0;
	struct sdhci_msm_vreg_data *curr_slot;
	struct sdhci_msm_reg_data *curr_vdd_reg, *curr_vdd_io_reg;

	curr_slot = msm_host->vreg_data;
	if (!curr_slot)
		goto out;

	curr_vdd_reg = curr_slot->vdd_data;
	curr_vdd_io_reg = curr_slot->vdd_io_data;

	if (!is_init)
		/* Deregister all regulators from regulator framework */
		goto out;

	/*
	 * Get the regulator handle from voltage regulator framework
	 * and then try to set the voltage level for the regulator
	 */
	if (curr_vdd_reg) {
		ret = sdhci_msm_vreg_init_reg(dev, curr_vdd_reg);
		if (ret)
			goto out;
	}
	if (curr_vdd_io_reg)
		ret = sdhci_msm_vreg_init_reg(dev, curr_vdd_io_reg);
out:
	if (ret)
		dev_err(dev, "vreg reset failed (%d)\n", ret);

	return ret;
}

static int sdhci_msm_set_vdd_io_vol(struct sdhci_msm_host *msm_host,
			enum vdd_io_level level,
			unsigned int voltage_level)
{
	int ret = 0;
	int set_level;
	struct sdhci_msm_reg_data *vdd_io_reg;

	if (!msm_host->vreg_data)
		return ret;

	vdd_io_reg = msm_host->vreg_data->vdd_io_data;
	if (vdd_io_reg && vdd_io_reg->is_enabled) {
		switch (level) {
		case VDD_IO_LOW:
			set_level = vdd_io_reg->low_vol_level;
			break;
		case VDD_IO_HIGH:
			set_level = vdd_io_reg->high_vol_level;
			break;
		case VDD_IO_SET_LEVEL:
			set_level = voltage_level;
			break;
		default:
			pr_err("%s: invalid argument level = %d\n",
					__func__, level);
			ret = -EINVAL;
			return ret;
		}
		ret = sdhci_msm_vreg_set_voltage(vdd_io_reg, set_level,
				set_level);
	}
	return ret;
}

static void sdhci_msm_handle_pwr_irq(struct sdhci_host *host, int irq)
{
	struct sdhci_pltfm_host *pltfm_host = sdhci_priv(host);
	struct sdhci_msm_host *msm_host = sdhci_pltfm_priv(pltfm_host);
	u32 irq_status, irq_ack = 0;
	int retry = 10;
	u32 pwr_state = 0, io_level = 0;
	u32 config;
	const struct sdhci_msm_offset *msm_offset = msm_host->offset;
	int ret = 0;
	struct mmc_host *mmc = host->mmc;

	irq_status = msm_host_readl(msm_host, host,
			msm_offset->core_pwrctl_status);
	irq_status &= INT_MASK;

	msm_host_writel(msm_host, irq_status, host,
			msm_offset->core_pwrctl_clear);

	/*
	 * There is a rare HW scenario where the first clear pulse could be
	 * lost when actual reset and clear/read of status register is
	 * happening at a time. Hence, retry for at least 10 times to make
	 * sure status register is cleared. Otherwise, this will result in
	 * a spurious power IRQ resulting in system instability.
	 */
	while (irq_status & msm_host_readl(msm_host, host,
				msm_offset->core_pwrctl_status)) {
		if (retry == 0) {
			pr_err("%s: Timedout clearing (0x%x) pwrctl status register\n",
					mmc_hostname(host->mmc), irq_status);
			sdhci_msm_dump_pwr_ctrl_regs(host);
			WARN_ON(1);
			break;
		}
		msm_host_writel(msm_host, irq_status, host,
			msm_offset->core_pwrctl_clear);
		retry--;
		udelay(10);
	}

	if (mmc->card && mmc->ops->get_cd && !mmc->ops->get_cd(mmc) &&
		irq_status & CORE_PWRCTL_BUS_ON) {
		irq_ack = CORE_PWRCTL_BUS_FAIL;
		msm_host_writel(msm_host, irq_ack, host,
				msm_offset->core_pwrctl_ctl);
		return;
	}
	/* Handle BUS ON/OFF*/
	if (irq_status & CORE_PWRCTL_BUS_ON) {
		ret = sdhci_msm_setup_vreg(msm_host, true, false);
		if (!ret)
			ret = sdhci_msm_set_vdd_io_vol(msm_host,
					VDD_IO_HIGH, 0);
		if (ret)
			irq_ack |= CORE_PWRCTL_BUS_FAIL;
		else
			irq_ack |= CORE_PWRCTL_BUS_SUCCESS;

		pwr_state = REQ_BUS_ON;
		io_level = REQ_IO_HIGH;
	}
	if (irq_status & CORE_PWRCTL_BUS_OFF) {
		if (!(host->mmc->caps & MMC_CAP_NONREMOVABLE) ||
		    msm_host->pltfm_init_done)
			ret = sdhci_msm_setup_vreg(msm_host,
					false, false);
		if (!ret)
			ret = sdhci_msm_set_vdd_io_vol(msm_host,
					VDD_IO_LOW, 0);
		if (ret)
			irq_ack |= CORE_PWRCTL_BUS_FAIL;
		else
			irq_ack |= CORE_PWRCTL_BUS_SUCCESS;

		pwr_state = REQ_BUS_OFF;
		io_level = REQ_IO_LOW;
	}
	/* Handle IO LOW/HIGH */
	if (irq_status & CORE_PWRCTL_IO_LOW) {
		/* Switch voltage Low */
		ret = sdhci_msm_set_vdd_io_vol(msm_host, VDD_IO_LOW, 0);
		if (ret)
			irq_ack |= CORE_PWRCTL_IO_FAIL;
		else
			irq_ack |= CORE_PWRCTL_IO_SUCCESS;

		io_level = REQ_IO_LOW;
	}
	if (irq_status & CORE_PWRCTL_IO_HIGH) {
		/* Switch voltage High */
		ret = sdhci_msm_set_vdd_io_vol(msm_host, VDD_IO_HIGH, 0);
		if (ret)
			irq_ack |= CORE_PWRCTL_IO_FAIL;
		else
			irq_ack |= CORE_PWRCTL_IO_SUCCESS;

		io_level = REQ_IO_HIGH;
	}

	/*
	 * The driver has to acknowledge the interrupt, switch voltages and
	 * report back if it succeded or not to this register. The voltage
	 * switches are handled by the sdhci core, so just report success.
	 */
	msm_host_writel(msm_host, irq_ack, host,
			msm_offset->core_pwrctl_ctl);

	/*
	 * If we don't have info regarding the voltage levels supported by
	 * regulators, don't change the IO PAD PWR SWITCH.
	 */
	if (msm_host->caps_0 & CORE_VOLT_SUPPORT) {
		u32 new_config;
		/*
		 * We should unset IO PAD PWR switch only if the register write
		 * can set IO lines high and the regulator also switches to 3 V.
		 * Else, we should keep the IO PAD PWR switch set.
		 * This is applicable to certain targets where eMMC vccq supply
		 * is only 1.8V. In such targets, even during REQ_IO_HIGH, the
		 * IO PAD PWR switch must be kept set to reflect actual
		 * regulator voltage. This way, during initialization of
		 * controllers with only 1.8V, we will set the IO PAD bit
		 * without waiting for a REQ_IO_LOW.
		 */
		config = readl_relaxed(host->ioaddr +
				msm_offset->core_vendor_spec);
		new_config = config;

		if ((io_level & REQ_IO_HIGH) &&
				(msm_host->caps_0 & CORE_3_0V_SUPPORT) &&
				!msm_host->fake_core_3_0v_support)
			new_config &= ~CORE_IO_PAD_PWR_SWITCH;
		else if ((io_level & REQ_IO_LOW) ||
				(msm_host->caps_0 & CORE_1_8V_SUPPORT))
			new_config |= CORE_IO_PAD_PWR_SWITCH;

		if (config ^ new_config)
			writel_relaxed(new_config, host->ioaddr +
					msm_offset->core_vendor_spec);
	}

	if (pwr_state)
		msm_host->curr_pwr_state = pwr_state;
	if (io_level)
		msm_host->curr_io_level = io_level;

	pr_debug("%s: %s: Handled IRQ(%d), irq_status=0x%x, ack=0x%x\n",
		mmc_hostname(msm_host->mmc), __func__, irq, irq_status,
		irq_ack);
}

static irqreturn_t sdhci_msm_pwr_irq(int irq, void *data)
{
	struct sdhci_host *host = (struct sdhci_host *)data;
	struct sdhci_pltfm_host *pltfm_host = sdhci_priv(host);
	struct sdhci_msm_host *msm_host = sdhci_pltfm_priv(pltfm_host);

	sdhci_msm_handle_pwr_irq(host, irq);
	msm_host->pwr_irq_flag = 1;
	sdhci_msm_complete_pwr_irq_wait(msm_host);

	return IRQ_HANDLED;
}

static unsigned int sdhci_msm_get_max_clock(struct sdhci_host *host)
{
	struct sdhci_pltfm_host *pltfm_host = sdhci_priv(host);
	struct sdhci_msm_host *msm_host = sdhci_pltfm_priv(pltfm_host);
	struct clk *core_clk = msm_host->bulk_clks[0].clk;

	return clk_round_rate(core_clk, ULONG_MAX);
}

static unsigned int sdhci_msm_get_min_clock(struct sdhci_host *host)
{
	return SDHCI_MSM_MIN_CLOCK;
}

/**
 * __sdhci_msm_set_clock - sdhci_msm clock control.
 *
 * Description:
 * MSM controller does not use internal divider and
 * instead directly control the GCC clock as per
 * HW recommendation.
 **/
static void __sdhci_msm_set_clock(struct sdhci_host *host, unsigned int clock)
{
	u16 clk;

	sdhci_writew(host, 0, SDHCI_CLOCK_CONTROL);

	if (clock == 0)
		return;

	/*
	 * MSM controller do not use clock divider.
	 * Thus read SDHCI_CLOCK_CONTROL and only enable
	 * clock with no divider value programmed.
	 */
	clk = sdhci_readw(host, SDHCI_CLOCK_CONTROL);
	sdhci_enable_clk(host, clk);
}

/* sdhci_msm_set_clock - Called with (host->lock) spinlock held. */
static void sdhci_msm_set_clock(struct sdhci_host *host, unsigned int clock)
{
	struct sdhci_pltfm_host *pltfm_host = sdhci_priv(host);
	struct sdhci_msm_host *msm_host = sdhci_pltfm_priv(pltfm_host);

	if (!clock) {
		host->mmc->actual_clock = msm_host->clk_rate = 0;
		goto out;
	}

	sdhci_msm_hc_select_mode(host);

	msm_set_clock_rate_for_bus_mode(host, clock);
out:
	/* Vote on bus only with clock frequency or when changing clock
	 * frequency. No need to vote when setting clock frequency as 0
	 * because after setting clock at 0, we release host, which will
	 * eventually call host runtime suspend and unvoting would be
	 * taken care in runtime suspend call.
	 */
	if (!msm_host->skip_bus_bw_voting && clock)
		sdhci_msm_bus_voting(host, true);
	__sdhci_msm_set_clock(host, clock);
}

static void sdhci_msm_registers_save(struct sdhci_host *host)
{
	struct sdhci_pltfm_host *pltfm_host = sdhci_priv(host);
	struct sdhci_msm_host *msm_host = sdhci_pltfm_priv(pltfm_host);
	const struct sdhci_msm_offset *msm_offset = msm_host->offset;
	struct cqhci_host *cq_host = host->mmc->cqe_private;

	if (!msm_host->regs_restore.is_supported &&
			!msm_host->reg_store)
		return;

	msm_host->regs_restore.vendor_func = readl_relaxed(host->ioaddr +
		msm_offset->core_vendor_spec);
	msm_host->regs_restore.vendor_pwrctl_mask =
		readl_relaxed(host->ioaddr +
		msm_offset->core_pwrctl_mask);
	msm_host->regs_restore.vendor_func2 =
		readl_relaxed(host->ioaddr +
		msm_offset->core_vendor_spec_func2);
	msm_host->regs_restore.vendor_func3 =
		readl_relaxed(host->ioaddr +
		msm_offset->core_vendor_spec3);
	msm_host->regs_restore.hc_2c_2e =
		sdhci_readl(host, SDHCI_CLOCK_CONTROL);
	msm_host->regs_restore.hc_3c_3e =
		sdhci_readl(host, SDHCI_AUTO_CMD_STATUS);
	msm_host->regs_restore.vendor_pwrctl_ctl =
		readl_relaxed(host->ioaddr +
		msm_offset->core_pwrctl_ctl);
	msm_host->regs_restore.hc_38_3a =
		sdhci_readl(host, SDHCI_SIGNAL_ENABLE);
	msm_host->regs_restore.hc_34_36 =
		sdhci_readl(host, SDHCI_INT_ENABLE);
	msm_host->regs_restore.hc_28_2a =
		sdhci_readl(host, SDHCI_HOST_CONTROL);
	msm_host->regs_restore.vendor_caps_0 =
		readl_relaxed(host->ioaddr +
		msm_offset->core_vendor_spec_capabilities0);
	msm_host->regs_restore.hc_caps_1 =
		sdhci_readl(host, SDHCI_CAPABILITIES_1);
	msm_host->regs_restore.testbus_config = readl_relaxed(host->ioaddr +
		msm_offset->core_testbus_config);
	msm_host->regs_restore.dll_config = readl_relaxed(host->ioaddr +
		msm_offset->core_dll_config);
	msm_host->regs_restore.dll_config2 = readl_relaxed(host->ioaddr +
		msm_offset->core_dll_config_2);
	msm_host->regs_restore.dll_config = readl_relaxed(host->ioaddr +
		msm_offset->core_dll_config);
	msm_host->regs_restore.dll_config2 = readl_relaxed(host->ioaddr +
		msm_offset->core_dll_config_2);
	msm_host->regs_restore.dll_config3 = readl_relaxed(host->ioaddr +
		msm_offset->core_dll_config_3);
	msm_host->regs_restore.dll_usr_ctl = readl_relaxed(host->ioaddr +
		msm_offset->core_dll_usr_ctl);
	if (cq_host)
		msm_host->cqe_regs.cqe_vendor_cfg1 =
			cqhci_readl(cq_host, CQHCI_VENDOR_CFG1);

	msm_host->regs_restore.is_valid = true;

	pr_debug("%s: %s: registers saved. PWRCTL_MASK = 0x%x\n",
		mmc_hostname(host->mmc), __func__,
		readl_relaxed(host->ioaddr +
			msm_offset->core_pwrctl_mask));
}

static void sdhci_msm_registers_restore(struct sdhci_host *host)
{
	struct sdhci_pltfm_host *pltfm_host = sdhci_priv(host);
	struct sdhci_msm_host *msm_host = sdhci_pltfm_priv(pltfm_host);
	const struct sdhci_msm_offset *msm_offset = msm_host->offset;
	u32 irq_status;
	struct mmc_ios ios = host->mmc->ios;
	struct cqhci_host *cq_host = host->mmc->cqe_private;

	if ((!msm_host->regs_restore.is_supported ||
		!msm_host->regs_restore.is_valid) &&
		!msm_host->reg_store)
		return;

	writel_relaxed(0, host->ioaddr + msm_offset->core_pwrctl_mask);
	writel_relaxed(msm_host->regs_restore.vendor_func, host->ioaddr +
			msm_offset->core_vendor_spec);
	writel_relaxed(msm_host->regs_restore.vendor_func2,
			host->ioaddr +
			msm_offset->core_vendor_spec_func2);
	writel_relaxed(msm_host->regs_restore.vendor_func3,
			host->ioaddr +
			msm_offset->core_vendor_spec3);
	sdhci_writel(host, msm_host->regs_restore.hc_2c_2e,
			SDHCI_CLOCK_CONTROL);
	sdhci_writel(host, msm_host->regs_restore.hc_3c_3e,
			SDHCI_AUTO_CMD_STATUS);
	sdhci_writel(host, msm_host->regs_restore.hc_38_3a,
			SDHCI_SIGNAL_ENABLE);
	sdhci_writel(host, msm_host->regs_restore.hc_34_36,
			SDHCI_INT_ENABLE);
	sdhci_writel(host, msm_host->regs_restore.hc_28_2a,
			SDHCI_HOST_CONTROL);
	writel_relaxed(msm_host->regs_restore.vendor_caps_0,
			host->ioaddr +
			msm_offset->core_vendor_spec_capabilities0);
	sdhci_writel(host, msm_host->regs_restore.hc_caps_1,
			SDHCI_CAPABILITIES_1);
	writel_relaxed(msm_host->regs_restore.testbus_config, host->ioaddr +
			msm_offset->core_testbus_config);
	msm_host->regs_restore.is_valid = false;

	/*
	 * Clear the PWRCTL_STATUS register.
	 * There is a rare HW scenario where the first clear pulse could be
	 * lost when actual reset and clear/read of status register is
	 * happening at a time. Hence, retry for at least 10 times to make
	 * sure status register is cleared. Otherwise, this will result in
	 * a spurious power IRQ resulting in system instability.
	 */
	irq_status = msm_host_readl(msm_host, host,
			msm_offset->core_pwrctl_status);

	irq_status &= INT_MASK;
	sdhci_msm_clear_pwrctl_status(host, irq_status);

	writel_relaxed(msm_host->regs_restore.vendor_pwrctl_ctl,
			host->ioaddr + msm_offset->core_pwrctl_ctl);
	writel_relaxed(msm_host->regs_restore.vendor_pwrctl_mask,
			host->ioaddr + msm_offset->core_pwrctl_mask);

	if (cq_host)
		cqhci_writel(cq_host, msm_host->cqe_regs.cqe_vendor_cfg1 &
				~CMDQ_SEND_STATUS_TRIGGER, CQHCI_VENDOR_CFG1);

	if (((ios.timing == MMC_TIMING_MMC_HS400) ||
			(ios.timing == MMC_TIMING_MMC_HS200) ||
			(ios.timing == MMC_TIMING_UHS_SDR104))
			&& (ios.clock > CORE_FREQ_100MHZ)) {
		writel_relaxed(msm_host->regs_restore.dll_config2,
			host->ioaddr + msm_offset->core_dll_config_2);
		writel_relaxed(msm_host->regs_restore.dll_config3,
			host->ioaddr + msm_offset->core_dll_config_3);
		writel_relaxed(msm_host->regs_restore.dll_usr_ctl,
			host->ioaddr + msm_offset->core_dll_usr_ctl);
		writel_relaxed(msm_host->regs_restore.dll_config &
			~(CORE_DLL_RST | CORE_DLL_PDN),
			host->ioaddr + msm_offset->core_dll_config);

		msm_init_cm_dll(host, DLL_INIT_FROM_CX_COLLAPSE_EXIT);
		msm_config_cm_dll_phase(host, msm_host->saved_tuning_phase);
	}

	pr_debug("%s: %s: registers restored. PWRCTL_MASK = 0x%x\n",
		mmc_hostname(host->mmc), __func__,
		readl_relaxed(host->ioaddr +
			msm_offset->core_pwrctl_mask));
}

static void sdhci_msm_set_timeout(struct sdhci_host *host, struct mmc_command *cmd)
{
	u32 count, start = 15;

	__sdhci_set_timeout(host, cmd);
	count = sdhci_readb(host, SDHCI_TIMEOUT_CONTROL);
	/*
	 * Update software timeout value if its value is less than hardware data
	 * timeout value. Qcom SoC hardware data timeout value was calculated
	 * using 4 * MCLK * 2^(count + 13). where MCLK = 1 / host->clock.
	 */
	if (cmd && cmd->data && host->clock > 400000 &&
	    host->clock <= 50000000 &&
	    ((1 << (count + start)) > (10 * host->clock)))
		host->data_timeout = 22LL * NSEC_PER_SEC;
}

/*
 * Platform specific register write functions. This is so that, if any
 * register write needs to be followed up by platform specific actions,
 * they can be added here. These functions can go to sleep when writes
 * to certain registers are done.
 * These functions are relying on sdhci_set_ios not using spinlock.
 */
static int __sdhci_msm_check_write(struct sdhci_host *host, u16 val, int reg)
{
	struct sdhci_pltfm_host *pltfm_host = sdhci_priv(host);
	struct sdhci_msm_host *msm_host = sdhci_pltfm_priv(pltfm_host);
	u32 req_type = 0;

	switch (reg) {
	case SDHCI_HOST_CONTROL2:
		req_type = (val & SDHCI_CTRL_VDD_180) ? REQ_IO_LOW :
			REQ_IO_HIGH;
		break;
	case SDHCI_SOFTWARE_RESET:
		if (host->pwr && (val & SDHCI_RESET_ALL))
			req_type = REQ_BUS_OFF;
		break;
	case SDHCI_POWER_CONTROL:
		req_type = !val ? REQ_BUS_OFF : REQ_BUS_ON;
		break;
	case SDHCI_TRANSFER_MODE:
		msm_host->transfer_mode = val;
		break;
	case SDHCI_COMMAND:
		if (!msm_host->use_cdr)
			break;
		if ((msm_host->transfer_mode & SDHCI_TRNS_READ) &&
		    SDHCI_GET_CMD(val) != MMC_SEND_TUNING_BLOCK_HS200 &&
		    SDHCI_GET_CMD(val) != MMC_SEND_TUNING_BLOCK)
			sdhci_msm_set_cdr(host, true);
		else
			sdhci_msm_set_cdr(host, false);
		break;
	}

	if (req_type) {
		msm_host->pwr_irq_flag = 0;
		/*
		 * Since this register write may trigger a power irq, ensure
		 * all previous register writes are complete by this point.
		 */
		mb();
	}
	return req_type;
}

/* This function may sleep*/
static void sdhci_msm_writew(struct sdhci_host *host, u16 val, int reg)
{
	u32 req_type = 0;

	req_type = __sdhci_msm_check_write(host, val, reg);
	writew_relaxed(val, host->ioaddr + reg);

	if (req_type)
		sdhci_msm_check_power_status(host, req_type);
}

/* This function may sleep*/
static void sdhci_msm_writeb(struct sdhci_host *host, u8 val, int reg)
{
	u32 req_type = 0;

	req_type = __sdhci_msm_check_write(host, val, reg);

	writeb_relaxed(val, host->ioaddr + reg);

	if (req_type)
		sdhci_msm_check_power_status(host, req_type);
}

static void sdhci_msm_set_regulator_caps(struct sdhci_msm_host *msm_host)
{
	struct mmc_host *mmc = msm_host->mmc;
	struct regulator *supply = mmc->supply.vqmmc;
	u32 caps = 0, config;
	struct sdhci_host *host = mmc_priv(mmc);
	const struct sdhci_msm_offset *msm_offset = msm_host->offset;

	if (!IS_ERR(mmc->supply.vqmmc)) {
		if (regulator_is_supported_voltage(supply, 1700000, 1950000))
			caps |= CORE_1_8V_SUPPORT;
		if (regulator_is_supported_voltage(supply, 2700000, 3600000))
			caps |= CORE_3_0V_SUPPORT;

		if (!caps)
			pr_warn("%s: 1.8/3V not supported for vqmmc\n",
					mmc_hostname(mmc));
	}

	if (caps) {
		/*
		 * Set the PAD_PWR_SWITCH_EN bit so that the PAD_PWR_SWITCH
		 * bit can be used as required later on.
		 */
		u32 io_level = msm_host->curr_io_level;

		config = readl_relaxed(host->ioaddr +
				msm_offset->core_vendor_spec);
		config |= CORE_IO_PAD_PWR_SWITCH_EN;

		if ((io_level & REQ_IO_HIGH) && (caps &	CORE_3_0V_SUPPORT))
			config &= ~CORE_IO_PAD_PWR_SWITCH;
		else if ((io_level & REQ_IO_LOW) || (caps & CORE_1_8V_SUPPORT))
			config |= CORE_IO_PAD_PWR_SWITCH;

		writel_relaxed(config,
				host->ioaddr + msm_offset->core_vendor_spec);
	}
	msm_host->caps_0 |= caps;
	pr_debug("%s: supported caps: 0x%08x\n", mmc_hostname(mmc), caps);
}

static int sdhci_msm_dt_get_array(struct device *dev, const char *prop_name,
				 u32 **bw_vecs, int *len, u32 size)
{
	int ret = 0;
	struct device_node *np = dev->of_node;
	size_t sz;
	u32 *arr = NULL;

	if (!of_get_property(np, prop_name, len)) {
		ret = -EINVAL;
		goto out;
	}
	sz = *len = *len / sizeof(*arr);
	if (sz <= 0 || (size > 0 && (sz > size))) {
		dev_err(dev, "%s invalid size\n", prop_name);
		ret = -EINVAL;
		goto out;
	}

	arr = devm_kzalloc(dev, sz * sizeof(*arr), GFP_KERNEL);
	if (!arr) {
		ret = -ENOMEM;
		goto out;
	}

	ret = of_property_read_u32_array(np, prop_name, arr, sz);
	if (ret < 0) {
		dev_err(dev, "%s failed reading array %d\n", prop_name, ret);
		goto out;
	}
	*bw_vecs = arr;
out:
	if (ret)
		*len = 0;
	return ret;
}

/* Returns required bandwidth in Bytes per Sec */
static unsigned long sdhci_get_bw_required(struct sdhci_host *host,
					struct mmc_ios *ios)
{
	unsigned long bw;
	struct sdhci_pltfm_host *pltfm_host = sdhci_priv(host);
	struct sdhci_msm_host *msm_host = sdhci_pltfm_priv(pltfm_host);

	bw = msm_host->clk_rate;

	if (ios->bus_width == MMC_BUS_WIDTH_4)
		bw /= 2;
	else if (ios->bus_width == MMC_BUS_WIDTH_1)
		bw /= 8;

	return bw;
}

static int sdhci_msm_bus_get_vote_for_bw(struct sdhci_msm_host *host,
					   unsigned int bw)
{
	struct sdhci_msm_bus_vote_data *bvd = host->bus_vote_data;

	const unsigned int *table = bvd->bw_vecs;
	unsigned int size = bvd->bw_vecs_size;
	int i;

	for (i = 0; i < size; i++) {
		if (bw <= table[i])
			return i;
	}

	return i - 1;
}

/*
 * Caller of this function should ensure that msm bus client
 * handle is not null.
 */
static inline int sdhci_msm_bus_set_vote(struct sdhci_msm_host *msm_host,
					     int vote)
{
	struct sdhci_host *host =  platform_get_drvdata(msm_host->pdev);
	struct sdhci_msm_bus_vote_data *bvd = msm_host->bus_vote_data;
	struct msm_bus_path *usecase = bvd->usecase;
	struct msm_bus_vectors *vec = usecase[vote].vec;
	int ddr_rc = 0, cpu_rc = 0;

	if (vote == bvd->curr_vote)
		return 0;

	pr_debug("%s: vote:%d sdhc_ddr ab:%llu ib:%llu cpu_sdhc ab:%llu ib:%llu\n",
			mmc_hostname(host->mmc), vote, vec[0].ab,
			vec[0].ib, vec[1].ab, vec[1].ib);

	if (bvd->sdhc_ddr)
		ddr_rc = icc_set_bw(bvd->sdhc_ddr, vec[0].ab, vec[0].ib);

	if (bvd->cpu_sdhc)
		cpu_rc = icc_set_bw(bvd->cpu_sdhc, vec[1].ab, vec[1].ib);

	if (ddr_rc || cpu_rc) {
		pr_err("%s: icc_set() failed\n",
			mmc_hostname(host->mmc));
		goto out;
	}
	bvd->curr_vote = vote;
out:
	return cpu_rc;
}

/*
 * This function cancels any scheduled delayed work and sets the bus
 * vote based on bw (bandwidth) argument.
 */
static void sdhci_msm_bus_get_and_set_vote(struct sdhci_host *host,
						unsigned int bw)
{
	int vote;
	struct sdhci_pltfm_host *pltfm_host = sdhci_priv(host);
	struct sdhci_msm_host *msm_host = sdhci_pltfm_priv(pltfm_host);

	if (!msm_host->bus_vote_data ||
		(!msm_host->bus_vote_data->sdhc_ddr &&
		!msm_host->bus_vote_data->cpu_sdhc))
		return;
	vote = sdhci_msm_bus_get_vote_for_bw(msm_host, bw);
	sdhci_msm_bus_set_vote(msm_host, vote);
}

static struct sdhci_msm_bus_vote_data *sdhci_msm_get_bus_vote_data(struct device
				       *dev, struct sdhci_msm_host *host)

{
	struct platform_device *pdev = to_platform_device(dev);
	struct device_node *of_node = dev->of_node;
	struct sdhci_msm_bus_vote_data *bvd = NULL;
	struct msm_bus_path *usecase = NULL;
	int ret = 0, i = 0, j, num_paths, len;
	const u32 *vec_arr = NULL;

	if (!pdev) {
		dev_err(dev, "Null platform device!\n");
		return NULL;
	}

	bvd = devm_kzalloc(dev, sizeof(*bvd), GFP_KERNEL);
	if (!bvd)
		return bvd;

	ret = sdhci_msm_dt_get_array(dev, "qcom,bus-bw-vectors-bps",
				&bvd->bw_vecs, &bvd->bw_vecs_size, 0);
	if (ret) {
		if (ret == -EINVAL) {
			dev_dbg(dev, "No dt property of bus bw. voting defined!\n");
			dev_dbg(dev, "Skipping Bus BW voting now!!\n");
			host->skip_bus_bw_voting = true;
		}
		goto out;
	}

	ret = of_property_read_string(of_node, "qcom,msm-bus,name",
					&bvd->name);
	if (ret) {
		dev_err(dev, "Bus name missing err:(%d)\n", ret);
		goto out;
	}

	ret = of_property_read_u32(of_node, "qcom,msm-bus,num-cases",
		&bvd->num_usecase);
	if (ret) {
		dev_err(dev, "num-usecases not found err:(%d)\n", ret);
		goto out;
	}

	usecase = devm_kzalloc(dev, (sizeof(struct msm_bus_path) *
				   bvd->num_usecase), GFP_KERNEL);
	if (!usecase)
		goto out;

	ret = of_property_read_u32(of_node, "qcom,msm-bus,num-paths",
				   &num_paths);
	if (ret) {
		dev_err(dev, "num_paths not found err:(%d)\n", ret);
		goto out;
	}

	vec_arr = of_get_property(of_node, "qcom,msm-bus,vectors-KBps", &len);
	if (!vec_arr) {
		dev_err(dev, "Vector array not found\n");
		goto out;
	}

	for (i = 0; i < bvd->num_usecase; i++) {
		usecase[i].num_paths = num_paths;
		usecase[i].vec = devm_kcalloc(dev, num_paths,
					      sizeof(struct msm_bus_vectors),
					      GFP_KERNEL);
		if (!usecase[i].vec)
			goto out;
		for (j = 0; j < num_paths; j++) {
			int idx = ((i * num_paths) + j) * 2;

			usecase[i].vec[j].ab = (u64)
				be32_to_cpu(vec_arr[idx]);
			usecase[i].vec[j].ib = (u64)
				be32_to_cpu(vec_arr[idx + 1]);
		}
	}

	bvd->usecase = usecase;
	return bvd;
out:
	bvd = NULL;
	return bvd;
}

static int sdhci_msm_bus_register(struct sdhci_msm_host *host,
				struct platform_device *pdev)
{
	struct sdhci_msm_bus_vote_data *bsd;
	struct device *dev = &pdev->dev;
	int ret = 0;

	bsd = sdhci_msm_get_bus_vote_data(dev, host);
	if (!bsd) {
		dev_err(&pdev->dev, "Failed to get bus_scale data\n");
		return -EINVAL;
	}
	host->bus_vote_data = bsd;

	bsd->sdhc_ddr = of_icc_get(&pdev->dev, "sdhc-ddr");
	if (IS_ERR_OR_NULL(bsd->sdhc_ddr)) {
		dev_info(&pdev->dev, "(%ld): failed getting %s path\n",
			PTR_ERR(bsd->sdhc_ddr), "sdhc-ddr");
		bsd->sdhc_ddr = NULL;
	}

	bsd->cpu_sdhc = of_icc_get(&pdev->dev, "cpu-sdhc");
	if (IS_ERR_OR_NULL(bsd->cpu_sdhc)) {
		dev_info(&pdev->dev, "(%ld): failed getting %s path\n",
			PTR_ERR(bsd->cpu_sdhc), "cpu-sdhc");
		bsd->cpu_sdhc = NULL;
	}

	return ret;
}

static void sdhci_msm_bus_unregister(struct device *dev,
				struct sdhci_msm_host *host)
{
	struct sdhci_msm_bus_vote_data *bsd = host->bus_vote_data;

	if (bsd->sdhc_ddr)
		icc_put(bsd->sdhc_ddr);

	if (bsd->cpu_sdhc)
		icc_put(bsd->cpu_sdhc);
}

static void sdhci_msm_bus_voting(struct sdhci_host *host, bool enable)
{
	struct mmc_ios *ios = &host->mmc->ios;
	unsigned int bw;

	if (enable) {
		bw = sdhci_get_bw_required(host, ios);
		sdhci_msm_bus_get_and_set_vote(host, bw);
	} else
		sdhci_msm_bus_get_and_set_vote(host, 0);
}

/*****************************************************************************\
 *                                                                           *
 * MSM Command Queue Engine (CQE)                                            *
 *                                                                           *
\*****************************************************************************/

static u32 sdhci_msm_cqe_irq(struct sdhci_host *host, u32 intmask)
{
	int cmd_error = 0;
	int data_error = 0;

	if (!sdhci_cqe_irq(host, intmask, &cmd_error, &data_error))
		return intmask;

	cqhci_irq(host->mmc, intmask, cmd_error, data_error);
	return 0;
}

static void sdhci_msm_cqe_disable(struct mmc_host *mmc, bool recovery)
{
	struct sdhci_host *host = mmc_priv(mmc);
	unsigned long flags;
	u32 ctrl;

	/*
	 * When CQE is halted, the legacy SDHCI path operates only
	 * on 16-byte descriptors in 64bit mode.
	 */
	if (host->flags & SDHCI_USE_64_BIT_DMA)
		host->desc_sz = 16;

	spin_lock_irqsave(&host->lock, flags);

	/*
	 * During CQE command transfers, command complete bit gets latched.
	 * So s/w should clear command complete interrupt status when CQE is
	 * either halted or disabled. Otherwise unexpected SDCHI legacy
	 * interrupt gets triggered when CQE is halted/disabled.
	 */
	ctrl = sdhci_readl(host, SDHCI_INT_ENABLE);
	ctrl |= SDHCI_INT_RESPONSE;
	sdhci_writel(host,  ctrl, SDHCI_INT_ENABLE);
	sdhci_writel(host, SDHCI_INT_RESPONSE, SDHCI_INT_STATUS);

	spin_unlock_irqrestore(&host->lock, flags);

	sdhci_cqe_disable(mmc, recovery);
}

static void sdhci_msm_cqe_enable(struct mmc_host *mmc)
{
	struct sdhci_host *host = mmc_priv(mmc);

#if !defined(CONFIG_SDC_QTI)
	if (host->flags & SDHCI_USE_64_BIT_DMA)
		host->desc_sz = 12;
#endif
	sdhci_cqe_enable(mmc);

	/* Set maximum timeout as per qti spec */
	sdhci_writeb(host, 0xF, SDHCI_TIMEOUT_CONTROL);
}

static void sdhci_msm_cqe_sdhci_dumpregs(struct mmc_host *mmc)
{
	struct sdhci_host *host = mmc_priv(mmc);

	sdhci_dumpregs(host);
}

static const struct cqhci_host_ops sdhci_msm_cqhci_ops = {
	.enable		= sdhci_msm_cqe_enable,
	.disable	= sdhci_msm_cqe_disable,
	.dumpregs	= sdhci_msm_cqe_sdhci_dumpregs,
};

static int sdhci_msm_cqe_add_host(struct sdhci_host *host,
				struct platform_device *pdev)
{
	struct sdhci_pltfm_host *pltfm_host = sdhci_priv(host);
	struct sdhci_msm_host *msm_host = sdhci_pltfm_priv(pltfm_host);
	struct cqhci_host *cq_host;
	bool dma64;
	u32 cqcfg;
	int ret;

#if defined(CONFIG_SDC_QTI)
	/*
	 * When CQE is halted, SDHC operates only on 16byte ADMA descriptors.
	 * So ensure ADMA table is allocated for 16byte descriptors.
	 */
	if (host->caps & SDHCI_CAN_64BIT)
		host->alloc_desc_sz = 16;
#endif

	ret = sdhci_setup_host(host);
	if (ret)
		return ret;

	cq_host = cqhci_pltfm_init(pdev);
	if (IS_ERR(cq_host)) {
		ret = PTR_ERR(cq_host);
		dev_err(&pdev->dev, "cqhci-pltfm init: failed: %d\n", ret);
		goto cleanup;
	}

	msm_host->mmc->caps2 |= MMC_CAP2_CQE | MMC_CAP2_CQE_DCMD;
	cq_host->ops = &sdhci_msm_cqhci_ops;
	msm_host->cq_host = cq_host;
	cq_host->offset_changed = msm_host->cqhci_offset_changed;

	dma64 = host->flags & SDHCI_USE_64_BIT_DMA;

	/*
	 * Set the vendor specific ops needed for ICE.
	 * Default implementation if the ops are not set.
	 */
	cqhci_crypto_qti_set_vops(cq_host);

	ret = cqhci_init(cq_host, host->mmc, dma64);
	if (ret) {
		dev_err(&pdev->dev, "%s: CQE init: failed (%d)\n",
				mmc_hostname(host->mmc), ret);
		goto cleanup;
	}

	/* Disable cqe reset due to cqe enable signal */
	cqcfg = cqhci_readl(cq_host, CQHCI_VENDOR_CFG1);
	cqcfg |= CQHCI_VENDOR_DIS_RST_ON_CQ_EN;
	cqhci_writel(cq_host, cqcfg, CQHCI_VENDOR_CFG1);

#if defined(CONFIG_SDC_QTI)
	/*
	 * SDHC expects 12byte ADMA descriptors till CQE is enabled.
	 * So limit desc_sz to 12 so that the data commands that are sent
	 * during card initialization (before CQE gets enabled) would
	 * get executed without any issues.
	 */
	if (host->flags & SDHCI_USE_64_BIT_DMA)
		host->desc_sz = 12;
#endif

	ret = __sdhci_add_host(host);
	if (ret)
		goto cleanup;

	dev_info(&pdev->dev, "%s: CQE init: success\n",
			mmc_hostname(host->mmc));
	return ret;

cleanup:
	sdhci_cleanup_host(host);
	return ret;
}

static void sdhci_msm_reset(struct sdhci_host *host, u8 mask)
{
	if ((host->mmc->caps2 & MMC_CAP2_CQE) && (mask & SDHCI_RESET_ALL))
		cqhci_deactivate(host->mmc);
	sdhci_reset(host, mask);
}

#define MAX_TEST_BUS 60
#define DRIVER_NAME "sdhci_msm"
#define SDHCI_MSM_DUMP(f, x...) \
	pr_err("%s: " DRIVER_NAME ": " f, mmc_hostname(host->mmc), ## x)
#define DRV_NAME "cqhci-host"

#if defined(CONFIG_SDC_QTI)
static void sdhci_msm_cqe_dump_debug_ram(struct sdhci_host *host)
{
	int i = 0;
	struct sdhci_pltfm_host *pltfm_host = sdhci_priv(host);
	struct sdhci_msm_host *msm_host = sdhci_pltfm_priv(pltfm_host);
	const struct sdhci_msm_offset *msm_offset = msm_host->offset;

	struct cqhci_host *cq_host;
	u32 version;
	u16 minor;
	int offset;

	if (msm_host->cq_host)
		cq_host = msm_host->cq_host;
	else
		return;

	version =  msm_host_readl(msm_host, host,
				 msm_offset->core_mci_version);
	minor = version & CORE_VERSION_TARGET_MASK;

	/* registers offset changed starting from 4.2.0 */
	offset = minor >= SDHCI_MSM_VER_420 ? 0 : 0x48;

	if (cq_host->offset_changed)
		offset += CQE_V5_VENDOR_CFG;
	pr_err("---- Debug RAM dump ----\n");
	pr_err(DRV_NAME ": Debug RAM wrap-around: 0x%08x | Debug RAM overlap: 0x%08x\n",
	       cqhci_readl(cq_host, CQ_CMD_DBG_RAM_WA + offset),
	       cqhci_readl(cq_host, CQ_CMD_DBG_RAM_OL + offset));

	while (i < 16) {
		pr_err(DRV_NAME ": Debug RAM dump [%d]: 0x%08x\n", i,
		       cqhci_readl(cq_host, CQ_CMD_DBG_RAM + offset + (4 * i)));
		i++;
	}
	pr_err("-------------------------\n");
}


static void sdhci_msm_dump_vendor_regs(struct sdhci_host *host)
{
	struct sdhci_pltfm_host *pltfm_host = sdhci_priv(host);
	struct sdhci_msm_host *msm_host = sdhci_pltfm_priv(pltfm_host);
	const struct sdhci_msm_offset *msm_offset = msm_host->offset;

	int tbsel, tbsel2;
	int i, index = 0;
	u32 test_bus_val = 0;
	u32 debug_reg[MAX_TEST_BUS] = {0};

	SDHCI_MSM_DUMP("----------- VENDOR REGISTER DUMP -----------\n");

	if (msm_host->cq_host)
		sdhci_msm_cqe_dump_debug_ram(host);

	mmc_log_string(host->mmc, "Data cnt: 0x%08x | Fifo cnt: 0x%08x\n",
		readl_relaxed(host->ioaddr + msm_offset->core_mci_data_cnt),
		readl_relaxed(host->ioaddr + msm_offset->core_mci_fifo_cnt));

	SDHCI_MSM_DUMP(
			"Data cnt: 0x%08x | Fifo cnt: 0x%08x | Int sts: 0x%08x\n",
		readl_relaxed(host->ioaddr + msm_offset->core_mci_data_cnt),
		readl_relaxed(host->ioaddr + msm_offset->core_mci_fifo_cnt),
		readl_relaxed(host->ioaddr + msm_offset->core_mci_status));
	SDHCI_MSM_DUMP(
			"DLL sts: 0x%08x | DLL cfg:  0x%08x | DLL cfg2: 0x%08x\n",
		readl_relaxed(host->ioaddr + msm_offset->core_dll_status),
		readl_relaxed(host->ioaddr + msm_offset->core_dll_config),
		readl_relaxed(host->ioaddr + msm_offset->core_dll_config_2));
	SDHCI_MSM_DUMP(
			"DLL cfg3: 0x%08x | DLL usr ctl:  0x%08x | DDR cfg: 0x%08x\n",
		readl_relaxed(host->ioaddr + msm_offset->core_dll_config_3),
		readl_relaxed(host->ioaddr + msm_offset->core_dll_usr_ctl),
		readl_relaxed(host->ioaddr + msm_offset->core_ddr_config));
	SDHCI_MSM_DUMP(
			"SDCC ver: 0x%08x | Vndr adma err : addr0: 0x%08x addr1: 0x%08x\n",
		readl_relaxed(host->ioaddr + msm_offset->core_mci_version),
		readl_relaxed(host->ioaddr +
				msm_offset->core_vendor_spec_adma_err_addr0),
		readl_relaxed(host->ioaddr +
				msm_offset->core_vendor_spec_adma_err_addr1));
	SDHCI_MSM_DUMP(
			"Vndr func: 0x%08x | Vndr func2 : 0x%08x Vndr func3: 0x%08x\n",
		readl_relaxed(host->ioaddr + msm_offset->core_vendor_spec),
		readl_relaxed(host->ioaddr +
			msm_offset->core_vendor_spec_func2),
		readl_relaxed(host->ioaddr + msm_offset->core_vendor_spec3));

	/*
	 * tbsel indicates [2:0] bits and tbsel2 indicates [7:4] bits
	 * of core_testbus_config register.
	 *
	 * To select test bus 0 to 7 use tbsel and to select any test bus
	 * above 7 use (tbsel2 | tbsel) to get the test bus number. For eg,
	 * to select test bus 14, write 0x1E to core_testbus_config register
	 * i.e., tbsel2[7:4] = 0001, tbsel[2:0] = 110.
	 */
	for (tbsel2 = 0; tbsel2 < 7; tbsel2++) {
		for (tbsel = 0; tbsel < 8; tbsel++) {
			if (index >= MAX_TEST_BUS)
				break;
			test_bus_val =
			(tbsel2 << msm_offset->core_testbus_sel2_bit) |
				tbsel | msm_offset->core_testbus_ena;
			writel_relaxed(test_bus_val, host->ioaddr +
				msm_offset->core_testbus_config);
			debug_reg[index++] = readl_relaxed(host->ioaddr +
					msm_offset->core_sdcc_debug_reg);
		}
	}
	for (i = 0; i < MAX_TEST_BUS; i = i + 4)
		SDHCI_MSM_DUMP(
				" Test bus[%d to %d]: 0x%08x 0x%08x 0x%08x 0x%08x\n",
				i, i + 3, debug_reg[i], debug_reg[i+1],
				debug_reg[i+2], debug_reg[i+3]);
}

static int sdhci_msm_notify_load(struct sdhci_host *host, enum mmc_load state)
{
	struct sdhci_pltfm_host *pltfm_host = sdhci_priv(host);
	struct sdhci_msm_host *msm_host = sdhci_pltfm_priv(pltfm_host);
	int ret = 0;
	u32 clk_rate = 0;

	if (!IS_ERR(msm_host->bulk_clks[2].clk)) {
		clk_rate = (state == MMC_LOAD_LOW) ?
			msm_host->ice_clk_min :
			msm_host->ice_clk_max;
		if (msm_host->ice_clk_rate == clk_rate)
			return 0;
		pr_debug("%s: changing ICE clk rate to %u\n",
				mmc_hostname(host->mmc), clk_rate);
		ret = clk_set_rate(msm_host->bulk_clks[2].clk, clk_rate);
		if (ret) {
			pr_err("%s: ICE_CLK rate set failed (%d) for %u\n",
				mmc_hostname(host->mmc), ret, clk_rate);
			return ret;
		}
		msm_host->ice_clk_rate = clk_rate;
	}
	return 0;
}
#endif

static const struct sdhci_msm_variant_ops mci_var_ops = {
	.msm_readl_relaxed = sdhci_msm_mci_variant_readl_relaxed,
	.msm_writel_relaxed = sdhci_msm_mci_variant_writel_relaxed,
};

static const struct sdhci_msm_variant_ops v5_var_ops = {
	.msm_readl_relaxed = sdhci_msm_v5_variant_readl_relaxed,
	.msm_writel_relaxed = sdhci_msm_v5_variant_writel_relaxed,
};

static const struct sdhci_msm_variant_info sdhci_msm_mci_var = {
	.var_ops = &mci_var_ops,
	.offset = &sdhci_msm_mci_offset,
};

static const struct sdhci_msm_variant_info sdhci_msm_v5_var = {
	.mci_removed = true,
	.var_ops = &v5_var_ops,
	.offset = &sdhci_msm_v5_offset,
};

static const struct sdhci_msm_variant_info sdm845_sdhci_var = {
	.mci_removed = true,
	.restore_dll_config = true,
	.var_ops = &v5_var_ops,
	.offset = &sdhci_msm_v5_offset,
};

static const struct of_device_id sdhci_msm_dt_match[] = {
	{.compatible = "qcom,sdhci-msm-v4", .data = &sdhci_msm_mci_var},
	{.compatible = "qcom,sdhci-msm-v5", .data = &sdhci_msm_v5_var},
	{.compatible = "qcom,sdm670-sdhci", .data = &sdm845_sdhci_var},
	{.compatible = "qcom,sdm845-sdhci", .data = &sdm845_sdhci_var},
	{},
};

MODULE_DEVICE_TABLE(of, sdhci_msm_dt_match);

static void sdhci_msm_hw_reset(struct sdhci_host *host)
{
	struct sdhci_pltfm_host *pltfm_host = sdhci_priv(host);
	struct sdhci_msm_host *msm_host = sdhci_pltfm_priv(pltfm_host);
	struct platform_device *pdev = msm_host->pdev;
	int ret = -EOPNOTSUPP;

	if (!msm_host->core_reset) {
		dev_err(&pdev->dev, "%s: failed, err = %d\n", __func__,
				ret);
		return;
	}

	msm_host->reg_store = true;
	sdhci_msm_registers_save(host);
	if (host->mmc->caps2 & MMC_CAP2_CQE) {
		host->mmc->cqe_ops->cqe_disable(host->mmc);
		host->mmc->cqe_enabled = false;
	}

	ret = reset_control_assert(msm_host->core_reset);
	if (ret) {
		dev_err(&pdev->dev, "%s: core_reset assert failed, err = %d\n",
				__func__, ret);
		goto out;
	}

	/*
	 * The hardware requirement for delay between assert/deassert
	 * is at least 3-4 sleep clock (32.7KHz) cycles, which comes to
	 * ~125us (4/32768). To be on the safe side add 200us delay.
	 */
	usleep_range(200, 210);

	ret = reset_control_deassert(msm_host->core_reset);
	if (ret)
		dev_err(&pdev->dev, "%s: core_reset deassert failed, err = %d\n",
				__func__, ret);
	usleep_range(200, 210);

	sdhci_msm_registers_restore(host);
	msm_host->reg_store = false;

#if defined(CONFIG_SDC_QTI)
	if (host->mmc->card)
		mmc_power_cycle(host->mmc, host->mmc->card->ocr);
#endif
out:
	return;
}

static const struct sdhci_ops sdhci_msm_ops = {
	.reset = sdhci_msm_reset,
	.set_clock = sdhci_msm_set_clock,
	.get_min_clock = sdhci_msm_get_min_clock,
	.get_max_clock = sdhci_msm_get_max_clock,
	.set_bus_width = sdhci_set_bus_width,
	.set_uhs_signaling = sdhci_msm_set_uhs_signaling,
	.get_max_timeout_count = sdhci_msm_get_max_timeout_count,
#if defined(CONFIG_SDC_QTI)
	.dump_vendor_regs = sdhci_msm_dump_vendor_regs,
#endif

	.write_w = sdhci_msm_writew,
	.write_b = sdhci_msm_writeb,
	.irq	= sdhci_msm_cqe_irq,
#if defined(CONFIG_SDC_QTI)
	.get_current_limit = sdhci_msm_get_current_limit,
	.notify_load = sdhci_msm_notify_load,
#endif
	.hw_reset = sdhci_msm_hw_reset,
	.set_timeout = sdhci_msm_set_timeout,
};

static const struct sdhci_pltfm_data sdhci_msm_pdata = {
	.quirks = SDHCI_QUIRK_BROKEN_CARD_DETECTION |
		  SDHCI_QUIRK_SINGLE_POWER_WRITE |
		  SDHCI_QUIRK_CAP_CLOCK_BASE_BROKEN |
		  SDHCI_QUIRK_NO_ENDATTR_IN_NOPDESC |
		  SDHCI_QUIRK_MULTIBLOCK_READ_ACMD12 |
		  SDHCI_QUIRK_DATA_TIMEOUT_USES_SDCLK,

	.quirks2 = SDHCI_QUIRK2_PRESET_VALUE_BROKEN,
	.ops = &sdhci_msm_ops,
};

static void sdhci_set_default_hw_caps(struct sdhci_msm_host *msm_host,
		struct sdhci_host *host)
{
	u32 version, caps = 0;
	u16 minor;
	u8 major;
	const struct sdhci_msm_offset *msm_offset =
					sdhci_priv_msm_offset(host);

	version =  msm_host_readl(msm_host, host,
				 msm_offset->core_mci_version);

	major = (version & CORE_VERSION_MAJOR_MASK) >>
			CORE_VERSION_MAJOR_SHIFT;
	minor = version & CORE_VERSION_TARGET_MASK;

	caps = readl_relaxed(host->ioaddr + SDHCI_CAPABILITIES);

	/*
	 * SDCC 5 controller with major version 1, minor version 0x34 and later
	 * with HS 400 mode support will use CM DLL instead of CDC LP 533 DLL.
	 */
	if ((major == 1) && (minor < 0x34))
		msm_host->use_cdclp533 = true;


	if (major == 1 && minor >= 0x42)
		msm_host->use_14lpp_dll_reset = true;

	/* Fake 3.0V support for SDIO devices which requires such voltage */
	if (msm_host->fake_core_3_0v_support) {
		caps |= CORE_3_0V_SUPPORT;
			writel_relaxed((readl_relaxed(host->ioaddr +
			SDHCI_CAPABILITIES) | caps), host->ioaddr +
			msm_offset->core_vendor_spec_capabilities0);
	}

	writel_relaxed(caps, host->ioaddr +
		msm_offset->core_vendor_spec_capabilities0);

	/* keep track of the value in SDHCI_CAPABILITIES */
	msm_host->caps_0 = caps;

	/* 7FF projects with 7nm DLL */
	if ((major == 1) && ((minor == 0x6e) || (minor == 0x71) ||
				(minor == 0x72)))
		msm_host->use_7nm_dll = true;
}

static void sdhci_msm_clkgate_bus_delayed_work(struct work_struct *work)
{
	struct sdhci_msm_host *msm_host = container_of(work,
			struct sdhci_msm_host, clk_gating_work.work);
	struct sdhci_host *host = mmc_priv(msm_host->mmc);

	sdhci_msm_registers_save(host);
	clk_bulk_disable_unprepare(ARRAY_SIZE(msm_host->bulk_clks),
					msm_host->bulk_clks);
	sdhci_msm_bus_voting(host, false);
}

static int sdhci_msm_ungate_clocks(struct sdhci_host *host)
{
	struct sdhci_pltfm_host *pltfm_host = sdhci_priv(host);
	struct sdhci_msm_host *msm_host = sdhci_pltfm_priv(pltfm_host);
	int ret = 0;

	sdhci_msm_bus_voting(host, true);
	ret = clk_bulk_prepare_enable(ARRAY_SIZE(msm_host->bulk_clks),
				       msm_host->bulk_clks);
	if (ret) {
		dev_err(&msm_host->pdev->dev, "Failed to enable clocks %d\n", ret);
		sdhci_msm_bus_voting(host, false);
		return ret;
	}

	sdhci_msm_registers_restore(host);
	sdhci_msm_toggle_fifo_write_clk(host);
	/*
	 * Whenever core-clock is gated dynamically, it's needed to
	 * restore the SDR DLL settings when the clock is ungated.
	 */
	if (msm_host->restore_dll_config && msm_host->clk_rate)
		sdhci_msm_restore_sdr_dll_config(host);

	return ret;
}

/* Find cpu group qos from a given cpu */
static struct qos_cpu_group *cpu_to_group(struct sdhci_msm_qos_req *r, int cpu)
{
	int i;
	struct qos_cpu_group *g = r->qcg;

	if (cpu < 0 || cpu > num_possible_cpus())
		return NULL;

	for (i = 0; i < r->num_groups; i++, g++) {
		if (cpumask_test_cpu(cpu, &g->mask))
			return &r->qcg[i];
	}

	return NULL;
}

/*
 * Function to put qos vote. This takes qos cpu group of
 * host and type of vote as input
 */
static int sdhci_msm_update_qos_constraints(struct qos_cpu_group *qcg,
							enum constraint type)
{
	unsigned int vote;
	int cpu, err;
	struct dev_pm_qos_request *qos_req = qcg->qos_req;

	if (type == QOS_MAX)
		vote = S32_MAX;
	else
		vote = qcg->votes[type];

	if (qcg->curr_vote == vote)
		return 0;

	for_each_cpu(cpu, &qcg->mask) {
		err = dev_pm_qos_update_request(qos_req, vote);
		if (err < 0)
			return err;
		++qos_req;
	}

	if (type == QOS_MAX)
		qcg->voted = false;
	else
		qcg->voted = true;

	qcg->curr_vote = vote;

	return 0;
}

/* Unregister pm qos requests */
static int remove_group_qos(struct qos_cpu_group *qcg)
{
	int err, cpu;
	struct dev_pm_qos_request *qos_req = qcg->qos_req;

	for_each_cpu(cpu, &qcg->mask) {
		if (!dev_pm_qos_request_active(qos_req)) {
			++qos_req;
			continue;
		}
		err = dev_pm_qos_remove_request(qos_req);
		if (err < 0)
			return err;
		qos_req++;
	}

	return 0;
}

/* Register pm qos request */
static int add_group_qos(struct qos_cpu_group *qcg, enum constraint type)
{
	int cpu, err;
	struct dev_pm_qos_request *qos_req = qcg->qos_req;

	for_each_cpu(cpu, &qcg->mask) {
		memset(qos_req, 0,
				sizeof(struct dev_pm_qos_request));
		err = dev_pm_qos_add_request(get_cpu_device(cpu),
				qos_req,
				DEV_PM_QOS_RESUME_LATENCY,
				type);
		if (err < 0)
			return err;
		qos_req++;
	}
	return 0;
}

/* Function to remove pm qos vote */
static void sdhci_msm_unvote_qos_all(struct sdhci_msm_host *msm_host)
{
	struct sdhci_msm_qos_req *qos_req = msm_host->sdhci_qos;
	struct qos_cpu_group *qcg;
	int i, err;

	if (!qos_req)
		return;
	qcg = qos_req->qcg;
	for (i = 0; ((i < qos_req->num_groups) && qcg->initialized); i++,
								qcg++) {
		err = sdhci_msm_update_qos_constraints(qcg, QOS_MAX);
		if (err)
			dev_err(&msm_host->pdev->dev,
				"Failed (%d) removing qos vote(%d)\n", err, i);
	}
}

/* Function to vote pmqos from sdcc. */
static void sdhci_msm_vote_pmqos(struct mmc_host *mmc, int cpu)
{
	struct sdhci_host *host = mmc_priv(mmc);
	struct sdhci_pltfm_host *pltfm_host = sdhci_priv(host);
	struct sdhci_msm_host *msm_host = sdhci_pltfm_priv(pltfm_host);
	struct qos_cpu_group *qcg;

	qcg = cpu_to_group(msm_host->sdhci_qos, cpu);
	if (!qcg) {
		dev_dbg(&msm_host->pdev->dev, "QoS group is undefined\n");
		return;
	}

	if (qcg->voted)
		return;

	if (sdhci_msm_update_qos_constraints(qcg, QOS_PERF))
		dev_err(&qcg->host->pdev->dev, "%s: update qos - failed\n",
				__func__);
	dev_dbg(&msm_host->pdev->dev, "Voted pmqos - cpu: %d\n", cpu);
}

/**
 * sdhci_msm_irq_affinity_notify - Callback for affinity changes
 * @notify: context as to what irq was changed
 * @mask: the new affinity mask
 *
 * This is a callback function used by the irq_set_affinity_notifier function
 * so that we may register to receive changes to the irq affinity masks.
 */
static void
sdhci_msm_irq_affinity_notify(struct irq_affinity_notify *notify,
		const cpumask_t *mask)
{
	struct sdhci_msm_host *msm_host =
		container_of(notify, struct sdhci_msm_host, affinity_notify);
	struct platform_device *pdev = msm_host->pdev;
	struct sdhci_msm_qos_req *qos_req = msm_host->sdhci_qos;
	struct qos_cpu_group *qcg;
	int i, err;

	if (!qos_req)
		return;
	/*
	 * If device is in suspend mode, just update the active mask,
	 * vote would be taken care when device resumes.
	 */
	msm_host->sdhci_qos->active_mask = cpumask_first(mask);
	if (pm_runtime_status_suspended(&pdev->dev))
		return;

	/* Cancel previous scheduled work and unvote votes */
	qcg = qos_req->qcg;
	for (i = 0; i < qos_req->num_groups; i++, qcg++) {
		err = sdhci_msm_update_qos_constraints(qcg, QOS_MAX);
		if (err)
			pr_err("%s: Failed (%d) removing qos vote of grp(%d)\n",
					mmc_hostname(msm_host->mmc), err, i);
	}

	sdhci_msm_vote_pmqos(msm_host->mmc,
			msm_host->sdhci_qos->active_mask);
}

/**
 * sdhci_msm_irq_affinity_release - Callback for affinity notifier release
 * @ref: internal core kernel usage
 *
 * This is a callback function used by the irq_set_affinity_notifier function
 * to inform the current notification subscriber that they will no longer
 * receive notifications.
 */
static void
inline sdhci_msm_irq_affinity_release(struct kref __always_unused *ref)
{ }

/* Function for settig up qos based on parsed dt entries */
static int sdhci_msm_setup_qos(struct sdhci_msm_host *msm_host)
{
	struct platform_device *pdev = msm_host->pdev;
	struct sdhci_msm_qos_req *qr = msm_host->sdhci_qos;
	struct qos_cpu_group *qcg = qr->qcg;
	struct mmc_host *mmc = msm_host->mmc;
	struct sdhci_host *host = mmc_priv(mmc);
	int i, err;

	if (!msm_host->sdhci_qos)
		return 0;

#ifdef CONFIG_SMP
	/* Affine irq to first set of mask for multiple CPU's*/
	WARN_ON(irq_set_affinity_hint(host->irq, &qcg->mask));
#endif

	/* Setup notifier for case of affinity change/migration */
	msm_host->affinity_notify.notify = sdhci_msm_irq_affinity_notify;
	msm_host->affinity_notify.release = sdhci_msm_irq_affinity_release;
	irq_set_affinity_notifier(host->irq, &msm_host->affinity_notify);

	for (i = 0; i < qr->num_groups; i++, qcg++) {
		qcg->qos_req = kcalloc(cpumask_weight(&qcg->mask),
				sizeof(struct dev_pm_qos_request),
				GFP_KERNEL);
		if (!qcg->qos_req) {
			dev_err(&pdev->dev, "Memory allocation failed\n");
			if (!i)
				return -ENOMEM;
			goto free_mem;
		}
		err = add_group_qos(qcg, S32_MAX);
		if (err < 0) {
			dev_err(&pdev->dev, "Fail (%d) add qos-req: grp-%d\n",
					err, i);
			if (!i) {
				kfree(qcg->qos_req);
				return err;
			}
			goto free_mem;
		}
		qcg->initialized = true;
		dev_dbg(&pdev->dev, "%s: qcg: 0x%08x | mask: 0x%08x\n",
				 __func__, qcg, qcg->mask);
	}

	/* Vote pmqos during setup for first set of mask*/
	sdhci_msm_update_qos_constraints(qr->qcg, QOS_PERF);
	qr->active_mask = cpumask_first(&qr->qcg->mask);
	return 0;

free_mem:
	while (i--) {
		kfree(qcg->qos_req);
		qcg--;
	}

	return err;
}

/*
 * QoS init function. It parses dt entries and intializes data
 * structures.
 */
static void sdhci_msm_qos_init(struct sdhci_msm_host *msm_host)
{
	struct platform_device *pdev = msm_host->pdev;
	struct device_node *np = pdev->dev.of_node;
	struct device_node *group_node;
	struct sdhci_msm_qos_req *qr;
	struct qos_cpu_group *qcg;
	int i, err, mask = 0;

	qr = kzalloc(sizeof(*qr), GFP_KERNEL);
	if (!qr)
		return;

	msm_host->sdhci_qos = qr;

	/* find numbers of qos child node present */
	qr->num_groups = of_get_available_child_count(np);
	dev_dbg(&pdev->dev, "num-groups: %d\n", qr->num_groups);
	if (!qr->num_groups) {
		dev_err(&pdev->dev, "QoS groups undefined\n");
		kfree(qr);
		msm_host->sdhci_qos = NULL;
		return;
	}
	qcg = kzalloc(sizeof(*qcg) * qr->num_groups, GFP_KERNEL);
	if (!qcg) {
		msm_host->sdhci_qos = NULL;
		kfree(qr);
		return;
	}

	/*
	 * Assign qos cpu group/cluster to host qos request and
	 * read child entries of qos node
	 */
	qr->qcg = qcg;
	for_each_available_child_of_node(np, group_node) {
		err = of_property_read_u32(group_node, "mask", &mask);
		if (err) {
			dev_dbg(&pdev->dev, "Error reading group mask: %d\n",
					err);
			continue;
		}
		qcg->mask.bits[0] = mask;
		if (!cpumask_subset(&qcg->mask, cpu_possible_mask)) {
			dev_err(&pdev->dev, "Invalid group mask\n");
			goto out_vote_err;
		}

		err = of_property_count_u32_elems(group_node, "vote");
		if (err <= 0) {
			dev_err(&pdev->dev, "1 vote is needed, bailing out\n");
			goto out_vote_err;
		}
		qcg->votes = kmalloc(sizeof(*qcg->votes) * err, GFP_KERNEL);
		if (!qcg->votes)
			goto out_vote_err;
		for (i = 0; i < err; i++) {
			if (of_property_read_u32_index(group_node, "vote", i,
						&qcg->votes[i]))
				goto out_vote_err;
		}
		qcg->host = msm_host;
		++qcg;
	}
	err = sdhci_msm_setup_qos(msm_host);
	if (!err)
		return;
	dev_err(&pdev->dev, "Failed to setup PM QoS.\n");

out_vote_err:
	for (i = 0, qcg = qr->qcg; i < qr->num_groups; i++, qcg++)
		kfree(qcg->votes);
	kfree(qr->qcg);
	kfree(qr);
	msm_host->sdhci_qos = NULL;
}

static ssize_t show_sdhci_msm_clk_gating(struct device *dev,
		struct device_attribute *attr, char *buf)
{
	struct sdhci_host *host = dev_get_drvdata(dev);
	struct sdhci_pltfm_host *pltfm_host = sdhci_priv(host);
	struct sdhci_msm_host *msm_host = sdhci_pltfm_priv(pltfm_host);

	return scnprintf(buf, PAGE_SIZE, "%u\n", msm_host->clk_gating_delay);
}

static ssize_t store_sdhci_msm_clk_gating(struct device *dev,
		struct device_attribute *attr, const char *buf, size_t count)
{
	struct sdhci_host *host = dev_get_drvdata(dev);
	struct sdhci_pltfm_host *pltfm_host = sdhci_priv(host);
	struct sdhci_msm_host *msm_host = sdhci_pltfm_priv(pltfm_host);
	uint32_t value;

	if (!kstrtou32(buf, 0, &value)) {
		msm_host->clk_gating_delay = value;
		dev_info(dev, "set clk scaling work delay (%u)\n", value);
	}

	return count;
}

static ssize_t show_sdhci_msm_pm_qos(struct device *dev,
		struct device_attribute *attr, char *buf)
{
	struct sdhci_host *host = dev_get_drvdata(dev);
	struct sdhci_pltfm_host *pltfm_host = sdhci_priv(host);
	struct sdhci_msm_host *msm_host = sdhci_pltfm_priv(pltfm_host);

	return scnprintf(buf, PAGE_SIZE, "%u\n", msm_host->pm_qos_delay);
}

static ssize_t store_sdhci_msm_pm_qos(struct device *dev,
		struct device_attribute *attr, const char *buf, size_t count)
{
	struct sdhci_host *host = dev_get_drvdata(dev);
	struct sdhci_pltfm_host *pltfm_host = sdhci_priv(host);
	struct sdhci_msm_host *msm_host = sdhci_pltfm_priv(pltfm_host);
	uint32_t value;

	if (!kstrtou32(buf, 0, &value)) {
		msm_host->pm_qos_delay = value;
		dev_info(dev, "set pm qos work delay (%u)\n", value);
	}

	return count;
}

static void sdhci_msm_init_sysfs_gating_qos(struct device *dev)
{
	struct sdhci_host *host = dev_get_drvdata(dev);
	struct sdhci_pltfm_host *pltfm_host = sdhci_priv(host);
	struct sdhci_msm_host *msm_host = sdhci_pltfm_priv(pltfm_host);
	int ret;

	msm_host->clk_gating.show = show_sdhci_msm_clk_gating;
	msm_host->clk_gating.store = store_sdhci_msm_clk_gating;
	sysfs_attr_init(&msm_host->clk_gating.attr);
	msm_host->clk_gating.attr.name = "clk_gating";
	msm_host->clk_gating.attr.mode = 0644;
	ret = device_create_file(dev, &msm_host->clk_gating);
	if (ret) {
		pr_err("%s: %s: failed creating clk gating attr: %d\n",
				mmc_hostname(host->mmc), __func__, ret);
	}

	msm_host->pm_qos.show = show_sdhci_msm_pm_qos;
	msm_host->pm_qos.store = store_sdhci_msm_pm_qos;
	sysfs_attr_init(&msm_host->pm_qos.attr);
	msm_host->pm_qos.attr.name = "pm_qos";
	msm_host->pm_qos.attr.mode = 0644;
	ret = device_create_file(dev, &msm_host->pm_qos);
	if (ret) {
		pr_err("%s: %s: failed creating pm qos attr: %d\n",
				mmc_hostname(host->mmc), __func__, ret);
	}
}

static void sdhci_msm_setup_pm(struct platform_device *pdev,
			struct sdhci_msm_host *msm_host)
{
	pm_runtime_get_noresume(&pdev->dev);
	pm_runtime_set_active(&pdev->dev);
	pm_runtime_enable(&pdev->dev);
	if (!(msm_host->mmc->caps & MMC_CAP_SYNC_RUNTIME_PM)) {
		pm_runtime_set_autosuspend_delay(&pdev->dev,
					 MSM_MMC_AUTOSUSPEND_DELAY_MS);
		pm_runtime_use_autosuspend(&pdev->dev);
	}
}

static int sdhci_msm_setup_ice_clk(struct sdhci_msm_host *msm_host,
						struct platform_device *pdev)
{
	int ret = 0;
	struct clk *clk;

	msm_host->bulk_clks[2].clk = NULL;

	/* Setup SDC ICE clock */
	clk = devm_clk_get(&pdev->dev, "ice_core");
	if (!IS_ERR(clk)) {
		msm_host->bulk_clks[2].clk = clk;

		/* Set maximum clock rate for ice clk */
		ret = clk_set_rate(clk, msm_host->ice_clk_max);
		if (ret) {
			dev_err(&pdev->dev, "ICE_CLK rate set failed (%d) for %u\n",
				ret, msm_host->ice_clk_max);
			return ret;
		}

		msm_host->ice_clk_rate = msm_host->ice_clk_max;
	}

	return ret;
}

#if defined(CONFIG_SDC_QTI)
static ssize_t err_state_show(struct device *dev,
			struct device_attribute *attr, char *buf)
{
	struct sdhci_host *host = dev_get_drvdata(dev);

	if (!host || !host->mmc)
		return -EINVAL;

	return scnprintf(buf, PAGE_SIZE, "%d\n", !!host->mmc->err_occurred);
}

static ssize_t err_state_store(struct device *dev,
				struct device_attribute *attr,
				const char *buf, size_t count)
{
	struct sdhci_host *host = dev_get_drvdata(dev);
	unsigned int val;

	if (kstrtouint(buf, 0, &val))
		return -EINVAL;
	if (!host || !host->mmc)
		return -EINVAL;

	host->mmc->err_occurred = !!val;
	if (!val)
		memset(host->mmc->err_stats, 0, sizeof(host->mmc->err_stats));

	return count;
}
static DEVICE_ATTR_RW(err_state);

static ssize_t err_stats_show(struct device *dev,
				struct device_attribute *attr, char *buf)
{
	struct sdhci_host *host = dev_get_drvdata(dev);
	char tmp[100];

	if (!host || !host->mmc)
		return -EINVAL;

	scnprintf(tmp, sizeof(tmp), "# Command Timeout Error: %d\n",
		host->mmc->err_stats[MMC_ERR_CMD_TIMEOUT]);
	strlcpy(buf, tmp, PAGE_SIZE);

	scnprintf(tmp, sizeof(tmp), "# Command CRC Error: %d\n",
		host->mmc->err_stats[MMC_ERR_CMD_CRC]);
	strlcat(buf, tmp, PAGE_SIZE);

	scnprintf(tmp, sizeof(tmp), "# Data Timeout Error: %d\n",
		host->mmc->err_stats[MMC_ERR_DAT_TIMEOUT]);
	strlcat(buf, tmp, PAGE_SIZE);

	scnprintf(tmp, sizeof(tmp), "# Data CRC Error: %d\n",
		host->mmc->err_stats[MMC_ERR_DAT_CRC]);
	strlcat(buf, tmp, PAGE_SIZE);

	scnprintf(tmp, sizeof(tmp), "# Auto-Cmd Error: %d\n",
		host->mmc->err_stats[MMC_ERR_ADMA]);
	strlcat(buf, tmp, PAGE_SIZE);

	scnprintf(tmp, sizeof(tmp), "# ADMA Error: %d\n",
		host->mmc->err_stats[MMC_ERR_ADMA]);
	strlcat(buf, tmp, PAGE_SIZE);

	scnprintf(tmp, sizeof(tmp), "# Tuning Error: %d\n",
		host->mmc->err_stats[MMC_ERR_TUNING]);
	strlcat(buf, tmp, PAGE_SIZE);

	scnprintf(tmp, sizeof(tmp), "# CMDQ RED Errors: %d\n",
		host->mmc->err_stats[MMC_ERR_CMDQ_RED]);
	strlcat(buf, tmp, PAGE_SIZE);

	scnprintf(tmp, sizeof(tmp), "# CMDQ GCE Errors: %d\n",
		host->mmc->err_stats[MMC_ERR_CMDQ_GCE]);
	strlcat(buf, tmp, PAGE_SIZE);

	scnprintf(tmp, sizeof(tmp), "# CMDQ ICCE Errors: %d\n",
		host->mmc->err_stats[MMC_ERR_CMDQ_ICCE]);
	strlcat(buf, tmp, PAGE_SIZE);

	scnprintf(tmp, sizeof(tmp), "# CMDQ Request Timedout: %d\n",
		host->mmc->err_stats[MMC_ERR_CMDQ_REQ_TIMEOUT]);
	strlcat(buf, tmp, PAGE_SIZE);

	scnprintf(tmp, sizeof(tmp), "# Request Timedout Error: %d\n",
		host->mmc->err_stats[MMC_ERR_REQ_TIMEOUT]);
	strlcat(buf, tmp, PAGE_SIZE);

	return strlen(buf);
}
static DEVICE_ATTR_RO(err_stats);

static ssize_t dbg_state_show(struct device *dev,
			struct device_attribute *attr, char *buf)
{
	int dbg_en = 0;

#if defined(CONFIG_MMC_IPC_LOGGING)
	dbg_en = 1;
#endif

	return scnprintf(buf, PAGE_SIZE, "%d\n", dbg_en);
}
static DEVICE_ATTR_RO(dbg_state);

static struct attribute *sdhci_msm_sysfs_attrs[] = {
	&dev_attr_err_state.attr,
	&dev_attr_err_stats.attr,
	&dev_attr_dbg_state.attr,
	NULL
};

static const struct attribute_group sdhci_msm_sysfs_group = {
	.name = "qcom",
	.attrs = sdhci_msm_sysfs_attrs,
};

static int sdhci_msm_init_sysfs(struct platform_device *pdev)
{
	int ret;

	ret = sysfs_create_group(&pdev->dev.kobj, &sdhci_msm_sysfs_group);
	if (ret)
		dev_err(&pdev->dev, "%s: Failed sdhci_msm sysfs group err=%d\n",
			__func__, ret);
	return ret;
}
#endif

static void sdhci_msm_set_caps(struct sdhci_msm_host *msm_host)
{
	msm_host->mmc->caps |= MMC_CAP_AGGRESSIVE_PM;
	msm_host->mmc->caps |= MMC_CAP_WAIT_WHILE_BUSY | MMC_CAP_NEED_RSP_BUSY;

#if defined(CONFIG_SDC_QTI)
	if (!msm_host->mmc->partial_init_broken)
		msm_host->mmc->caps2 |= MMC_CAP2_CLK_SCALE;
#endif
}

static int sdhci_msm_probe(struct platform_device *pdev)
{
	struct sdhci_host *host;
	struct sdhci_pltfm_host *pltfm_host;
	struct sdhci_msm_host *msm_host;
	struct resource *core_memres;
	struct clk *clk;
	int ret;
	u16 host_version, core_minor;
	u32 core_version, config;
	u8 core_major;
	const struct sdhci_msm_offset *msm_offset;
	const struct sdhci_msm_variant_info *var_info;
	struct device *dev = &pdev->dev;
	struct device_node *node = pdev->dev.of_node;
	unsigned long flags;

	host = sdhci_pltfm_init(pdev, &sdhci_msm_pdata, sizeof(*msm_host));
	if (IS_ERR(host))
		return PTR_ERR(host);

	host->sdma_boundary = 0;
	pltfm_host = sdhci_priv(host);
	msm_host = sdhci_pltfm_priv(pltfm_host);
	msm_host->mmc = host->mmc;
	msm_host->pdev = pdev;

	ret = mmc_of_parse(host->mmc);
	if (ret)
		goto pltfm_free;

	if (pdev->dev.of_node) {
		ret = of_alias_get_id(pdev->dev.of_node, "sdhc");
		if (ret < 0)
			dev_err(&pdev->dev, "get slot index failed %d\n", ret);
		else if (ret <= 1)
			sdhci_slot[ret] = msm_host;
	}

	/*
	 * Based on the compatible string, load the required msm host info from
	 * the data associated with the version info.
	 */
	var_info = of_device_get_match_data(&pdev->dev);

	if (!var_info) {
		dev_err(&pdev->dev, "Compatible string not found\n");
		goto pltfm_free;
	}

	msm_host->mci_removed = var_info->mci_removed;
	msm_host->restore_dll_config = var_info->restore_dll_config;
	msm_host->var_ops = var_info->var_ops;
	msm_host->offset = var_info->offset;

	msm_offset = msm_host->offset;

	sdhci_get_of_property(pdev);

	msm_host->saved_tuning_phase = INVALID_TUNING_PHASE;

	ret = sdhci_msm_populate_pdata(dev, msm_host);
	if (ret) {
		dev_err(&pdev->dev, "DT parsing error\n");
		goto pltfm_free;
	}

	msm_host->regs_restore.is_supported =
		of_property_read_bool(dev->of_node,
			"qcom,restore-after-cx-collapse");

	/* Setup SDCC bus voter clock. */
	msm_host->bus_clk = devm_clk_get(&pdev->dev, "bus");
	if (!IS_ERR(msm_host->bus_clk)) {
		/* Vote for max. clk rate for max. performance */
		ret = clk_set_rate(msm_host->bus_clk, INT_MAX);
		if (ret)
			goto pltfm_free;
		ret = clk_prepare_enable(msm_host->bus_clk);
		if (ret)
			goto pltfm_free;
	}

	/* Setup main peripheral bus clock */
	clk = devm_clk_get(&pdev->dev, "iface");
	if (IS_ERR(clk)) {
		ret = PTR_ERR(clk);
		dev_err(&pdev->dev, "Peripheral clk setup failed (%d)\n", ret);
		goto bus_clk_disable;
	}
	msm_host->bulk_clks[1].clk = clk;

	/* Setup SDC MMC clock */
	clk = devm_clk_get(&pdev->dev, "core");
	if (IS_ERR(clk)) {
		ret = PTR_ERR(clk);
		dev_err(&pdev->dev, "SDC MMC clk setup failed (%d)\n", ret);
		goto bus_clk_disable;
	}
	msm_host->bulk_clks[0].clk = clk;

	/* Vote for maximum clock rate for maximum performance */
	ret = clk_set_rate(clk, INT_MAX);
	if (ret)
		dev_warn(&pdev->dev, "core clock boost failed\n");

	ret = sdhci_msm_setup_ice_clk(msm_host, pdev);
	if (ret)
		goto bus_clk_disable;

	clk = devm_clk_get(&pdev->dev, "cal");
	if (IS_ERR(clk))
		clk = NULL;
	msm_host->bulk_clks[3].clk = clk;

	clk = devm_clk_get(&pdev->dev, "sleep");
	if (IS_ERR(clk))
		clk = NULL;
	msm_host->bulk_clks[4].clk = clk;

	ret = clk_bulk_prepare_enable(ARRAY_SIZE(msm_host->bulk_clks),
				      msm_host->bulk_clks);
	if (ret)
		goto bus_clk_disable;
	ret = qcom_clk_set_flags(msm_host->bulk_clks[0].clk,
			CLKFLAG_NORETAIN_MEM);
	if (ret)
		dev_err(&pdev->dev, "Failed to set core clk NORETAIN_MEM: %d\n",
				ret);
	ret = qcom_clk_set_flags(msm_host->bulk_clks[2].clk,
			CLKFLAG_RETAIN_MEM);
	if (ret)
		dev_err(&pdev->dev, "Failed to set ice clk RETAIN_MEM: %d\n",
				ret);
	/*
	 * xo clock is needed for FLL feature of cm_dll.
	 * In case if xo clock is not mentioned in DT, warn and proceed.
	 */
	msm_host->xo_clk = devm_clk_get(&pdev->dev, "xo");
	if (IS_ERR(msm_host->xo_clk)) {
		ret = PTR_ERR(msm_host->xo_clk);
		dev_warn(&pdev->dev, "TCXO clk not present (%d)\n", ret);
	}

	INIT_DELAYED_WORK(&msm_host->clk_gating_work,
			sdhci_msm_clkgate_bus_delayed_work);

	ret = sdhci_msm_bus_register(msm_host, pdev);
	if (ret && !msm_host->skip_bus_bw_voting) {
		dev_err(&pdev->dev, "Bus registration failed (%d)\n", ret);
		goto clk_disable;
	}

	if (!msm_host->skip_bus_bw_voting)
		sdhci_msm_bus_voting(host, true);

	/* Setup regulators */
	ret = sdhci_msm_vreg_init(&pdev->dev, msm_host, true);
	if (ret) {
		dev_err(&pdev->dev, "Regulator setup failed (%d)\n", ret);
		goto bus_unregister;
	}

	if (!msm_host->mci_removed) {
		core_memres = platform_get_resource(pdev, IORESOURCE_MEM, 1);
		msm_host->core_mem = devm_ioremap_resource(&pdev->dev,
				core_memres);

		if (IS_ERR(msm_host->core_mem)) {
			ret = PTR_ERR(msm_host->core_mem);
			goto vreg_deinit;
		}
	}

	/* Toggle wlan_en pin to reset SDIO card to correct state */
	if (host->mmc->pm_caps & MMC_PM_KEEP_POWER) {
		pinctrl_pm_select_sleep_state(&pdev->dev);
		mdelay(1);
		pinctrl_pm_select_default_state(&pdev->dev);
	}

	/* Reset the vendor spec register to power on reset state */
	writel_relaxed(CORE_VENDOR_SPEC_POR_VAL,
			host->ioaddr + msm_offset->core_vendor_spec);

	/* Ensure SDHCI FIFO is enabled by disabling alternative FIFO */
	config = readl_relaxed(host->ioaddr + msm_offset->core_vendor_spec3);
	config &= ~CORE_FIFO_ALT_EN;
	writel_relaxed(config, host->ioaddr + msm_offset->core_vendor_spec3);

	if (!msm_host->mci_removed) {
		/* Set HC_MODE_EN bit in HC_MODE register */
		msm_host_writel(msm_host, HC_MODE_EN, host,
				msm_offset->core_hc_mode);
		config = msm_host_readl(msm_host, host,
				msm_offset->core_hc_mode);
		config |= FF_CLK_SW_RST_DIS;
		msm_host_writel(msm_host, config, host,
				msm_offset->core_hc_mode);
	}

	host_version = readw_relaxed((host->ioaddr + SDHCI_HOST_VERSION));
	dev_dbg(&pdev->dev, "Host Version: 0x%x Vendor Version 0x%x\n",
		host_version, ((host_version & SDHCI_VENDOR_VER_MASK) >>
			       SDHCI_VENDOR_VER_SHIFT));

	core_version = msm_host_readl(msm_host, host,
			msm_offset->core_mci_version);
	core_major = (core_version & CORE_VERSION_MAJOR_MASK) >>
		      CORE_VERSION_MAJOR_SHIFT;
	core_minor = core_version & CORE_VERSION_MINOR_MASK;
	dev_dbg(&pdev->dev, "MCI Version: 0x%08x, major: 0x%04x, minor: 0x%02x\n",
		core_version, core_major, core_minor);

	sdhci_set_default_hw_caps(msm_host, host);

	/*
	 * Support for some capabilities is not advertised by newer
	 * controller versions and must be explicitly enabled.
	 */
	if (core_major >= 1 && core_minor != 0x11 && core_minor != 0x12) {
		config = readl_relaxed(host->ioaddr + SDHCI_CAPABILITIES);
		config |= SDHCI_CAN_VDD_300 | SDHCI_CAN_DO_8BIT;
		writel_relaxed(config, host->ioaddr +
				msm_offset->core_vendor_spec_capabilities0);
	}

	if (core_major == 1 && core_minor >= 0x49)
		msm_host->updated_ddr_cfg = true;

	/* For SDHC v5.0.0 onwards, ICE 3.0 specific registers are added
	 * in CQ register space, due to which few CQ registers are
	 * shifted. Set cqhci_offset_changed boolean to use updated address.
	 */
	if (core_major == 1 && core_minor >= 0x6B)
		msm_host->cqhci_offset_changed = true;

	/*
	 * Power on reset state may trigger power irq if previous status of
	 * PWRCTL was either BUS_ON or IO_HIGH_V. So before enabling pwr irq
	 * interrupt in GIC, any pending power irq interrupt should be
	 * acknowledged. Otherwise power irq interrupt handler would be
	 * fired prematurely.
	 */
	sdhci_msm_handle_pwr_irq(host, 0);

	/*
	 * Ensure that above writes are propogated before interrupt enablement
	 * in GIC.
	 */
	mb();

	/* Setup IRQ for handling power/voltage tasks with PMIC */
	msm_host->pwr_irq = platform_get_irq_byname(pdev, "pwr_irq");
	if (msm_host->pwr_irq < 0) {
		ret = msm_host->pwr_irq;
		goto vreg_deinit;
	}

	sdhci_msm_init_pwr_irq_wait(msm_host);
	/* Enable pwr irq interrupts */
	msm_host_writel(msm_host, INT_MASK, host,
		msm_offset->core_pwrctl_mask);

	ret = devm_request_threaded_irq(&pdev->dev, msm_host->pwr_irq, NULL,
					sdhci_msm_pwr_irq, IRQF_ONESHOT,
					dev_name(&pdev->dev), host);
	if (ret) {
		dev_err(&pdev->dev, "Request IRQ failed (%d)\n", ret);
		goto vreg_deinit;
	}

	sdhci_msm_set_caps(msm_host);

#if defined(CONFIG_SDC_QTI)
	host->timeout_clk_div = 4;
#endif

	sdhci_msm_setup_pm(pdev, msm_host);

	host->mmc_host_ops.execute_tuning = sdhci_msm_execute_tuning;

	msm_host->workq = create_workqueue("sdhci_msm_generic_swq");
	if (!msm_host->workq)
		dev_err(&pdev->dev, "Generic swq creation failed\n");

	msm_host->clk_gating_delay = MSM_CLK_GATING_DELAY_MS;
	msm_host->pm_qos_delay = MSM_MMC_AUTOSUSPEND_DELAY_MS;
	/* Initialize pmqos */
	sdhci_msm_qos_init(msm_host);
	/* Initialize sysfs entries */
	sdhci_msm_init_sysfs_gating_qos(dev);

	if (of_property_read_bool(node, "supports-cqe"))
		ret = sdhci_msm_cqe_add_host(host, pdev);
	else
		ret = sdhci_add_host(host);
	if (ret)
		goto pm_runtime_disable;

	msm_host->sdiowakeup_irq = platform_get_irq_byname(pdev,
							  "sdiowakeup_irq");
	if (sdhci_is_valid_gpio_wakeup_int(msm_host)) {
		dev_info(&pdev->dev, "%s: sdiowakeup_irq = %d\n", __func__,
				msm_host->sdiowakeup_irq);
		msm_host->is_sdiowakeup_enabled = true;
		ret = request_irq(msm_host->sdiowakeup_irq,
				  sdhci_msm_sdiowakeup_irq,
				  IRQF_SHARED | IRQF_TRIGGER_HIGH,
				  "sdhci-msm sdiowakeup", host);
		if (ret) {
			dev_err(&pdev->dev, "%s: request sdiowakeup IRQ %d: failed: %d\n",
				__func__, msm_host->sdiowakeup_irq, ret);
			msm_host->sdiowakeup_irq = -1;
			msm_host->is_sdiowakeup_enabled = false;
			goto vreg_deinit;
		} else {
			spin_lock_irqsave(&host->lock, flags);
			sdhci_msm_cfg_sdiowakeup_gpio_irq(host, false);
			msm_host->sdio_pending_processing = false;
			spin_unlock_irqrestore(&host->lock, flags);
		}
	}

	sdhci_msm_set_regulator_caps(msm_host);

#if defined(CONFIG_SDC_QTI)
	sdhci_msm_init_sysfs(pdev);
#endif
	/*
	 * Set platfm_init_done only after sdhci_add_host().
	 * So that we don't turn off vqmmc while we reset sdhc as
	 * part of sdhci_add_host().
	 */
	msm_host->pltfm_init_done = true;

	pm_runtime_mark_last_busy(&pdev->dev);
	pm_runtime_put_autosuspend(&pdev->dev);

	return 0;

pm_runtime_disable:
	pm_runtime_disable(&pdev->dev);
	pm_runtime_set_suspended(&pdev->dev);
	pm_runtime_put_noidle(&pdev->dev);
vreg_deinit:
	sdhci_msm_vreg_init(&pdev->dev, msm_host, false);
bus_unregister:
	if (!msm_host->skip_bus_bw_voting) {
		sdhci_msm_bus_get_and_set_vote(host, 0);
		sdhci_msm_bus_unregister(&pdev->dev, msm_host);
	}
clk_disable:
	clk_bulk_disable_unprepare(ARRAY_SIZE(msm_host->bulk_clks),
				   msm_host->bulk_clks);
bus_clk_disable:
	if (!IS_ERR(msm_host->bus_clk))
		clk_disable_unprepare(msm_host->bus_clk);
pltfm_free:
	sdhci_pltfm_free(pdev);
	return ret;
}

static int sdhci_msm_remove(struct platform_device *pdev)
{
	struct sdhci_host *host = platform_get_drvdata(pdev);
	struct sdhci_pltfm_host *pltfm_host = sdhci_priv(host);
	struct sdhci_msm_host *msm_host = sdhci_pltfm_priv(pltfm_host);
	struct sdhci_msm_qos_req *r = msm_host->sdhci_qos;
	struct qos_cpu_group *qcg;
	int i;
	int dead = (readl_relaxed(host->ioaddr + SDHCI_INT_STATUS) ==
		    0xffffffff);

	sdhci_remove_host(host, dead);

	sdhci_msm_vreg_init(&pdev->dev, msm_host, false);

	pm_runtime_get_sync(&pdev->dev);

	/* Add delay to complete resume where qos vote is scheduled */
	if (!r)
		goto skip_removing_qos;
	qcg = r->qcg;
	msleep(50);
	for (i = 0; i < r->num_groups; i++, qcg++) {
		sdhci_msm_update_qos_constraints(qcg, QOS_MAX);
		remove_group_qos(qcg);
	}
	destroy_workqueue(msm_host->workq);

skip_removing_qos:
	pm_runtime_disable(&pdev->dev);
	pm_runtime_put_noidle(&pdev->dev);

	clk_bulk_disable_unprepare(ARRAY_SIZE(msm_host->bulk_clks),
				   msm_host->bulk_clks);
	if (!IS_ERR(msm_host->bus_clk))
		clk_disable_unprepare(msm_host->bus_clk);
	if (!msm_host->skip_bus_bw_voting) {
		sdhci_msm_bus_get_and_set_vote(host, 0);
		sdhci_msm_bus_unregister(&pdev->dev, msm_host);
	}
	sdhci_pltfm_free(pdev);
	return 0;
}

static int sdhci_msm_cfg_sdio_wakeup(struct sdhci_host *host, bool enable)
{
	struct sdhci_pltfm_host *pltfm_host = sdhci_priv(host);
	struct sdhci_msm_host *msm_host = sdhci_pltfm_priv(pltfm_host);
	unsigned long flags;
	int ret = 0;

	if (!(host->mmc->card && mmc_card_sdio(host->mmc->card) &&
	      sdhci_is_valid_gpio_wakeup_int(msm_host) &&
	      mmc_card_wake_sdio_irq(host->mmc))) {
		msm_host->sdio_pending_processing = false;
		return 1;
	}

	spin_lock_irqsave(&host->lock, flags);
	if (enable) {
		/* configure DAT1 gpio if applicable */
		if (sdhci_is_valid_gpio_wakeup_int(msm_host)) {
			msm_host->sdio_pending_processing = false;
			ret = enable_irq_wake(msm_host->sdiowakeup_irq);
			if (!ret)
				sdhci_msm_cfg_sdiowakeup_gpio_irq(host, true);
			goto out;
		} else {
			pr_err("%s: sdiowakeup_irq(%d) invalid\n",
					mmc_hostname(host->mmc), enable);
		}
	} else {
		if (sdhci_is_valid_gpio_wakeup_int(msm_host)) {
			ret = disable_irq_wake(msm_host->sdiowakeup_irq);
			sdhci_msm_cfg_sdiowakeup_gpio_irq(host, false);
			msm_host->sdio_pending_processing = false;
		} else {
			pr_err("%s: sdiowakeup_irq(%d)invalid\n",
					mmc_hostname(host->mmc), enable);

		}
	}
out:
	if (ret)
		pr_err("%s: %s: %sable wakeup: failed: %d gpio: %d\n",
		       mmc_hostname(host->mmc), __func__, enable ? "en" : "dis",
		       ret, msm_host->sdiowakeup_irq);
	spin_unlock_irqrestore(&host->lock, flags);
	return ret;
}

static __maybe_unused int sdhci_msm_runtime_suspend(struct device *dev)
{
	struct sdhci_host *host = dev_get_drvdata(dev);
	struct sdhci_pltfm_host *pltfm_host = sdhci_priv(host);
	struct sdhci_msm_host *msm_host = sdhci_pltfm_priv(pltfm_host);
	struct sdhci_msm_qos_req *qos_req = msm_host->sdhci_qos;

	if (!qos_req)
		goto skip_qos;
	sdhci_msm_unvote_qos_all(msm_host);

skip_qos:
	if (host->mmc->card && mmc_card_sdio(host->mmc->card))
		goto skip_clk_gating;

	queue_delayed_work(msm_host->workq,
			&msm_host->clk_gating_work,
			msecs_to_jiffies(msm_host->clk_gating_delay));

skip_clk_gating:
	return 0;
}

static int sdhci_msm_resume_early(struct device *dev)
{
	struct sdhci_host *host = dev_get_drvdata(dev);
	struct sdhci_pltfm_host *pltfm_host = sdhci_priv(host);
	struct sdhci_msm_host *msm_host = sdhci_pltfm_priv(pltfm_host);
	int ret = 0;

	if (host->mmc->card && mmc_card_sdio(host->mmc->card)) {
		if (msm_host->is_sdiowakeup_enabled)
			sdhci_msm_cfg_sdio_wakeup(host, false);

		ret = sdhci_msm_ungate_clocks(host);
		if (ret)
			return ret;
	}
	return 0;
}

static __maybe_unused int sdhci_msm_runtime_resume(struct device *dev)
{
	struct sdhci_host *host = dev_get_drvdata(dev);
	struct sdhci_pltfm_host *pltfm_host = sdhci_priv(host);
	struct sdhci_msm_host *msm_host = sdhci_pltfm_priv(pltfm_host);
	struct sdhci_msm_qos_req *qos_req = msm_host->sdhci_qos;
	int ret;

	if (host->mmc->card && mmc_card_sdio(host->mmc->card))
		goto skip_clk_ungating;

	ret = cancel_delayed_work_sync(&msm_host->clk_gating_work);
	if (!ret) {
		ret = sdhci_msm_ungate_clocks(host);
		if (ret)
			return ret;
	}

skip_clk_ungating:
	if (!qos_req)
		return 0;
	sdhci_msm_vote_pmqos(msm_host->mmc,
					msm_host->sdhci_qos->active_mask);

	return 0;
}

static int sdhci_msm_suspend_late(struct device *dev)
{
	struct sdhci_host *host = dev_get_drvdata(dev);
	struct sdhci_pltfm_host *pltfm_host = sdhci_priv(host);
	struct sdhci_msm_host *msm_host = sdhci_pltfm_priv(pltfm_host);

	if (host->mmc->card && mmc_card_sdio(host->mmc->card)) {
		sdhci_msm_cfg_sdio_wakeup(host, true);

		/* Start gating work asap for SDIO card in late suspend */
		queue_delayed_work(msm_host->workq,
				&msm_host->clk_gating_work, 0);
	}

	if (flush_delayed_work(&msm_host->clk_gating_work))
		dev_dbg(dev, "%s Waited for clk_gating_work to finish\n",
			 __func__);
	return 0;
}

static int sdhci_msm_suspend_noirq(struct device *dev)
{
	struct sdhci_host *host = dev_get_drvdata(dev);
	struct sdhci_pltfm_host *pltfm_host = sdhci_priv(host);
	struct sdhci_msm_host *msm_host = sdhci_pltfm_priv(pltfm_host);
	int ret = 0;

	if (host->mmc->card && mmc_card_sdio(host->mmc->card))
		if (msm_host->sdio_pending_processing)
			ret = -EBUSY;

	return ret;
}

static const struct dev_pm_ops sdhci_msm_pm_ops = {
	SET_SYSTEM_SLEEP_PM_OPS(pm_runtime_force_suspend,
				pm_runtime_force_resume)
	SET_LATE_SYSTEM_SLEEP_PM_OPS(sdhci_msm_suspend_late, sdhci_msm_resume_early)
	SET_RUNTIME_PM_OPS(sdhci_msm_runtime_suspend,
			   sdhci_msm_runtime_resume,
			   NULL)
	.suspend_noirq = sdhci_msm_suspend_noirq,
};

static struct platform_driver sdhci_msm_driver = {
	.probe = sdhci_msm_probe,
	.remove = sdhci_msm_remove,
	.driver = {
		   .name = "sdhci_msm",
		   .probe_type = PROBE_PREFER_ASYNCHRONOUS,
		   .of_match_table = sdhci_msm_dt_match,
		   .pm = &sdhci_msm_pm_ops,
	},
};

module_platform_driver(sdhci_msm_driver);

MODULE_DESCRIPTION("Qualcomm Secure Digital Host Controller Interface driver");
MODULE_LICENSE("GPL v2");<|MERGE_RESOLUTION|>--- conflicted
+++ resolved
@@ -1870,17 +1870,11 @@
 	if (sdhci_msm_dt_parse_hsr_info(dev, msm_host))
 		goto out;
 
-<<<<<<< HEAD
-	msm_host->mmc->partial_init_broken =
-		of_property_read_bool(dev->of_node,
-			"qcom,partial_init_broken");
-=======
 #if defined(CONFIG_SDC_QTI)
 	msm_host->mmc->partial_init_broken =
 		of_property_read_bool(dev->of_node,
 			"qcom,partial_init_broken");
 #endif
->>>>>>> 9959c58e
 
 	if (!sdhci_msm_dt_get_array(dev, "qcom,ice-clk-rates",
 			&ice_clk_table, &ice_clk_table_len, 0)) {
