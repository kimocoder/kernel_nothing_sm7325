// SPDX-License-Identifier: GPL-2.0-only
/* Copyright (c) 2015-2021, The Linux Foundation. All rights reserved. */

#include <linux/firmware.h>
#include <linux/module.h>
#include <linux/soc/qcom/qmi.h>

#include "bus.h"
#include "debug.h"
#include "main.h"
#include "qmi.h"
#include "genl.h"

#define WLFW_SERVICE_INS_ID_V01		1
#define WLFW_CLIENT_ID			0x4b4e454c
#define BDF_FILE_NAME_PREFIX		"bdwlan"
#define ELF_BDF_FILE_NAME		"bdwlan.elf"
#define ELF_BDF_FILE_NAME_GF		"bdwlang.elf"
#define ELF_BDF_FILE_NAME_PREFIX	"bdwlan.e"
#define ELF_BDF_FILE_NAME_GF_PREFIX	"bdwlang.e"
#define BIN_BDF_FILE_NAME		"bdwlan.bin"
#define BIN_BDF_FILE_NAME_GF		"bdwlang.bin"
#define BIN_BDF_FILE_NAME_PREFIX	"bdwlan.b"
#define BIN_BDF_FILE_NAME_GF_PREFIX	"bdwlang.b"
#define REGDB_FILE_NAME			"regdb.bin"
#define CHIP_ID_GF_MASK			0x10

#define QDSS_TRACE_CONFIG_FILE		"qdss_trace_config"
#define DEBUG_STR			"debug"
#define HW_V1_NUMBER			"v1"
#define HW_V2_NUMBER			"v2"
#define CE_MSI_NAME			"CE"

#define QMI_WLFW_TIMEOUT_MS		(plat_priv->ctrl_params.qmi_timeout)
#define QMI_WLFW_TIMEOUT_JF		msecs_to_jiffies(QMI_WLFW_TIMEOUT_MS)
#define COEX_TIMEOUT			QMI_WLFW_TIMEOUT_JF
#define IMS_TIMEOUT                     QMI_WLFW_TIMEOUT_JF

#define QMI_WLFW_MAX_RECV_BUF_SIZE	SZ_8K
#define IMSPRIVATE_SERVICE_MAX_MSG_LEN	SZ_8K
#define DMS_QMI_MAX_MSG_LEN		SZ_256

#define QMI_WLFW_MAC_READY_TIMEOUT_MS	50
#define QMI_WLFW_MAC_READY_MAX_RETRY	200

#ifdef CONFIG_CNSS2_DEBUG
static bool ignore_qmi_failure;
#define CNSS_QMI_ASSERT() CNSS_ASSERT(ignore_qmi_failure)
void cnss_ignore_qmi_failure(bool ignore)
{
	ignore_qmi_failure = ignore;
}
#else
#define CNSS_QMI_ASSERT() do { } while (0)
void cnss_ignore_qmi_failure(bool ignore) { }
#endif

static char *cnss_qmi_mode_to_str(enum cnss_driver_mode mode)
{
	switch (mode) {
	case CNSS_MISSION:
		return "MISSION";
	case CNSS_FTM:
		return "FTM";
	case CNSS_EPPING:
		return "EPPING";
	case CNSS_WALTEST:
		return "WALTEST";
	case CNSS_OFF:
		return "OFF";
	case CNSS_CCPM:
		return "CCPM";
	case CNSS_QVIT:
		return "QVIT";
	case CNSS_CALIBRATION:
		return "CALIBRATION";
	default:
		return "UNKNOWN";
	}
};

static int cnss_wlfw_ind_register_send_sync(struct cnss_plat_data *plat_priv)
{
	struct wlfw_ind_register_req_msg_v01 *req;
	struct wlfw_ind_register_resp_msg_v01 *resp;
	struct qmi_txn txn;
	int ret = 0;

	cnss_pr_dbg("Sending indication register message, state: 0x%lx\n",
		    plat_priv->driver_state);

	req = kzalloc(sizeof(*req), GFP_KERNEL);
	if (!req)
		return -ENOMEM;

	resp = kzalloc(sizeof(*resp), GFP_KERNEL);
	if (!resp) {
		kfree(req);
		return -ENOMEM;
	}

	req->client_id_valid = 1;
	req->client_id = WLFW_CLIENT_ID;
	req->request_mem_enable_valid = 1;
	req->request_mem_enable = 1;
	req->fw_mem_ready_enable_valid = 1;
	req->fw_mem_ready_enable = 1;
	/* fw_ready indication is replaced by fw_init_done in HST/HSP */
	req->fw_init_done_enable_valid = 1;
	req->fw_init_done_enable = 1;
	req->pin_connect_result_enable_valid = 1;
	req->pin_connect_result_enable = 1;
	req->cal_done_enable_valid = 1;
	req->cal_done_enable = 1;
	req->qdss_trace_req_mem_enable_valid = 1;
	req->qdss_trace_req_mem_enable = 1;
	req->qdss_trace_save_enable_valid = 1;
	req->qdss_trace_save_enable = 1;
	req->qdss_trace_free_enable_valid = 1;
	req->qdss_trace_free_enable = 1;
	req->respond_get_info_enable_valid = 1;
	req->respond_get_info_enable = 1;
	req->wfc_call_twt_config_enable_valid = 1;
	req->wfc_call_twt_config_enable = 1;

	ret = qmi_txn_init(&plat_priv->qmi_wlfw, &txn,
			   wlfw_ind_register_resp_msg_v01_ei, resp);
	if (ret < 0) {
		cnss_pr_err("Failed to initialize txn for indication register request, err: %d\n",
			    ret);
		goto out;
	}

	ret = qmi_send_request(&plat_priv->qmi_wlfw, NULL, &txn,
			       QMI_WLFW_IND_REGISTER_REQ_V01,
			       WLFW_IND_REGISTER_REQ_MSG_V01_MAX_MSG_LEN,
			       wlfw_ind_register_req_msg_v01_ei, req);
	if (ret < 0) {
		qmi_txn_cancel(&txn);
		cnss_pr_err("Failed to send indication register request, err: %d\n",
			    ret);
		goto out;
	}

	ret = qmi_txn_wait(&txn, QMI_WLFW_TIMEOUT_JF);
	if (ret < 0) {
		cnss_pr_err("Failed to wait for response of indication register request, err: %d\n",
			    ret);
		goto out;
	}

	if (resp->resp.result != QMI_RESULT_SUCCESS_V01) {
		cnss_pr_err("Indication register request failed, result: %d, err: %d\n",
			    resp->resp.result, resp->resp.error);
		ret = -resp->resp.result;
		goto out;
	}

	if (resp->fw_status_valid) {
		if (resp->fw_status & QMI_WLFW_ALREADY_REGISTERED_V01) {
			ret = -EALREADY;
			goto qmi_registered;
		}
	}

	kfree(req);
	kfree(resp);
	return 0;

out:
	CNSS_QMI_ASSERT();

qmi_registered:
	kfree(req);
	kfree(resp);
	return ret;
}

static int cnss_wlfw_host_cap_send_sync(struct cnss_plat_data *plat_priv)
{
	struct wlfw_host_cap_req_msg_v01 *req;
	struct wlfw_host_cap_resp_msg_v01 *resp;
	struct qmi_txn txn;
	int ret = 0;
	u64 iova_start = 0, iova_size = 0,
	    iova_ipa_start = 0, iova_ipa_size = 0;

	cnss_pr_dbg("Sending host capability message, state: 0x%lx\n",
		    plat_priv->driver_state);

	req = kzalloc(sizeof(*req), GFP_KERNEL);
	if (!req)
		return -ENOMEM;

	resp = kzalloc(sizeof(*resp), GFP_KERNEL);
	if (!resp) {
		kfree(req);
		return -ENOMEM;
	}

	req->num_clients_valid = 1;
	if (test_bit(ENABLE_DAEMON_SUPPORT,
		     &plat_priv->ctrl_params.quirks))
		req->num_clients = 2;
	else
		req->num_clients = 1;
	cnss_pr_dbg("Number of clients is %d\n", req->num_clients);

	req->wake_msi = cnss_bus_get_wake_irq(plat_priv);
	if (req->wake_msi) {
		cnss_pr_dbg("WAKE MSI base data is %d\n", req->wake_msi);
		req->wake_msi_valid = 1;
	}

	req->bdf_support_valid = 1;
	req->bdf_support = 1;

	req->m3_support_valid = 1;
	req->m3_support = 1;

	req->m3_cache_support_valid = 1;
	req->m3_cache_support = 1;

	req->cal_done_valid = 1;
	req->cal_done = plat_priv->cal_done;
	cnss_pr_dbg("Calibration done is %d\n", plat_priv->cal_done);

	if (cnss_bus_is_smmu_s1_enabled(plat_priv) &&
	    !cnss_bus_get_iova(plat_priv, &iova_start, &iova_size) &&
	    !cnss_bus_get_iova_ipa(plat_priv, &iova_ipa_start,
				   &iova_ipa_size)) {
		req->ddr_range_valid = 1;
		req->ddr_range[0].start = iova_start;
		req->ddr_range[0].size = iova_size + iova_ipa_size;
		cnss_pr_dbg("Sending iova starting 0x%llx with size 0x%llx\n",
			    req->ddr_range[0].start, req->ddr_range[0].size);
	}

	req->host_build_type_valid = 1;
	req->host_build_type = cnss_get_host_build_type();

	ret = qmi_txn_init(&plat_priv->qmi_wlfw, &txn,
			   wlfw_host_cap_resp_msg_v01_ei, resp);
	if (ret < 0) {
		cnss_pr_err("Failed to initialize txn for host capability request, err: %d\n",
			    ret);
		goto out;
	}

	ret = qmi_send_request(&plat_priv->qmi_wlfw, NULL, &txn,
			       QMI_WLFW_HOST_CAP_REQ_V01,
			       WLFW_HOST_CAP_REQ_MSG_V01_MAX_MSG_LEN,
			       wlfw_host_cap_req_msg_v01_ei, req);
	if (ret < 0) {
		qmi_txn_cancel(&txn);
		cnss_pr_err("Failed to send host capability request, err: %d\n",
			    ret);
		goto out;
	}

	ret = qmi_txn_wait(&txn, QMI_WLFW_TIMEOUT_JF);
	if (ret < 0) {
		cnss_pr_err("Failed to wait for response of host capability request, err: %d\n",
			    ret);
		goto out;
	}

	if (resp->resp.result != QMI_RESULT_SUCCESS_V01) {
		cnss_pr_err("Host capability request failed, result: %d, err: %d\n",
			    resp->resp.result, resp->resp.error);
		ret = -resp->resp.result;
		goto out;
	}

	kfree(req);
	kfree(resp);
	return 0;

out:
	CNSS_QMI_ASSERT();
	kfree(req);
	kfree(resp);
	return ret;
}

int cnss_wlfw_respond_mem_send_sync(struct cnss_plat_data *plat_priv)
{
	struct wlfw_respond_mem_req_msg_v01 *req;
	struct wlfw_respond_mem_resp_msg_v01 *resp;
	struct qmi_txn txn;
	struct cnss_fw_mem *fw_mem = plat_priv->fw_mem;
	int ret = 0, i;

	cnss_pr_dbg("Sending respond memory message, state: 0x%lx\n",
		    plat_priv->driver_state);

	req = kzalloc(sizeof(*req), GFP_KERNEL);
	if (!req)
		return -ENOMEM;

	resp = kzalloc(sizeof(*resp), GFP_KERNEL);
	if (!resp) {
		kfree(req);
		return -ENOMEM;
	}

	req->mem_seg_len = plat_priv->fw_mem_seg_len;
	for (i = 0; i < req->mem_seg_len; i++) {
		if (!fw_mem[i].pa || !fw_mem[i].size) {
			if (fw_mem[i].type == 0) {
				cnss_pr_err("Invalid memory for FW type, segment = %d\n",
					    i);
				ret = -EINVAL;
				goto out;
			}
			cnss_pr_err("Memory for FW is not available for type: %u\n",
				    fw_mem[i].type);
			ret = -ENOMEM;
			goto out;
		}

		cnss_pr_dbg("Memory for FW, va: 0x%pK, pa: %pa, size: 0x%zx, type: %u\n",
			    fw_mem[i].va, &fw_mem[i].pa,
			    fw_mem[i].size, fw_mem[i].type);

		req->mem_seg[i].addr = fw_mem[i].pa;
		req->mem_seg[i].size = fw_mem[i].size;
		req->mem_seg[i].type = fw_mem[i].type;
	}

	ret = qmi_txn_init(&plat_priv->qmi_wlfw, &txn,
			   wlfw_respond_mem_resp_msg_v01_ei, resp);
	if (ret < 0) {
		cnss_pr_err("Failed to initialize txn for respond memory request, err: %d\n",
			    ret);
		goto out;
	}

	ret = qmi_send_request(&plat_priv->qmi_wlfw, NULL, &txn,
			       QMI_WLFW_RESPOND_MEM_REQ_V01,
			       WLFW_RESPOND_MEM_REQ_MSG_V01_MAX_MSG_LEN,
			       wlfw_respond_mem_req_msg_v01_ei, req);
	if (ret < 0) {
		qmi_txn_cancel(&txn);
		cnss_pr_err("Failed to send respond memory request, err: %d\n",
			    ret);
		goto out;
	}

	ret = qmi_txn_wait(&txn, QMI_WLFW_TIMEOUT_JF);
	if (ret < 0) {
		cnss_pr_err("Failed to wait for response of respond memory request, err: %d\n",
			    ret);
		goto out;
	}

	if (resp->resp.result != QMI_RESULT_SUCCESS_V01) {
		cnss_pr_err("Respond memory request failed, result: %d, err: %d\n",
			    resp->resp.result, resp->resp.error);
		ret = -resp->resp.result;
		goto out;
	}

	kfree(req);
	kfree(resp);
	return 0;

out:
	CNSS_QMI_ASSERT();
	kfree(req);
	kfree(resp);
	return ret;
}

int cnss_wlfw_tgt_cap_send_sync(struct cnss_plat_data *plat_priv)
{
	struct wlfw_cap_req_msg_v01 *req;
	struct wlfw_cap_resp_msg_v01 *resp;
	struct qmi_txn txn;
	char *fw_build_timestamp;
	int ret = 0, i;

	cnss_pr_dbg("Sending target capability message, state: 0x%lx\n",
		    plat_priv->driver_state);

	req = kzalloc(sizeof(*req), GFP_KERNEL);
	if (!req)
		return -ENOMEM;

	resp = kzalloc(sizeof(*resp), GFP_KERNEL);
	if (!resp) {
		kfree(req);
		return -ENOMEM;
	}

	ret = qmi_txn_init(&plat_priv->qmi_wlfw, &txn,
			   wlfw_cap_resp_msg_v01_ei, resp);
	if (ret < 0) {
		cnss_pr_err("Failed to initialize txn for target capability request, err: %d\n",
			    ret);
		goto out;
	}

	ret = qmi_send_request(&plat_priv->qmi_wlfw, NULL, &txn,
			       QMI_WLFW_CAP_REQ_V01,
			       WLFW_CAP_REQ_MSG_V01_MAX_MSG_LEN,
			       wlfw_cap_req_msg_v01_ei, req);
	if (ret < 0) {
		qmi_txn_cancel(&txn);
		cnss_pr_err("Failed to send respond target capability request, err: %d\n",
			    ret);
		goto out;
	}

	ret = qmi_txn_wait(&txn, QMI_WLFW_TIMEOUT_JF);
	if (ret < 0) {
		cnss_pr_err("Failed to wait for response of target capability request, err: %d\n",
			    ret);
		goto out;
	}

	if (resp->resp.result != QMI_RESULT_SUCCESS_V01) {
		cnss_pr_err("Target capability request failed, result: %d, err: %d\n",
			    resp->resp.result, resp->resp.error);
		ret = -resp->resp.result;
		goto out;
	}

	if (resp->chip_info_valid) {
		plat_priv->chip_info.chip_id = resp->chip_info.chip_id;
		plat_priv->chip_info.chip_family = resp->chip_info.chip_family;
	}
	if (resp->board_info_valid)
		plat_priv->board_info.board_id = resp->board_info.board_id;
	else
		plat_priv->board_info.board_id = 0xFF;
	if (resp->soc_info_valid)
		plat_priv->soc_info.soc_id = resp->soc_info.soc_id;
	if (resp->fw_version_info_valid) {
		plat_priv->fw_version_info.fw_version =
			resp->fw_version_info.fw_version;
		fw_build_timestamp = resp->fw_version_info.fw_build_timestamp;
		fw_build_timestamp[QMI_WLFW_MAX_TIMESTAMP_LEN] = '\0';
		strlcpy(plat_priv->fw_version_info.fw_build_timestamp,
			resp->fw_version_info.fw_build_timestamp,
			QMI_WLFW_MAX_TIMESTAMP_LEN + 1);
	}
	if (resp->fw_build_id_valid) {
		resp->fw_build_id[QMI_WLFW_MAX_BUILD_ID_LEN] = '\0';
		strlcpy(plat_priv->fw_build_id, resp->fw_build_id,
			QMI_WLFW_MAX_BUILD_ID_LEN + 1);
	}
	if (resp->voltage_mv_valid) {
		plat_priv->cpr_info.voltage = resp->voltage_mv;
		cnss_pr_dbg("Voltage for CPR: %dmV\n",
			    plat_priv->cpr_info.voltage);
		cnss_update_cpr_info(plat_priv);
	}
	if (resp->time_freq_hz_valid) {
		plat_priv->device_freq_hz = resp->time_freq_hz;
		cnss_pr_dbg("Device frequency is %d HZ\n",
			    plat_priv->device_freq_hz);
	}
	if (resp->otp_version_valid)
		plat_priv->otp_version = resp->otp_version;
	if (resp->dev_mem_info_valid) {
		for (i = 0; i < QMI_WLFW_MAX_DEV_MEM_NUM_V01; i++) {
			plat_priv->dev_mem_info[i].start =
				resp->dev_mem_info[i].start;
			plat_priv->dev_mem_info[i].size =
				resp->dev_mem_info[i].size;
			cnss_pr_buf("Device memory info[%d]: start = 0x%llx, size = 0x%llx\n",
				    i, plat_priv->dev_mem_info[i].start,
				    plat_priv->dev_mem_info[i].size);
		}
	}
	if (resp->fw_caps_valid)
		plat_priv->fw_pcie_gen_switch =
			!!(resp->fw_caps & QMI_WLFW_HOST_PCIE_GEN_SWITCH_V01);

	cnss_pr_dbg("Target capability: chip_id: 0x%x, chip_family: 0x%x, board_id: 0x%x, soc_id: 0x%x, otp_version: 0x%x\n",
		    plat_priv->chip_info.chip_id,
		    plat_priv->chip_info.chip_family,
		    plat_priv->board_info.board_id, plat_priv->soc_info.soc_id,
		    plat_priv->otp_version);
	cnss_pr_dbg("fw_version: 0x%x, fw_build_timestamp: %s, fw_build_id: %s\n",
		    plat_priv->fw_version_info.fw_version,
		    plat_priv->fw_version_info.fw_build_timestamp,
		    plat_priv->fw_build_id);

	kfree(req);
	kfree(resp);
	return 0;

out:
	CNSS_QMI_ASSERT();
	kfree(req);
	kfree(resp);
	return ret;
}

static int cnss_get_bdf_file_name(struct cnss_plat_data *plat_priv,
				  u32 bdf_type, char *filename,
				  u32 filename_len)
{
	char filename_tmp[MAX_FIRMWARE_NAME_LEN];
	int ret = 0;

	switch (bdf_type) {
	case CNSS_BDF_ELF:
		/* Board ID will be equal or less than 0xFF in GF mask case */
		if (plat_priv->board_info.board_id == 0xFF) {
			if (plat_priv->chip_info.chip_id & CHIP_ID_GF_MASK)
				snprintf(filename_tmp, filename_len,
					 ELF_BDF_FILE_NAME_GF);
			else
				snprintf(filename_tmp, filename_len,
					 ELF_BDF_FILE_NAME);
		} else if (plat_priv->board_info.board_id < 0xFF) {
			if (plat_priv->chip_info.chip_id & CHIP_ID_GF_MASK)
				snprintf(filename_tmp, filename_len,
					 ELF_BDF_FILE_NAME_GF_PREFIX "%02x",
					 plat_priv->board_info.board_id);
			else
				snprintf(filename_tmp, filename_len,
					 ELF_BDF_FILE_NAME_PREFIX "%02x",
					 plat_priv->board_info.board_id);
		} else {
			snprintf(filename_tmp, filename_len,
				 BDF_FILE_NAME_PREFIX "%02x.e%02x",
				 plat_priv->board_info.board_id >> 8 & 0xFF,
				 plat_priv->board_info.board_id & 0xFF);
		}
		break;
	case CNSS_BDF_BIN:
		if (plat_priv->board_info.board_id == 0xFF) {
			if (plat_priv->chip_info.chip_id & CHIP_ID_GF_MASK)
				snprintf(filename_tmp, filename_len,
					 BIN_BDF_FILE_NAME_GF);
			else
				snprintf(filename_tmp, filename_len,
					 BIN_BDF_FILE_NAME);
		} else if (plat_priv->board_info.board_id < 0xFF) {
			if (plat_priv->chip_info.chip_id & CHIP_ID_GF_MASK)
				snprintf(filename_tmp, filename_len,
					 BIN_BDF_FILE_NAME_GF_PREFIX "%02x",
					 plat_priv->board_info.board_id);
			else
				snprintf(filename_tmp, filename_len,
					 BIN_BDF_FILE_NAME_PREFIX "%02x",
					 plat_priv->board_info.board_id);
		} else {
			snprintf(filename_tmp, filename_len,
				 BDF_FILE_NAME_PREFIX "%02x.b%02x",
				 plat_priv->board_info.board_id >> 8 & 0xFF,
				 plat_priv->board_info.board_id & 0xFF);
		}
		break;
	case CNSS_BDF_REGDB:
		snprintf(filename_tmp, filename_len, REGDB_FILE_NAME);
		break;
	default:
		cnss_pr_err("Invalid BDF type: %d\n",
			    plat_priv->ctrl_params.bdf_type);
		ret = -EINVAL;
		break;
	}

	if (!ret)
		cnss_bus_add_fw_prefix_name(plat_priv, filename, filename_tmp);

	return ret;
}

int cnss_wlfw_bdf_dnld_send_sync(struct cnss_plat_data *plat_priv,
				 u32 bdf_type)
{
	struct wlfw_bdf_download_req_msg_v01 *req;
	struct wlfw_bdf_download_resp_msg_v01 *resp;
	struct qmi_txn txn;
	char filename[MAX_FIRMWARE_NAME_LEN];
	const struct firmware *fw_entry = NULL;
	const u8 *temp;
	unsigned int remaining;
	int ret = 0;

	cnss_pr_dbg("Sending BDF download message, state: 0x%lx, type: %d\n",
		    plat_priv->driver_state, bdf_type);

	req = kzalloc(sizeof(*req), GFP_KERNEL);
	if (!req)
		return -ENOMEM;

	resp = kzalloc(sizeof(*resp), GFP_KERNEL);
	if (!resp) {
		kfree(req);
		return -ENOMEM;
	}

	ret = cnss_get_bdf_file_name(plat_priv, bdf_type,
				     filename, sizeof(filename));
	if (ret)
		goto err_req_fw;

	if (bdf_type == CNSS_BDF_REGDB)
		ret = cnss_request_firmware_direct(plat_priv, &fw_entry,
						   filename);
	else
<<<<<<< HEAD
		ret = request_firmware(&fw_entry, filename,
				       &plat_priv->plat_dev->dev);
=======
		ret = firmware_request_nowarn(&fw_entry, filename,
					      &plat_priv->plat_dev->dev);
>>>>>>> 7d6f957e

	if (ret) {
		cnss_pr_err("Failed to load BDF: %s\n", filename);
		goto err_req_fw;
	}

	temp = fw_entry->data;
	remaining = fw_entry->size;

	cnss_pr_dbg("Downloading BDF: %s, size: %u\n", filename, remaining);

	while (remaining) {
		req->valid = 1;
		req->file_id_valid = 1;
		req->file_id = plat_priv->board_info.board_id;
		req->total_size_valid = 1;
		req->total_size = remaining;
		req->seg_id_valid = 1;
		req->data_valid = 1;
		req->end_valid = 1;
		req->bdf_type_valid = 1;
		req->bdf_type = bdf_type;

		if (remaining > QMI_WLFW_MAX_DATA_SIZE_V01) {
			req->data_len = QMI_WLFW_MAX_DATA_SIZE_V01;
		} else {
			req->data_len = remaining;
			req->end = 1;
		}

		memcpy(req->data, temp, req->data_len);

		ret = qmi_txn_init(&plat_priv->qmi_wlfw, &txn,
				   wlfw_bdf_download_resp_msg_v01_ei, resp);
		if (ret < 0) {
			cnss_pr_err("Failed to initialize txn for BDF download request, err: %d\n",
				    ret);
			goto err_send;
		}

		ret = qmi_send_request
			(&plat_priv->qmi_wlfw, NULL, &txn,
			 QMI_WLFW_BDF_DOWNLOAD_REQ_V01,
			 WLFW_BDF_DOWNLOAD_REQ_MSG_V01_MAX_MSG_LEN,
			 wlfw_bdf_download_req_msg_v01_ei, req);
		if (ret < 0) {
			qmi_txn_cancel(&txn);
			cnss_pr_err("Failed to send respond BDF download request, err: %d\n",
				    ret);
			goto err_send;
		}

		ret = qmi_txn_wait(&txn, QMI_WLFW_TIMEOUT_JF);
		if (ret < 0) {
			cnss_pr_err("Failed to wait for response of BDF download request, err: %d\n",
				    ret);
			goto err_send;
		}

		if (resp->resp.result != QMI_RESULT_SUCCESS_V01) {
			cnss_pr_err("BDF download request failed, result: %d, err: %d\n",
				    resp->resp.result, resp->resp.error);
			ret = -resp->resp.result;
			goto err_send;
		}

		remaining -= req->data_len;
		temp += req->data_len;
		req->seg_id++;
	}

	release_firmware(fw_entry);

	/* QCA6490 enable S3E regulator for IPA configuration only */
	if (resp->host_bdf_data_valid) {
		if (!(resp->host_bdf_data & QMI_WLFW_HW_XPA_V01))
			cnss_enable_int_pow_amp_vreg(plat_priv);
	}

	kfree(req);
	kfree(resp);
	return 0;

err_send:
	release_firmware(fw_entry);
err_req_fw:
	if (!(bdf_type == CNSS_BDF_REGDB ||
	      test_bit(CNSS_IN_REBOOT, &plat_priv->driver_state) ||
	      ret == -EAGAIN))
		CNSS_QMI_ASSERT();
	kfree(req);
	kfree(resp);
	return ret;
}

int cnss_wlfw_m3_dnld_send_sync(struct cnss_plat_data *plat_priv)
{
	struct wlfw_m3_info_req_msg_v01 *req;
	struct wlfw_m3_info_resp_msg_v01 *resp;
	struct qmi_txn txn;
	struct cnss_fw_mem *m3_mem = &plat_priv->m3_mem;
	int ret = 0;

	cnss_pr_dbg("Sending M3 information message, state: 0x%lx\n",
		    plat_priv->driver_state);

	req = kzalloc(sizeof(*req), GFP_KERNEL);
	if (!req)
		return -ENOMEM;

	resp = kzalloc(sizeof(*resp), GFP_KERNEL);
	if (!resp) {
		kfree(req);
		return -ENOMEM;
	}

	if (!m3_mem->pa || !m3_mem->size) {
		cnss_pr_err("Memory for M3 is not available\n");
		ret = -ENOMEM;
		goto out;
	}

	cnss_pr_dbg("M3 memory, va: 0x%pK, pa: %pa, size: 0x%zx\n",
		    m3_mem->va, &m3_mem->pa, m3_mem->size);

	req->addr = plat_priv->m3_mem.pa;
	req->size = plat_priv->m3_mem.size;

	ret = qmi_txn_init(&plat_priv->qmi_wlfw, &txn,
			   wlfw_m3_info_resp_msg_v01_ei, resp);
	if (ret < 0) {
		cnss_pr_err("Failed to initialize txn for M3 information request, err: %d\n",
			    ret);
		goto out;
	}

	ret = qmi_send_request(&plat_priv->qmi_wlfw, NULL, &txn,
			       QMI_WLFW_M3_INFO_REQ_V01,
			       WLFW_M3_INFO_REQ_MSG_V01_MAX_MSG_LEN,
			       wlfw_m3_info_req_msg_v01_ei, req);
	if (ret < 0) {
		qmi_txn_cancel(&txn);
		cnss_pr_err("Failed to send M3 information request, err: %d\n",
			    ret);
		goto out;
	}

	ret = qmi_txn_wait(&txn, QMI_WLFW_TIMEOUT_JF);
	if (ret < 0) {
		cnss_pr_err("Failed to wait for response of M3 information request, err: %d\n",
			    ret);
		goto out;
	}

	if (resp->resp.result != QMI_RESULT_SUCCESS_V01) {
		cnss_pr_err("M3 information request failed, result: %d, err: %d\n",
			    resp->resp.result, resp->resp.error);
		ret = -resp->resp.result;
		goto out;
	}

	kfree(req);
	kfree(resp);
	return 0;

out:
	CNSS_QMI_ASSERT();
	kfree(req);
	kfree(resp);
	return ret;
}

int cnss_wlfw_wlan_mac_req_send_sync(struct cnss_plat_data *plat_priv,
				     u8 *mac, u32 mac_len)
{
	struct wlfw_mac_addr_req_msg_v01 req;
	struct wlfw_mac_addr_resp_msg_v01 resp = {0};
	struct qmi_txn txn;
	int ret;

	if (!plat_priv || !mac || mac_len != QMI_WLFW_MAC_ADDR_SIZE_V01)
		return -EINVAL;

	ret = qmi_txn_init(&plat_priv->qmi_wlfw, &txn,
			   wlfw_mac_addr_resp_msg_v01_ei, &resp);
	if (ret < 0) {
		cnss_pr_err("Failed to initialize txn for mac req, err: %d\n",
			    ret);
		ret = -EIO;
		goto out;
	}

		cnss_pr_dbg("Sending WLAN mac req [%pM], state: 0x%lx\n",
			    mac, plat_priv->driver_state);
	memcpy(req.mac_addr, mac, mac_len);
	req.mac_addr_valid = 1;

	ret = qmi_send_request(&plat_priv->qmi_wlfw, NULL, &txn,
			       QMI_WLFW_MAC_ADDR_REQ_V01,
			       WLFW_MAC_ADDR_REQ_MSG_V01_MAX_MSG_LEN,
			       wlfw_mac_addr_req_msg_v01_ei, &req);
	if (ret < 0) {
		qmi_txn_cancel(&txn);
		cnss_pr_err("Failed to send mac req, err: %d\n", ret);
		ret = -EIO;
		goto out;
	}

	ret = qmi_txn_wait(&txn, QMI_WLFW_TIMEOUT_JF);
	if (ret < 0) {
		cnss_pr_err("Failed to wait for resp of mac req, err: %d\n",
			    ret);
		ret = -EIO;
		goto out;
	}

	if (resp.resp.result != QMI_RESULT_SUCCESS_V01) {
		cnss_pr_err("WLAN mac req failed, result: %d, err: %d\n",
			    resp.resp.result);
		ret = -resp.resp.result;
	}
out:
	return ret;
}

int cnss_wlfw_qdss_data_send_sync(struct cnss_plat_data *plat_priv, char *file_name,
				  u32 total_size)
{
	int ret = 0;
	struct wlfw_qdss_trace_data_req_msg_v01 *req;
	struct wlfw_qdss_trace_data_resp_msg_v01 *resp;
	unsigned char *p_qdss_trace_data_temp, *p_qdss_trace_data = NULL;
	unsigned int remaining;
	struct qmi_txn txn;

	cnss_pr_dbg("%s\n", __func__);

	req = kzalloc(sizeof(*req), GFP_KERNEL);
	if (!req)
		return -ENOMEM;

	resp = kzalloc(sizeof(*resp), GFP_KERNEL);
	if (!resp) {
		kfree(req);
		return -ENOMEM;
	}

	p_qdss_trace_data = kzalloc(total_size, GFP_KERNEL);
	if (!p_qdss_trace_data) {
		ret = ENOMEM;
		goto end;
	}

	remaining = total_size;
	p_qdss_trace_data_temp = p_qdss_trace_data;
	while (remaining && resp->end == 0) {
		ret = qmi_txn_init(&plat_priv->qmi_wlfw, &txn,
				   wlfw_qdss_trace_data_resp_msg_v01_ei, resp);

		if (ret < 0) {
			cnss_pr_err("Fail to init txn for QDSS trace resp %d\n",
				    ret);
			goto fail;
		}

		ret = qmi_send_request
			(&plat_priv->qmi_wlfw, NULL, &txn,
			 QMI_WLFW_QDSS_TRACE_DATA_REQ_V01,
			 WLFW_QDSS_TRACE_DATA_REQ_MSG_V01_MAX_MSG_LEN,
			 wlfw_qdss_trace_data_req_msg_v01_ei, req);

		if (ret < 0) {
			qmi_txn_cancel(&txn);
			cnss_pr_err("Fail to send QDSS trace data req %d\n",
				    ret);
			goto fail;
		}

		ret = qmi_txn_wait(&txn, plat_priv->ctrl_params.qmi_timeout);

		if (ret < 0) {
			cnss_pr_err("QDSS trace resp wait failed with rc %d\n",
				    ret);
			goto fail;
		} else if (resp->resp.result != QMI_RESULT_SUCCESS_V01) {
			cnss_pr_err("QMI QDSS trace request rejected, result:%d error:%d\n",
				    resp->resp.result, resp->resp.error);
			ret = -resp->resp.result;
			goto fail;
		} else {
			ret = 0;
		}

		cnss_pr_dbg("%s: response total size  %d data len %d",
			    __func__, resp->total_size, resp->data_len);

		if ((resp->total_size_valid == 1 &&
		     resp->total_size == total_size) &&
		   (resp->seg_id_valid == 1 && resp->seg_id == req->seg_id) &&
		   (resp->data_valid == 1 &&
		    resp->data_len <= QMI_WLFW_MAX_DATA_SIZE_V01)) {
			memcpy(p_qdss_trace_data_temp,
			       resp->data, resp->data_len);
		} else {
			cnss_pr_err("%s: Unmatched qdss trace data, Expect total_size %u, seg_id %u, Recv total_size_valid %u, total_size %u, seg_id_valid %u, seg_id %u, data_len_valid %u, data_len %u",
				    __func__,
				     total_size, req->seg_id,
				     resp->total_size_valid,
				     resp->total_size,
				     resp->seg_id_valid,
				     resp->seg_id,
				     resp->data_valid,
				     resp->data_len);
			ret = -1;
			goto fail;
		}

		remaining -= resp->data_len;
		p_qdss_trace_data_temp += resp->data_len;
		req->seg_id++;
	}

	if (remaining == 0 && (resp->end_valid && resp->end)) {
		ret = cnss_genl_send_msg(p_qdss_trace_data,
					 CNSS_GENL_MSG_TYPE_QDSS, file_name,
					 total_size);
		if (ret < 0) {
			cnss_pr_err("Fail to save QDSS trace data: %d\n",
				    ret);
		ret = -1;
		goto fail;
		}
	} else {
		cnss_pr_err("%s: QDSS trace file corrupted: remaining %u, end_valid %u, end %u",
			    __func__,
			     remaining, resp->end_valid, resp->end);
		ret = -1;
		goto fail;
	}

fail:
	kfree(p_qdss_trace_data);

end:
	kfree(req);
	kfree(resp);
	return ret;
}

#ifdef CONFIG_CNSS2_DEBUG
static void cnss_get_qdss_cfg_filename(struct cnss_plat_data *plat_priv,
				       char *filename, u32 filename_len)
{
	char filename_tmp[MAX_FIRMWARE_NAME_LEN];

	if (plat_priv->device_version.major_version == FW_V2_NUMBER)
		snprintf(filename_tmp, filename_len, QDSS_TRACE_CONFIG_FILE
			 "_%s_%s.cfg", DEBUG_STR, HW_V2_NUMBER);
	else
		snprintf(filename_tmp, filename_len, QDSS_TRACE_CONFIG_FILE
			 "_%s_%s.cfg", DEBUG_STR, HW_V1_NUMBER);

	cnss_bus_add_fw_prefix_name(plat_priv, filename, filename_tmp);
}
#else
static void cnss_get_qdss_cfg_filename(struct cnss_plat_data *plat_priv,
				       char *filename, u32 filename_len)
{
	char filename_tmp[MAX_FIRMWARE_NAME_LEN];

	if (plat_priv->device_version.major_version == FW_V2_NUMBER)
		snprintf(filename_tmp, filename_len, QDSS_TRACE_CONFIG_FILE
			 "_%s.cfg", HW_V2_NUMBER);
	else
		snprintf(filename_tmp, filename_len, QDSS_TRACE_CONFIG_FILE
			 "_%s.cfg", HW_V1_NUMBER);

	cnss_bus_add_fw_prefix_name(plat_priv, filename, filename_tmp);
}
#endif

int cnss_wlfw_qdss_dnld_send_sync(struct cnss_plat_data *plat_priv)
{
	struct wlfw_qdss_trace_config_download_req_msg_v01 *req;
	struct wlfw_qdss_trace_config_download_resp_msg_v01 *resp;
	struct qmi_txn txn;
	const struct firmware *fw_entry = NULL;
	const u8 *temp;
	char qdss_cfg_filename[MAX_FIRMWARE_NAME_LEN];
	unsigned int remaining;
	int ret = 0;

	cnss_pr_dbg("Sending QDSS config download message, state: 0x%lx\n",
		    plat_priv->driver_state);

	req = kzalloc(sizeof(*req), GFP_KERNEL);
	if (!req)
		return -ENOMEM;

	resp = kzalloc(sizeof(*resp), GFP_KERNEL);
	if (!resp) {
		kfree(req);
		return -ENOMEM;
	}

	cnss_get_qdss_cfg_filename(plat_priv, qdss_cfg_filename, sizeof(qdss_cfg_filename));
	ret = cnss_request_firmware_direct(plat_priv, &fw_entry,
					   qdss_cfg_filename);
	if (ret) {
		cnss_pr_err("Failed to load QDSS: %s\n",
			    qdss_cfg_filename);
		goto err_req_fw;
	}

	temp = fw_entry->data;
	remaining = fw_entry->size;

	cnss_pr_dbg("Downloading QDSS: %s, size: %u\n",
		    qdss_cfg_filename, remaining);

	while (remaining) {
		req->total_size_valid = 1;
		req->total_size = remaining;
		req->seg_id_valid = 1;
		req->data_valid = 1;
		req->end_valid = 1;

		if (remaining > QMI_WLFW_MAX_DATA_SIZE_V01) {
			req->data_len = QMI_WLFW_MAX_DATA_SIZE_V01;
		} else {
			req->data_len = remaining;
			req->end = 1;
		}

		memcpy(req->data, temp, req->data_len);

		ret = qmi_txn_init
			(&plat_priv->qmi_wlfw, &txn,
			 wlfw_qdss_trace_config_download_resp_msg_v01_ei,
			 resp);
		if (ret < 0) {
			cnss_pr_err("Failed to initialize txn for QDSS download request, err: %d\n",
				    ret);
			goto err_send;
		}

		ret = qmi_send_request
		      (&plat_priv->qmi_wlfw, NULL, &txn,
		       QMI_WLFW_QDSS_TRACE_CONFIG_DOWNLOAD_REQ_V01,
		       WLFW_QDSS_TRACE_CONFIG_DOWNLOAD_REQ_MSG_V01_MAX_MSG_LEN,
		       wlfw_qdss_trace_config_download_req_msg_v01_ei, req);
		if (ret < 0) {
			qmi_txn_cancel(&txn);
			cnss_pr_err("Failed to send respond QDSS download request, err: %d\n",
				    ret);
			goto err_send;
		}

		ret = qmi_txn_wait(&txn, plat_priv->ctrl_params.qmi_timeout);
		if (ret < 0) {
			cnss_pr_err("Failed to wait for response of QDSS download request, err: %d\n",
				    ret);
			goto err_send;
		}

		if (resp->resp.result != QMI_RESULT_SUCCESS_V01) {
			cnss_pr_err("QDSS download request failed, result: %d, err: %d\n",
				    resp->resp.result, resp->resp.error);
			ret = -resp->resp.result;
			goto err_send;
		}

		remaining -= req->data_len;
		temp += req->data_len;
		req->seg_id++;
	}

	release_firmware(fw_entry);
	kfree(req);
	kfree(resp);
	return 0;

err_send:
	release_firmware(fw_entry);
err_req_fw:

	kfree(req);
	kfree(resp);
	return ret;
}

static int wlfw_send_qdss_trace_mode_req
		(struct cnss_plat_data *plat_priv,
		 enum wlfw_qdss_trace_mode_enum_v01 mode,
		 unsigned long long option)
{
	int rc = 0;
	int tmp = 0;
	struct wlfw_qdss_trace_mode_req_msg_v01 *req;
	struct wlfw_qdss_trace_mode_resp_msg_v01 *resp;
	struct qmi_txn txn;

	if (!plat_priv)
		return -ENODEV;

	req = kzalloc(sizeof(*req), GFP_KERNEL);
	if (!req)
		return -ENOMEM;

	resp = kzalloc(sizeof(*resp), GFP_KERNEL);
	if (!resp) {
		kfree(req);
		return -ENOMEM;
	}

	req->mode_valid = 1;
	req->mode = mode;
	req->option_valid = 1;
	req->option = option;

	tmp = plat_priv->hw_trc_override;

	req->hw_trc_disable_override_valid = 1;
	req->hw_trc_disable_override =
	(tmp > QMI_PARAM_DISABLE_V01 ? QMI_PARAM_DISABLE_V01 :
		 (tmp < 0 ? QMI_PARAM_INVALID_V01 : tmp));

	cnss_pr_dbg("%s: mode %u, option %llu, hw_trc_disable_override: %u",
		    __func__, mode, option, req->hw_trc_disable_override);

	rc = qmi_txn_init(&plat_priv->qmi_wlfw, &txn,
			  wlfw_qdss_trace_mode_resp_msg_v01_ei, resp);
	if (rc < 0) {
		cnss_pr_err("Fail to init txn for QDSS Mode resp %d\n",
			    rc);
		goto out;
	}

	rc = qmi_send_request(&plat_priv->qmi_wlfw, NULL, &txn,
			      QMI_WLFW_QDSS_TRACE_MODE_REQ_V01,
			      WLFW_QDSS_TRACE_MODE_REQ_MSG_V01_MAX_MSG_LEN,
			      wlfw_qdss_trace_mode_req_msg_v01_ei, req);
	if (rc < 0) {
		qmi_txn_cancel(&txn);
		cnss_pr_err("Fail to send QDSS Mode req %d\n", rc);
		goto out;
	}

	rc = qmi_txn_wait(&txn, plat_priv->ctrl_params.qmi_timeout);
	if (rc < 0) {
		cnss_pr_err("QDSS Mode resp wait failed with rc %d\n",
			    rc);
		goto out;
	} else if (resp->resp.result != QMI_RESULT_SUCCESS_V01) {
		cnss_pr_err("QMI QDSS Mode request rejected, result:%d error:%d\n",
			    resp->resp.result, resp->resp.error);
		rc = -resp->resp.result;
		goto out;
	}

	kfree(resp);
	kfree(req);
	return rc;
out:
	kfree(resp);
	kfree(req);
	CNSS_QMI_ASSERT();
	return rc;
}

int wlfw_qdss_trace_send_start(struct cnss_plat_data *plat_priv)
{
	return wlfw_send_qdss_trace_mode_req(plat_priv,
					     QMI_WLFW_QDSS_TRACE_ON_V01, 0);
}

int wlfw_qdss_trace_send_stop(struct cnss_plat_data *plat_priv, unsigned long long option)
{
	return wlfw_send_qdss_trace_mode_req(plat_priv, QMI_WLFW_QDSS_TRACE_OFF_V01,
					     option);
}

int cnss_wlfw_wlan_mode_send_sync(struct cnss_plat_data *plat_priv,
				  enum cnss_driver_mode mode)
{
	struct wlfw_wlan_mode_req_msg_v01 *req;
	struct wlfw_wlan_mode_resp_msg_v01 *resp;
	struct qmi_txn txn;
	int ret = 0;

	if (!plat_priv)
		return -ENODEV;

	cnss_pr_dbg("Sending mode message, mode: %s(%d), state: 0x%lx\n",
		    cnss_qmi_mode_to_str(mode), mode, plat_priv->driver_state);

	if (mode == CNSS_OFF &&
	    test_bit(CNSS_DRIVER_RECOVERY, &plat_priv->driver_state)) {
		cnss_pr_dbg("Recovery is in progress, ignore mode off request\n");
		return 0;
	}

	req = kzalloc(sizeof(*req), GFP_KERNEL);
	if (!req)
		return -ENOMEM;

	resp = kzalloc(sizeof(*resp), GFP_KERNEL);
	if (!resp) {
		kfree(req);
		return -ENOMEM;
	}

	req->mode = (enum wlfw_driver_mode_enum_v01)mode;
	req->hw_debug_valid = 1;
	req->hw_debug = 0;

	ret = qmi_txn_init(&plat_priv->qmi_wlfw, &txn,
			   wlfw_wlan_mode_resp_msg_v01_ei, resp);
	if (ret < 0) {
		cnss_pr_err("Failed to initialize txn for mode request, mode: %s(%d), err: %d\n",
			    cnss_qmi_mode_to_str(mode), mode, ret);
		goto out;
	}

	ret = qmi_send_request(&plat_priv->qmi_wlfw, NULL, &txn,
			       QMI_WLFW_WLAN_MODE_REQ_V01,
			       WLFW_WLAN_MODE_REQ_MSG_V01_MAX_MSG_LEN,
			       wlfw_wlan_mode_req_msg_v01_ei, req);
	if (ret < 0) {
		qmi_txn_cancel(&txn);
		cnss_pr_err("Failed to send mode request, mode: %s(%d), err: %d\n",
			    cnss_qmi_mode_to_str(mode), mode, ret);
		goto out;
	}

	ret = qmi_txn_wait(&txn, QMI_WLFW_TIMEOUT_JF);
	if (ret < 0) {
		cnss_pr_err("Failed to wait for response of mode request, mode: %s(%d), err: %d\n",
			    cnss_qmi_mode_to_str(mode), mode, ret);
		goto out;
	}

	if (resp->resp.result != QMI_RESULT_SUCCESS_V01) {
		cnss_pr_err("Mode request failed, mode: %s(%d), result: %d, err: %d\n",
			    cnss_qmi_mode_to_str(mode), mode, resp->resp.result,
			    resp->resp.error);
		ret = -resp->resp.result;
		goto out;
	}

	kfree(req);
	kfree(resp);
	return 0;

out:
	if (mode == CNSS_OFF) {
		cnss_pr_dbg("WLFW service is disconnected while sending mode off request\n");
		ret = 0;
	} else {
		CNSS_QMI_ASSERT();
	}
	kfree(req);
	kfree(resp);
	return ret;
}

int cnss_wlfw_wlan_cfg_send_sync(struct cnss_plat_data *plat_priv,
				 struct cnss_wlan_enable_cfg *config,
				 const char *host_version)
{
	struct wlfw_wlan_cfg_req_msg_v01 *req;
	struct wlfw_wlan_cfg_resp_msg_v01 *resp;
	struct qmi_txn txn;
	u32 i, ce_id, num_vectors, user_base_data, base_vector;
	int ret = 0;

	if (!plat_priv)
		return -ENODEV;

	cnss_pr_dbg("Sending WLAN config message, state: 0x%lx\n",
		    plat_priv->driver_state);

	req = kzalloc(sizeof(*req), GFP_KERNEL);
	if (!req)
		return -ENOMEM;

	resp = kzalloc(sizeof(*resp), GFP_KERNEL);
	if (!resp) {
		kfree(req);
		return -ENOMEM;
	}

	req->host_version_valid = 1;
	strlcpy(req->host_version, host_version,
		QMI_WLFW_MAX_STR_LEN_V01 + 1);

	req->tgt_cfg_valid = 1;
	if (config->num_ce_tgt_cfg > QMI_WLFW_MAX_NUM_CE_V01)
		req->tgt_cfg_len = QMI_WLFW_MAX_NUM_CE_V01;
	else
		req->tgt_cfg_len = config->num_ce_tgt_cfg;
	for (i = 0; i < req->tgt_cfg_len; i++) {
		req->tgt_cfg[i].pipe_num = config->ce_tgt_cfg[i].pipe_num;
		req->tgt_cfg[i].pipe_dir = config->ce_tgt_cfg[i].pipe_dir;
		req->tgt_cfg[i].nentries = config->ce_tgt_cfg[i].nentries;
		req->tgt_cfg[i].nbytes_max = config->ce_tgt_cfg[i].nbytes_max;
		req->tgt_cfg[i].flags = config->ce_tgt_cfg[i].flags;
	}

	req->svc_cfg_valid = 1;
	if (config->num_ce_svc_pipe_cfg > QMI_WLFW_MAX_NUM_SVC_V01)
		req->svc_cfg_len = QMI_WLFW_MAX_NUM_SVC_V01;
	else
		req->svc_cfg_len = config->num_ce_svc_pipe_cfg;
	for (i = 0; i < req->svc_cfg_len; i++) {
		req->svc_cfg[i].service_id = config->ce_svc_cfg[i].service_id;
		req->svc_cfg[i].pipe_dir = config->ce_svc_cfg[i].pipe_dir;
		req->svc_cfg[i].pipe_num = config->ce_svc_cfg[i].pipe_num;
	}
	if (config->num_shadow_reg_cfg) {
		req->shadow_reg_valid = 1;
		if (config->num_shadow_reg_cfg >
		    QMI_WLFW_MAX_NUM_SHADOW_REG_V01)
			req->shadow_reg_len = QMI_WLFW_MAX_NUM_SHADOW_REG_V01;
		else
			req->shadow_reg_len = config->num_shadow_reg_cfg;
		memcpy(req->shadow_reg, config->shadow_reg_cfg,
		       sizeof(struct wlfw_shadow_reg_cfg_s_v01)
		       * req->shadow_reg_len);
	}
	req->shadow_reg_v2_valid = 1;
	if (config->num_shadow_reg_v2_cfg >
	    QMI_WLFW_MAX_NUM_SHADOW_REG_V2_V01)
		req->shadow_reg_v2_len = QMI_WLFW_MAX_NUM_SHADOW_REG_V2_V01;
	else
		req->shadow_reg_v2_len = config->num_shadow_reg_v2_cfg;

	memcpy(req->shadow_reg_v2, config->shadow_reg_v2_cfg,
	       sizeof(struct wlfw_shadow_reg_v2_cfg_s_v01)
	       * req->shadow_reg_v2_len);
	if (config->rri_over_ddr_cfg_valid) {
		req->rri_over_ddr_cfg_valid = 1;
		req->rri_over_ddr_cfg.base_addr_low =
			config->rri_over_ddr_cfg.base_addr_low;
		req->rri_over_ddr_cfg.base_addr_high =
			config->rri_over_ddr_cfg.base_addr_high;
	}
	if (config->send_msi_ce) {
		ret = cnss_bus_get_msi_assignment(plat_priv,
						  CE_MSI_NAME,
						  &num_vectors,
						  &user_base_data,
						  &base_vector);
		if (!ret) {
			req->msi_cfg_valid = 1;
			req->msi_cfg_len = QMI_WLFW_MAX_NUM_CE_V01;
			for (ce_id = 0; ce_id < QMI_WLFW_MAX_NUM_CE_V01;
				ce_id++) {
				req->msi_cfg[ce_id].ce_id = ce_id;
				req->msi_cfg[ce_id].msi_vector =
					(ce_id % num_vectors) + base_vector;
			}
		}
	}

	ret = qmi_txn_init(&plat_priv->qmi_wlfw, &txn,
			   wlfw_wlan_cfg_resp_msg_v01_ei, resp);
	if (ret < 0) {
		cnss_pr_err("Failed to initialize txn for WLAN config request, err: %d\n",
			    ret);
		goto out;
	}

	ret = qmi_send_request(&plat_priv->qmi_wlfw, NULL, &txn,
			       QMI_WLFW_WLAN_CFG_REQ_V01,
			       WLFW_WLAN_CFG_REQ_MSG_V01_MAX_MSG_LEN,
			       wlfw_wlan_cfg_req_msg_v01_ei, req);
	if (ret < 0) {
		qmi_txn_cancel(&txn);
		cnss_pr_err("Failed to send WLAN config request, err: %d\n",
			    ret);
		goto out;
	}

	ret = qmi_txn_wait(&txn, QMI_WLFW_TIMEOUT_JF);
	if (ret < 0) {
		cnss_pr_err("Failed to wait for response of WLAN config request, err: %d\n",
			    ret);
		goto out;
	}

	if (resp->resp.result != QMI_RESULT_SUCCESS_V01) {
		cnss_pr_err("WLAN config request failed, result: %d, err: %d\n",
			    resp->resp.result, resp->resp.error);
		ret = -resp->resp.result;
		goto out;
	}

	kfree(req);
	kfree(resp);
	return 0;

out:
	CNSS_QMI_ASSERT();
	kfree(req);
	kfree(resp);
	return ret;
}

int cnss_wlfw_athdiag_read_send_sync(struct cnss_plat_data *plat_priv,
				     u32 offset, u32 mem_type,
				     u32 data_len, u8 *data)
{
	struct wlfw_athdiag_read_req_msg_v01 *req;
	struct wlfw_athdiag_read_resp_msg_v01 *resp;
	struct qmi_txn txn;
	int ret = 0;

	if (!plat_priv)
		return -ENODEV;

	if (!data || data_len == 0 || data_len > QMI_WLFW_MAX_DATA_SIZE_V01) {
		cnss_pr_err("Invalid parameters for athdiag read: data %pK, data_len %u\n",
			    data, data_len);
		return -EINVAL;
	}

	cnss_pr_dbg("athdiag read: state 0x%lx, offset %x, mem_type %x, data_len %u\n",
		    plat_priv->driver_state, offset, mem_type, data_len);

	req = kzalloc(sizeof(*req), GFP_KERNEL);
	if (!req)
		return -ENOMEM;

	resp = kzalloc(sizeof(*resp), GFP_KERNEL);
	if (!resp) {
		kfree(req);
		return -ENOMEM;
	}

	req->offset = offset;
	req->mem_type = mem_type;
	req->data_len = data_len;

	ret = qmi_txn_init(&plat_priv->qmi_wlfw, &txn,
			   wlfw_athdiag_read_resp_msg_v01_ei, resp);
	if (ret < 0) {
		cnss_pr_err("Failed to initialize txn for athdiag read request, err: %d\n",
			    ret);
		goto out;
	}

	ret = qmi_send_request(&plat_priv->qmi_wlfw, NULL, &txn,
			       QMI_WLFW_ATHDIAG_READ_REQ_V01,
			       WLFW_ATHDIAG_READ_REQ_MSG_V01_MAX_MSG_LEN,
			       wlfw_athdiag_read_req_msg_v01_ei, req);
	if (ret < 0) {
		qmi_txn_cancel(&txn);
		cnss_pr_err("Failed to send athdiag read request, err: %d\n",
			    ret);
		goto out;
	}

	ret = qmi_txn_wait(&txn, QMI_WLFW_TIMEOUT_JF);
	if (ret < 0) {
		cnss_pr_err("Failed to wait for response of athdiag read request, err: %d\n",
			    ret);
		goto out;
	}

	if (resp->resp.result != QMI_RESULT_SUCCESS_V01) {
		cnss_pr_err("Athdiag read request failed, result: %d, err: %d\n",
			    resp->resp.result, resp->resp.error);
		ret = -resp->resp.result;
		goto out;
	}

	if (!resp->data_valid || resp->data_len != data_len) {
		cnss_pr_err("athdiag read data is invalid, data_valid = %u, data_len = %u\n",
			    resp->data_valid, resp->data_len);
		ret = -EINVAL;
		goto out;
	}

	memcpy(data, resp->data, resp->data_len);

	kfree(req);
	kfree(resp);
	return 0;

out:
	kfree(req);
	kfree(resp);
	return ret;
}

int cnss_wlfw_athdiag_write_send_sync(struct cnss_plat_data *plat_priv,
				      u32 offset, u32 mem_type,
				      u32 data_len, u8 *data)
{
	struct wlfw_athdiag_write_req_msg_v01 *req;
	struct wlfw_athdiag_write_resp_msg_v01 *resp;
	struct qmi_txn txn;
	int ret = 0;

	if (!plat_priv)
		return -ENODEV;

	if (!data || data_len == 0 || data_len > QMI_WLFW_MAX_DATA_SIZE_V01) {
		cnss_pr_err("Invalid parameters for athdiag write: data %pK, data_len %u\n",
			    data, data_len);
		return -EINVAL;
	}

	cnss_pr_dbg("athdiag write: state 0x%lx, offset %x, mem_type %x, data_len %u, data %pK\n",
		    plat_priv->driver_state, offset, mem_type, data_len, data);

	req = kzalloc(sizeof(*req), GFP_KERNEL);
	if (!req)
		return -ENOMEM;

	resp = kzalloc(sizeof(*resp), GFP_KERNEL);
	if (!resp) {
		kfree(req);
		return -ENOMEM;
	}

	req->offset = offset;
	req->mem_type = mem_type;
	req->data_len = data_len;
	memcpy(req->data, data, data_len);

	ret = qmi_txn_init(&plat_priv->qmi_wlfw, &txn,
			   wlfw_athdiag_write_resp_msg_v01_ei, resp);
	if (ret < 0) {
		cnss_pr_err("Failed to initialize txn for athdiag write request, err: %d\n",
			    ret);
		goto out;
	}

	ret = qmi_send_request(&plat_priv->qmi_wlfw, NULL, &txn,
			       QMI_WLFW_ATHDIAG_WRITE_REQ_V01,
			       WLFW_ATHDIAG_WRITE_REQ_MSG_V01_MAX_MSG_LEN,
			       wlfw_athdiag_write_req_msg_v01_ei, req);
	if (ret < 0) {
		qmi_txn_cancel(&txn);
		cnss_pr_err("Failed to send athdiag write request, err: %d\n",
			    ret);
		goto out;
	}

	ret = qmi_txn_wait(&txn, QMI_WLFW_TIMEOUT_JF);
	if (ret < 0) {
		cnss_pr_err("Failed to wait for response of athdiag write request, err: %d\n",
			    ret);
		goto out;
	}

	if (resp->resp.result != QMI_RESULT_SUCCESS_V01) {
		cnss_pr_err("Athdiag write request failed, result: %d, err: %d\n",
			    resp->resp.result, resp->resp.error);
		ret = -resp->resp.result;
		goto out;
	}

	kfree(req);
	kfree(resp);
	return 0;

out:
	kfree(req);
	kfree(resp);
	return ret;
}

int cnss_wlfw_ini_send_sync(struct cnss_plat_data *plat_priv,
			    u8 fw_log_mode)
{
	struct wlfw_ini_req_msg_v01 *req;
	struct wlfw_ini_resp_msg_v01 *resp;
	struct qmi_txn txn;
	int ret = 0;

	if (!plat_priv)
		return -ENODEV;

	cnss_pr_dbg("Sending ini sync request, state: 0x%lx, fw_log_mode: %d\n",
		    plat_priv->driver_state, fw_log_mode);

	req = kzalloc(sizeof(*req), GFP_KERNEL);
	if (!req)
		return -ENOMEM;

	resp = kzalloc(sizeof(*resp), GFP_KERNEL);
	if (!resp) {
		kfree(req);
		return -ENOMEM;
	}

	req->enablefwlog_valid = 1;
	req->enablefwlog = fw_log_mode;

	ret = qmi_txn_init(&plat_priv->qmi_wlfw, &txn,
			   wlfw_ini_resp_msg_v01_ei, resp);
	if (ret < 0) {
		cnss_pr_err("Failed to initialize txn for ini request, fw_log_mode: %d, err: %d\n",
			    fw_log_mode, ret);
		goto out;
	}

	ret = qmi_send_request(&plat_priv->qmi_wlfw, NULL, &txn,
			       QMI_WLFW_INI_REQ_V01,
			       WLFW_INI_REQ_MSG_V01_MAX_MSG_LEN,
			       wlfw_ini_req_msg_v01_ei, req);
	if (ret < 0) {
		qmi_txn_cancel(&txn);
		cnss_pr_err("Failed to send ini request, fw_log_mode: %d, err: %d\n",
			    fw_log_mode, ret);
		goto out;
	}

	ret = qmi_txn_wait(&txn, QMI_WLFW_TIMEOUT_JF);
	if (ret < 0) {
		cnss_pr_err("Failed to wait for response of ini request, fw_log_mode: %d, err: %d\n",
			    fw_log_mode, ret);
		goto out;
	}

	if (resp->resp.result != QMI_RESULT_SUCCESS_V01) {
		cnss_pr_err("Ini request failed, fw_log_mode: %d, result: %d, err: %d\n",
			    fw_log_mode, resp->resp.result, resp->resp.error);
		ret = -resp->resp.result;
		goto out;
	}

	kfree(req);
	kfree(resp);
	return 0;

out:
	kfree(req);
	kfree(resp);
	return ret;
}

int cnss_wlfw_send_pcie_gen_speed_sync(struct cnss_plat_data *plat_priv)
{
	struct wlfw_pcie_gen_switch_req_msg_v01 req;
	struct wlfw_pcie_gen_switch_resp_msg_v01 resp = {0};
	struct qmi_txn txn;
	int ret = 0;

	if (!plat_priv)
		return -ENODEV;

	if (plat_priv->pcie_gen_speed == QMI_PCIE_GEN_SPEED_INVALID_V01 ||
	    !plat_priv->fw_pcie_gen_switch) {
		cnss_pr_dbg("PCIE Gen speed not setup\n");
		return 0;
	}

	cnss_pr_dbg("Sending PCIE Gen speed: %d state: 0x%lx\n",
		    plat_priv->pcie_gen_speed, plat_priv->driver_state);
	req.pcie_speed = (enum wlfw_pcie_gen_speed_v01)
			plat_priv->pcie_gen_speed;

	ret = qmi_txn_init(&plat_priv->qmi_wlfw, &txn,
			   wlfw_pcie_gen_switch_resp_msg_v01_ei, &resp);
	if (ret < 0) {
		cnss_pr_err("Failed to initialize txn for PCIE speed switch err: %d\n",
			    ret);
		goto out;
	}

	ret = qmi_send_request(&plat_priv->qmi_wlfw, NULL, &txn,
			       QMI_WLFW_PCIE_GEN_SWITCH_REQ_V01,
			       WLFW_PCIE_GEN_SWITCH_REQ_MSG_V01_MAX_MSG_LEN,
			       wlfw_pcie_gen_switch_req_msg_v01_ei, &req);
	if (ret < 0) {
		qmi_txn_cancel(&txn);
		cnss_pr_err("Failed to send PCIE speed switch, err: %d\n", ret);
		goto out;
	}

	ret = qmi_txn_wait(&txn, QMI_WLFW_TIMEOUT_JF);
	if (ret < 0) {
		cnss_pr_err("Failed to wait for PCIE Gen switch resp, err: %d\n",
			    ret);
		goto out;
	}

	if (resp.resp.result != QMI_RESULT_SUCCESS_V01) {
		cnss_pr_err("PCIE Gen Switch req failed, Speed: %d, result: %d, err: %d\n",
			    plat_priv->pcie_gen_speed, resp.resp.result,
			    resp.resp.error);
		ret = -resp.resp.result;
	}
out:
	/* Reset PCIE Gen speed after one time use */
	plat_priv->pcie_gen_speed = QMI_PCIE_GEN_SPEED_INVALID_V01;
	return ret;
}

int cnss_wlfw_antenna_switch_send_sync(struct cnss_plat_data *plat_priv)
{
	struct wlfw_antenna_switch_req_msg_v01 *req;
	struct wlfw_antenna_switch_resp_msg_v01 *resp;
	struct qmi_txn txn;
	int ret = 0;

	if (!plat_priv)
		return -ENODEV;

	cnss_pr_dbg("Sending antenna switch sync request, state: 0x%lx\n",
		    plat_priv->driver_state);

	req = kzalloc(sizeof(*req), GFP_KERNEL);
	if (!req)
		return -ENOMEM;

	resp = kzalloc(sizeof(*resp), GFP_KERNEL);
	if (!resp) {
		kfree(req);
		return -ENOMEM;
	}

	ret = qmi_txn_init(&plat_priv->qmi_wlfw, &txn,
			   wlfw_antenna_switch_resp_msg_v01_ei, resp);
	if (ret < 0) {
		cnss_pr_err("Failed to initialize txn for antenna switch request, err: %d\n",
			    ret);
		goto out;
	}

	ret = qmi_send_request(&plat_priv->qmi_wlfw, NULL, &txn,
			       QMI_WLFW_ANTENNA_SWITCH_REQ_V01,
			       WLFW_ANTENNA_SWITCH_REQ_MSG_V01_MAX_MSG_LEN,
			       wlfw_antenna_switch_req_msg_v01_ei, req);
	if (ret < 0) {
		qmi_txn_cancel(&txn);
		cnss_pr_err("Failed to send antenna switch request, err: %d\n",
			    ret);
		goto out;
	}

	ret = qmi_txn_wait(&txn, QMI_WLFW_TIMEOUT_JF);
	if (ret < 0) {
		cnss_pr_err("Failed to wait for response of antenna switch request, err: %d\n",
			    ret);
		goto out;
	}

	if (resp->resp.result != QMI_RESULT_SUCCESS_V01) {
		cnss_pr_err("Antenna switch request failed, result: %d, err: %d\n",
			    resp->resp.result, resp->resp.error);
		ret = -resp->resp.result;
		goto out;
	}

	if (resp->antenna_valid)
		plat_priv->antenna = resp->antenna;

	cnss_pr_dbg("Antenna valid: %u, antenna 0x%llx\n",
		    resp->antenna_valid, resp->antenna);

	kfree(req);
	kfree(resp);
	return 0;

out:
	kfree(req);
	kfree(resp);
	return ret;
}

int cnss_wlfw_antenna_grant_send_sync(struct cnss_plat_data *plat_priv)
{
	struct wlfw_antenna_grant_req_msg_v01 *req;
	struct wlfw_antenna_grant_resp_msg_v01 *resp;
	struct qmi_txn txn;
	int ret = 0;

	if (!plat_priv)
		return -ENODEV;

	cnss_pr_dbg("Sending antenna grant sync request, state: 0x%lx, grant 0x%llx\n",
		    plat_priv->driver_state, plat_priv->grant);

	req = kzalloc(sizeof(*req), GFP_KERNEL);
	if (!req)
		return -ENOMEM;

	resp = kzalloc(sizeof(*resp), GFP_KERNEL);
	if (!resp) {
		kfree(req);
		return -ENOMEM;
	}

	req->grant_valid = 1;
	req->grant = plat_priv->grant;

	ret = qmi_txn_init(&plat_priv->qmi_wlfw, &txn,
			   wlfw_antenna_grant_resp_msg_v01_ei, resp);
	if (ret < 0) {
		cnss_pr_err("Failed to initialize txn for antenna grant request, err: %d\n",
			    ret);
		goto out;
	}

	ret = qmi_send_request(&plat_priv->qmi_wlfw, NULL, &txn,
			       QMI_WLFW_ANTENNA_GRANT_REQ_V01,
			       WLFW_ANTENNA_GRANT_REQ_MSG_V01_MAX_MSG_LEN,
			       wlfw_antenna_grant_req_msg_v01_ei, req);
	if (ret < 0) {
		qmi_txn_cancel(&txn);
		cnss_pr_err("Failed to send antenna grant request, err: %d\n",
			    ret);
		goto out;
	}

	ret = qmi_txn_wait(&txn, QMI_WLFW_TIMEOUT_JF);
	if (ret < 0) {
		cnss_pr_err("Failed to wait for response of antenna grant request, err: %d\n",
			    ret);
		goto out;
	}

	if (resp->resp.result != QMI_RESULT_SUCCESS_V01) {
		cnss_pr_err("Antenna grant request failed, result: %d, err: %d\n",
			    resp->resp.result, resp->resp.error);
		ret = -resp->resp.result;
		goto out;
	}

	kfree(req);
	kfree(resp);
	return 0;

out:
	kfree(req);
	kfree(resp);
	return ret;
}

int cnss_wlfw_qdss_trace_mem_info_send_sync(struct cnss_plat_data *plat_priv)
{
	struct wlfw_qdss_trace_mem_info_req_msg_v01 *req;
	struct wlfw_qdss_trace_mem_info_resp_msg_v01 *resp;
	struct qmi_txn txn;
	struct cnss_fw_mem *qdss_mem = plat_priv->qdss_mem;
	int ret = 0;
	int i;

	cnss_pr_dbg("Sending QDSS trace mem info, state: 0x%lx\n",
		    plat_priv->driver_state);

	req = kzalloc(sizeof(*req), GFP_KERNEL);
	if (!req)
		return -ENOMEM;

	resp = kzalloc(sizeof(*resp), GFP_KERNEL);
	if (!resp) {
		kfree(req);
		return -ENOMEM;
	}

	req->mem_seg_len = plat_priv->qdss_mem_seg_len;
	for (i = 0; i < req->mem_seg_len; i++) {
		cnss_pr_dbg("Memory for FW, va: 0x%pK, pa: %pa, size: 0x%zx, type: %u\n",
			    qdss_mem[i].va, &qdss_mem[i].pa,
			    qdss_mem[i].size, qdss_mem[i].type);

		req->mem_seg[i].addr = qdss_mem[i].pa;
		req->mem_seg[i].size = qdss_mem[i].size;
		req->mem_seg[i].type = qdss_mem[i].type;
	}

	ret = qmi_txn_init(&plat_priv->qmi_wlfw, &txn,
			   wlfw_qdss_trace_mem_info_resp_msg_v01_ei, resp);
	if (ret < 0) {
		cnss_pr_err("Fail to initialize txn for QDSS trace mem request: err %d\n",
			    ret);
		goto out;
	}

	ret = qmi_send_request(&plat_priv->qmi_wlfw, NULL, &txn,
			       QMI_WLFW_QDSS_TRACE_MEM_INFO_REQ_V01,
			       WLFW_QDSS_TRACE_MEM_INFO_REQ_MSG_V01_MAX_MSG_LEN,
			       wlfw_qdss_trace_mem_info_req_msg_v01_ei, req);
	if (ret < 0) {
		qmi_txn_cancel(&txn);
		cnss_pr_err("Fail to send QDSS trace mem info request: err %d\n",
			    ret);
		goto out;
	}

	ret = qmi_txn_wait(&txn, QMI_WLFW_TIMEOUT_JF);
	if (ret < 0) {
		cnss_pr_err("Fail to wait for response of QDSS trace mem info request, err %d\n",
			    ret);
		goto out;
	}

	if (resp->resp.result != QMI_RESULT_SUCCESS_V01) {
		cnss_pr_err("QDSS trace mem info request failed, result: %d, err: %d\n",
			    resp->resp.result, resp->resp.error);
		ret = -resp->resp.result;
		goto out;
	}

	kfree(req);
	kfree(resp);
	return 0;

out:
	kfree(req);
	kfree(resp);
	return ret;
}

static int cnss_wlfw_wfc_call_status_send_sync
	(struct cnss_plat_data *plat_priv,
	 const struct ims_private_service_wfc_call_status_ind_msg_v01 *ind_msg)
{
	struct wlfw_wfc_call_status_req_msg_v01 *req;
	struct wlfw_wfc_call_status_resp_msg_v01 *resp;
	struct qmi_txn txn;
	int ret = 0;

	if (!test_bit(CNSS_FW_READY, &plat_priv->driver_state)) {
		cnss_pr_err("Drop IMS WFC indication as FW not initialized\n");
		return -EINVAL;
	}
	req = kzalloc(sizeof(*req), GFP_KERNEL);
	if (!req)
		return -ENOMEM;

	resp = kzalloc(sizeof(*resp), GFP_KERNEL);
	if (!resp) {
		kfree(req);
		return -ENOMEM;
	}

	/**
	 * WFC Call r1 design has CNSS as pass thru using opaque hex buffer.
	 * But in r2 update QMI structure is expanded and as an effect qmi
	 * decoded structures have padding. Thus we cannot use buffer design.
	 * For backward compatibility for r1 design copy only wfc_call_active
	 * value in hex buffer.
	 */
	req->wfc_call_status_len = sizeof(ind_msg->wfc_call_active);
	req->wfc_call_status[0] = ind_msg->wfc_call_active;

	/* wfc_call_active is mandatory in IMS indication */
	req->wfc_call_active_valid = 1;
	req->wfc_call_active = ind_msg->wfc_call_active;
	req->all_wfc_calls_held_valid = ind_msg->all_wfc_calls_held_valid;
	req->all_wfc_calls_held = ind_msg->all_wfc_calls_held;
	req->is_wfc_emergency_valid = ind_msg->is_wfc_emergency_valid;
	req->is_wfc_emergency = ind_msg->is_wfc_emergency;
	req->twt_ims_start_valid = ind_msg->twt_ims_start_valid;
	req->twt_ims_start = ind_msg->twt_ims_start;
	req->twt_ims_int_valid = ind_msg->twt_ims_int_valid;
	req->twt_ims_int = ind_msg->twt_ims_int;
	req->media_quality_valid = ind_msg->media_quality_valid;
	req->media_quality =
		(enum wlfw_wfc_media_quality_v01)ind_msg->media_quality;

	cnss_pr_dbg("CNSS->FW: WFC_CALL_REQ: state: 0x%lx\n",
		    plat_priv->driver_state);

	ret = qmi_txn_init(&plat_priv->qmi_wlfw, &txn,
			   wlfw_wfc_call_status_resp_msg_v01_ei, resp);
	if (ret < 0) {
		cnss_pr_err("CNSS->FW: WFC_CALL_REQ: QMI Txn Init: Err %d\n",
			    ret);
		goto out;
	}

	ret = qmi_send_request(&plat_priv->qmi_wlfw, NULL, &txn,
			       QMI_WLFW_WFC_CALL_STATUS_REQ_V01,
			       WLFW_WFC_CALL_STATUS_REQ_MSG_V01_MAX_MSG_LEN,
			       wlfw_wfc_call_status_req_msg_v01_ei, req);
	if (ret < 0) {
		qmi_txn_cancel(&txn);
		cnss_pr_err("CNSS->FW: WFC_CALL_REQ: QMI Send Err: %d\n",
			    ret);
		goto out;
	}

	ret = qmi_txn_wait(&txn, QMI_WLFW_TIMEOUT_JF);
	if (ret < 0) {
		cnss_pr_err("FW->CNSS: WFC_CALL_RSP: QMI Wait Err: %d\n",
			    ret);
		goto out;
	}

	if (resp->resp.result != QMI_RESULT_SUCCESS_V01) {
		cnss_pr_err("FW->CNSS: WFC_CALL_RSP: Result: %d Err: %d\n",
			    resp->resp.result, resp->resp.error);
		ret = -resp->resp.result;
		goto out;
	}
	ret = 0;
out:
	kfree(req);
	kfree(resp);
	return ret;
}

int cnss_wlfw_dynamic_feature_mask_send_sync(struct cnss_plat_data *plat_priv)
{
	struct wlfw_dynamic_feature_mask_req_msg_v01 *req;
	struct wlfw_dynamic_feature_mask_resp_msg_v01 *resp;
	struct qmi_txn txn;
	int ret = 0;

	cnss_pr_dbg("Sending dynamic feature mask 0x%llx, state: 0x%lx\n",
		    plat_priv->dynamic_feature,
		    plat_priv->driver_state);

	req = kzalloc(sizeof(*req), GFP_KERNEL);
	if (!req)
		return -ENOMEM;

	resp = kzalloc(sizeof(*resp), GFP_KERNEL);
	if (!resp) {
		kfree(req);
		return -ENOMEM;
	}

	req->mask_valid = 1;
	req->mask = plat_priv->dynamic_feature;

	ret = qmi_txn_init(&plat_priv->qmi_wlfw, &txn,
			   wlfw_dynamic_feature_mask_resp_msg_v01_ei, resp);
	if (ret < 0) {
		cnss_pr_err("Fail to initialize txn for dynamic feature mask request: err %d\n",
			    ret);
		goto out;
	}

	ret = qmi_send_request
		(&plat_priv->qmi_wlfw, NULL, &txn,
		 QMI_WLFW_DYNAMIC_FEATURE_MASK_REQ_V01,
		 WLFW_DYNAMIC_FEATURE_MASK_REQ_MSG_V01_MAX_MSG_LEN,
		 wlfw_dynamic_feature_mask_req_msg_v01_ei, req);
	if (ret < 0) {
		qmi_txn_cancel(&txn);
		cnss_pr_err("Fail to send dynamic feature mask request: err %d\n",
			    ret);
		goto out;
	}

	ret = qmi_txn_wait(&txn, QMI_WLFW_TIMEOUT_JF);
	if (ret < 0) {
		cnss_pr_err("Fail to wait for response of dynamic feature mask request, err %d\n",
			    ret);
		goto out;
	}

	if (resp->resp.result != QMI_RESULT_SUCCESS_V01) {
		cnss_pr_err("Dynamic feature mask request failed, result: %d, err: %d\n",
			    resp->resp.result, resp->resp.error);
		ret = -resp->resp.result;
		goto out;
	}

out:
	kfree(req);
	kfree(resp);
	return ret;
}

int cnss_wlfw_get_info_send_sync(struct cnss_plat_data *plat_priv, int type,
				 void *cmd, int cmd_len)
{
	struct wlfw_get_info_req_msg_v01 *req;
	struct wlfw_get_info_resp_msg_v01 *resp;
	struct qmi_txn txn;
	int ret = 0;

	cnss_pr_buf("Sending get info message, type: %d, cmd length: %d, state: 0x%lx\n",
		    type, cmd_len, plat_priv->driver_state);

	if (cmd_len > QMI_WLFW_MAX_DATA_SIZE_V01)
		return -EINVAL;

	req = kzalloc(sizeof(*req), GFP_KERNEL);
	if (!req)
		return -ENOMEM;

	resp = kzalloc(sizeof(*resp), GFP_KERNEL);
	if (!resp) {
		kfree(req);
		return -ENOMEM;
	}

	req->type = type;
	req->data_len = cmd_len;
	memcpy(req->data, cmd, req->data_len);

	ret = qmi_txn_init(&plat_priv->qmi_wlfw, &txn,
			   wlfw_get_info_resp_msg_v01_ei, resp);
	if (ret < 0) {
		cnss_pr_err("Failed to initialize txn for get info request, err: %d\n",
			    ret);
		goto out;
	}

	ret = qmi_send_request(&plat_priv->qmi_wlfw, NULL, &txn,
			       QMI_WLFW_GET_INFO_REQ_V01,
			       WLFW_GET_INFO_REQ_MSG_V01_MAX_MSG_LEN,
			       wlfw_get_info_req_msg_v01_ei, req);
	if (ret < 0) {
		qmi_txn_cancel(&txn);
		cnss_pr_err("Failed to send get info request, err: %d\n",
			    ret);
		goto out;
	}

	ret = qmi_txn_wait(&txn, QMI_WLFW_TIMEOUT_JF);
	if (ret < 0) {
		cnss_pr_err("Failed to wait for response of get info request, err: %d\n",
			    ret);
		goto out;
	}

	if (resp->resp.result != QMI_RESULT_SUCCESS_V01) {
		cnss_pr_err("Get info request failed, result: %d, err: %d\n",
			    resp->resp.result, resp->resp.error);
		ret = -resp->resp.result;
		goto out;
	}

	kfree(req);
	kfree(resp);
	return 0;

out:
	kfree(req);
	kfree(resp);
	return ret;
}

unsigned int cnss_get_qmi_timeout(struct cnss_plat_data *plat_priv)
{
	return QMI_WLFW_TIMEOUT_MS;
}

static void cnss_wlfw_request_mem_ind_cb(struct qmi_handle *qmi_wlfw,
					 struct sockaddr_qrtr *sq,
					 struct qmi_txn *txn, const void *data)
{
	struct cnss_plat_data *plat_priv =
		container_of(qmi_wlfw, struct cnss_plat_data, qmi_wlfw);
	const struct wlfw_request_mem_ind_msg_v01 *ind_msg = data;
	int i;

	cnss_pr_dbg("Received QMI WLFW request memory indication\n");

	if (!txn) {
		cnss_pr_err("Spurious indication\n");
		return;
	}

	plat_priv->fw_mem_seg_len = ind_msg->mem_seg_len;
	for (i = 0; i < plat_priv->fw_mem_seg_len; i++) {
		cnss_pr_dbg("FW requests for memory, size: 0x%x, type: %u\n",
			    ind_msg->mem_seg[i].size, ind_msg->mem_seg[i].type);
		plat_priv->fw_mem[i].type = ind_msg->mem_seg[i].type;
		plat_priv->fw_mem[i].size = ind_msg->mem_seg[i].size;
		if (plat_priv->fw_mem[i].type == CNSS_MEM_TYPE_DDR)
			plat_priv->fw_mem[i].attrs |=
				DMA_ATTR_FORCE_CONTIGUOUS;
	}

	cnss_driver_event_post(plat_priv, CNSS_DRIVER_EVENT_REQUEST_MEM,
			       0, NULL);
}

static void cnss_wlfw_fw_mem_ready_ind_cb(struct qmi_handle *qmi_wlfw,
					  struct sockaddr_qrtr *sq,
					  struct qmi_txn *txn, const void *data)
{
	struct cnss_plat_data *plat_priv =
		container_of(qmi_wlfw, struct cnss_plat_data, qmi_wlfw);

	cnss_pr_dbg("Received QMI WLFW FW memory ready indication\n");

	if (!txn) {
		cnss_pr_err("Spurious indication\n");
		return;
	}

	cnss_driver_event_post(plat_priv, CNSS_DRIVER_EVENT_FW_MEM_READY,
			       0, NULL);
}

/**
 * cnss_wlfw_fw_ready_ind_cb: FW ready indication handler (Helium arch)
 *
 * This event is not required for HST/ HSP as FW calibration done is
 * provided in QMI_WLFW_CAL_DONE_IND_V01
 */
static void cnss_wlfw_fw_ready_ind_cb(struct qmi_handle *qmi_wlfw,
				      struct sockaddr_qrtr *sq,
				      struct qmi_txn *txn, const void *data)
{
	struct cnss_plat_data *plat_priv =
		container_of(qmi_wlfw, struct cnss_plat_data, qmi_wlfw);
	struct cnss_cal_info *cal_info;

	if (!txn) {
		cnss_pr_err("Spurious indication\n");
		return;
	}

	if (plat_priv->device_id == QCA6390_DEVICE_ID ||
	    plat_priv->device_id == QCA6490_DEVICE_ID) {
		cnss_pr_dbg("Ignore FW Ready Indication for HST/HSP");
		return;
	}

	cnss_pr_dbg("Received QMI WLFW FW ready indication.\n");
	cal_info = kzalloc(sizeof(*cal_info), GFP_KERNEL);
	if (!cal_info)
		return;

	cal_info->cal_status = CNSS_CAL_DONE;
	cnss_driver_event_post(plat_priv, CNSS_DRIVER_EVENT_COLD_BOOT_CAL_DONE,
			       0, cal_info);
}

static void cnss_wlfw_fw_init_done_ind_cb(struct qmi_handle *qmi_wlfw,
					  struct sockaddr_qrtr *sq,
					  struct qmi_txn *txn, const void *data)
{
	struct cnss_plat_data *plat_priv =
		container_of(qmi_wlfw, struct cnss_plat_data, qmi_wlfw);

	cnss_pr_dbg("Received QMI WLFW FW initialization done indication\n");

	if (!txn) {
		cnss_pr_err("Spurious indication\n");
		return;
	}

	cnss_driver_event_post(plat_priv, CNSS_DRIVER_EVENT_FW_READY, 0, NULL);
}

static void cnss_wlfw_pin_result_ind_cb(struct qmi_handle *qmi_wlfw,
					struct sockaddr_qrtr *sq,
					struct qmi_txn *txn, const void *data)
{
	struct cnss_plat_data *plat_priv =
		container_of(qmi_wlfw, struct cnss_plat_data, qmi_wlfw);
	const struct wlfw_pin_connect_result_ind_msg_v01 *ind_msg = data;

	cnss_pr_dbg("Received QMI WLFW pin connect result indication\n");

	if (!txn) {
		cnss_pr_err("Spurious indication\n");
		return;
	}

	if (ind_msg->pwr_pin_result_valid)
		plat_priv->pin_result.fw_pwr_pin_result =
		    ind_msg->pwr_pin_result;
	if (ind_msg->phy_io_pin_result_valid)
		plat_priv->pin_result.fw_phy_io_pin_result =
		    ind_msg->phy_io_pin_result;
	if (ind_msg->rf_pin_result_valid)
		plat_priv->pin_result.fw_rf_pin_result = ind_msg->rf_pin_result;

	cnss_pr_dbg("Pin connect Result: pwr_pin: 0x%x phy_io_pin: 0x%x rf_io_pin: 0x%x\n",
		    ind_msg->pwr_pin_result, ind_msg->phy_io_pin_result,
		    ind_msg->rf_pin_result);
}

static void cnss_wlfw_cal_done_ind_cb(struct qmi_handle *qmi_wlfw,
				      struct sockaddr_qrtr *sq,
				      struct qmi_txn *txn, const void *data)
{
	struct cnss_plat_data *plat_priv =
		container_of(qmi_wlfw, struct cnss_plat_data, qmi_wlfw);
	struct cnss_cal_info *cal_info;

	cnss_pr_dbg("Received QMI WLFW calibration done indication\n");

	if (!txn) {
		cnss_pr_err("Spurious indication\n");
		return;
	}

	cal_info = kzalloc(sizeof(*cal_info), GFP_KERNEL);
	if (!cal_info)
		return;

	cal_info->cal_status = CNSS_CAL_DONE;
	cnss_driver_event_post(plat_priv, CNSS_DRIVER_EVENT_COLD_BOOT_CAL_DONE,
			       0, cal_info);
}

static void cnss_wlfw_qdss_trace_req_mem_ind_cb(struct qmi_handle *qmi_wlfw,
						struct sockaddr_qrtr *sq,
						struct qmi_txn *txn,
						const void *data)
{
	struct cnss_plat_data *plat_priv =
		container_of(qmi_wlfw, struct cnss_plat_data, qmi_wlfw);
	const struct wlfw_qdss_trace_req_mem_ind_msg_v01 *ind_msg = data;
	int i;

	cnss_pr_dbg("Received QMI WLFW QDSS trace request mem indication\n");

	if (!txn) {
		cnss_pr_err("Spurious indication\n");
		return;
	}

	if (plat_priv->qdss_mem_seg_len) {
		cnss_pr_err("Ignore double allocation for QDSS trace, current len %u\n",
			    plat_priv->qdss_mem_seg_len);
		return;
	}

	plat_priv->qdss_mem_seg_len = ind_msg->mem_seg_len;
	for (i = 0; i < plat_priv->qdss_mem_seg_len; i++) {
		cnss_pr_dbg("QDSS requests for memory, size: 0x%x, type: %u\n",
			    ind_msg->mem_seg[i].size, ind_msg->mem_seg[i].type);
		plat_priv->qdss_mem[i].type = ind_msg->mem_seg[i].type;
		plat_priv->qdss_mem[i].size = ind_msg->mem_seg[i].size;
	}

	cnss_driver_event_post(plat_priv, CNSS_DRIVER_EVENT_QDSS_TRACE_REQ_MEM,
			       0, NULL);
}

/**
 * cnss_wlfw_fw_mem_file_save_ind_cb: Save given FW mem to filesystem
 *
 * QDSS_TRACE_SAVE_IND feature is overloaded to provide any host allocated
 * fw memory segment for dumping to file system. Only one type of mem can be
 * saved per indication and is provided in mem seg index 0.
 *
 * Return: None
 */
static void cnss_wlfw_fw_mem_file_save_ind_cb(struct qmi_handle *qmi_wlfw,
					      struct sockaddr_qrtr *sq,
					      struct qmi_txn *txn,
					      const void *data)
{
	struct cnss_plat_data *plat_priv =
		container_of(qmi_wlfw, struct cnss_plat_data, qmi_wlfw);
	const struct wlfw_qdss_trace_save_ind_msg_v01 *ind_msg = data;
	struct cnss_qmi_event_fw_mem_file_save_data *event_data;
	int i = 0;

	if (!txn || !data) {
		cnss_pr_err("Spurious indication\n");
		return;
	}
	cnss_pr_dbg("QMI fw_mem_file_save: source: %d  mem_seg: %d type: %u len: %u\n",
		    ind_msg->source, ind_msg->mem_seg_valid,
		    ind_msg->mem_seg[0].type, ind_msg->mem_seg_len);

	event_data = kzalloc(sizeof(*event_data), GFP_KERNEL);
	if (!event_data)
		return;

	event_data->mem_type = ind_msg->mem_seg[0].type;
	event_data->mem_seg_len = ind_msg->mem_seg_len;
	event_data->total_size = ind_msg->total_size;

	if (ind_msg->mem_seg_valid) {
		if (ind_msg->mem_seg_len > QMI_WLFW_MAX_STR_LEN_V01) {
			cnss_pr_err("Invalid seg len indication\n");
			goto free_event_data;
		}
		for (i = 0; i < ind_msg->mem_seg_len; i++) {
			event_data->mem_seg[i].addr = ind_msg->mem_seg[i].addr;
			event_data->mem_seg[i].size = ind_msg->mem_seg[i].size;
			if (event_data->mem_type != ind_msg->mem_seg[i].type) {
				cnss_pr_err("FW Mem file save ind cannot have multiple mem types\n");
				goto free_event_data;
			}
			cnss_pr_dbg("seg-%d: addr 0x%llx size 0x%x\n",
				    i, ind_msg->mem_seg[i].addr,
				    ind_msg->mem_seg[i].size);
		}
	}

	if (ind_msg->file_name_valid)
		strlcpy(event_data->file_name, ind_msg->file_name,
			QMI_WLFW_MAX_STR_LEN_V01 + 1);
	if (ind_msg->source == 1) {
		if (!ind_msg->file_name_valid)
			strlcpy(event_data->file_name, "qdss_trace_wcss_etb",
				QMI_WLFW_MAX_STR_LEN_V01 + 1);
		cnss_driver_event_post(plat_priv, CNSS_DRIVER_EVENT_QDSS_TRACE_REQ_DATA,
				       0, event_data);
	} else {
		if (event_data->mem_type == QMI_WLFW_MEM_QDSS_V01) {
			if (!ind_msg->file_name_valid)
				strlcpy(event_data->file_name, "qdss_trace_ddr",
					QMI_WLFW_MAX_STR_LEN_V01 + 1);
		} else {
			if (!ind_msg->file_name_valid)
				strlcpy(event_data->file_name, "fw_mem_dump",
					QMI_WLFW_MAX_STR_LEN_V01 + 1);
		}

		cnss_driver_event_post(plat_priv, CNSS_DRIVER_EVENT_FW_MEM_FILE_SAVE,
				       0, event_data);
	}

	return;

free_event_data:
	kfree(event_data);
}

static void cnss_wlfw_qdss_trace_free_ind_cb(struct qmi_handle *qmi_wlfw,
					     struct sockaddr_qrtr *sq,
					     struct qmi_txn *txn,
					     const void *data)
{
	struct cnss_plat_data *plat_priv =
		container_of(qmi_wlfw, struct cnss_plat_data, qmi_wlfw);

	cnss_driver_event_post(plat_priv, CNSS_DRIVER_EVENT_QDSS_TRACE_FREE,
			       0, NULL);
}

static void cnss_wlfw_respond_get_info_ind_cb(struct qmi_handle *qmi_wlfw,
					      struct sockaddr_qrtr *sq,
					      struct qmi_txn *txn,
					      const void *data)
{
	struct cnss_plat_data *plat_priv =
		container_of(qmi_wlfw, struct cnss_plat_data, qmi_wlfw);
	const struct wlfw_respond_get_info_ind_msg_v01 *ind_msg = data;

	cnss_pr_buf("Received QMI WLFW respond get info indication\n");

	if (!txn) {
		cnss_pr_err("Spurious indication\n");
		return;
	}

	cnss_pr_buf("Extract message with event length: %d, type: %d, is last: %d, seq no: %d\n",
		    ind_msg->data_len, ind_msg->type,
		    ind_msg->is_last, ind_msg->seq_no);

	if (plat_priv->get_info_cb_ctx && plat_priv->get_info_cb)
		plat_priv->get_info_cb(plat_priv->get_info_cb_ctx,
				       (void *)ind_msg->data,
				       ind_msg->data_len);
}

static int cnss_ims_wfc_call_twt_cfg_send_sync
	(struct cnss_plat_data *plat_priv,
	 const struct wlfw_wfc_call_twt_config_ind_msg_v01 *ind_msg)
{
	struct ims_private_service_wfc_call_twt_config_req_msg_v01 *req;
	struct ims_private_service_wfc_call_twt_config_rsp_msg_v01 *resp;
	struct qmi_txn txn;
	int ret = 0;

	if (!test_bit(CNSS_IMS_CONNECTED, &plat_priv->driver_state)) {
		cnss_pr_err("Drop FW WFC indication as IMS QMI not connected\n");
		return -EINVAL;
	}

	req = kzalloc(sizeof(*req), GFP_KERNEL);
	if (!req)
		return -ENOMEM;

	resp = kzalloc(sizeof(*resp), GFP_KERNEL);
	if (!resp) {
		kfree(req);
		return -ENOMEM;
	}

	req->twt_sta_start_valid = ind_msg->twt_sta_start_valid;
	req->twt_sta_start = ind_msg->twt_sta_start;
	req->twt_sta_int_valid = ind_msg->twt_sta_int_valid;
	req->twt_sta_int = ind_msg->twt_sta_int;
	req->twt_sta_upo_valid = ind_msg->twt_sta_upo_valid;
	req->twt_sta_upo = ind_msg->twt_sta_upo;
	req->twt_sta_sp_valid = ind_msg->twt_sta_sp_valid;
	req->twt_sta_sp = ind_msg->twt_sta_sp;
	req->twt_sta_dl_valid = req->twt_sta_dl_valid;
	req->twt_sta_dl = req->twt_sta_dl;
	req->twt_sta_config_changed_valid =
				ind_msg->twt_sta_config_changed_valid;
	req->twt_sta_config_changed = ind_msg->twt_sta_config_changed;

	cnss_pr_dbg("CNSS->IMS: TWT_CFG_REQ: state: 0x%lx\n",
		    plat_priv->driver_state);

	ret =
	qmi_txn_init(&plat_priv->ims_qmi, &txn,
		     ims_private_service_wfc_call_twt_config_rsp_msg_v01_ei,
		     resp);
	if (ret < 0) {
		cnss_pr_err("CNSS->IMS: TWT_CFG_REQ: QMI Txn Init Err: %d\n",
			    ret);
		goto out;
	}

	ret =
	qmi_send_request(&plat_priv->ims_qmi, NULL, &txn,
			 QMI_IMS_PRIVATE_SERVICE_WFC_CALL_TWT_CONFIG_REQ_V01,
		IMS_PRIVATE_SERVICE_WFC_CALL_TWT_CONFIG_REQ_MSG_V01_MAX_MSG_LEN,
		ims_private_service_wfc_call_twt_config_req_msg_v01_ei, req);
	if (ret < 0) {
		qmi_txn_cancel(&txn);
		cnss_pr_err("CNSS->IMS: TWT_CFG_REQ: QMI Send Err: %d\n", ret);
		goto out;
	}

	ret = qmi_txn_wait(&txn, QMI_WLFW_TIMEOUT_JF);
	if (ret < 0) {
		cnss_pr_err("IMS->CNSS: TWT_CFG_RSP: QMI Wait Err: %d\n", ret);
		goto out;
	}

	if (resp->resp.result != QMI_RESULT_SUCCESS_V01) {
		cnss_pr_err("IMS->CNSS: TWT_CFG_RSP: Result: %d Err: %d\n",
			    resp->resp.result, resp->resp.error);
		ret = -resp->resp.result;
		goto out;
	}
	ret = 0;
out:
	kfree(req);
	kfree(resp);
	return ret;
}

int cnss_process_twt_cfg_ind_event(struct cnss_plat_data *plat_priv,
				   void *data)
{
	int ret;
	struct wlfw_wfc_call_twt_config_ind_msg_v01 *ind_msg = data;

	ret = cnss_ims_wfc_call_twt_cfg_send_sync(plat_priv, ind_msg);
	kfree(data);
	return ret;
}

static void cnss_wlfw_process_twt_cfg_ind(struct qmi_handle *qmi_wlfw,
					  struct sockaddr_qrtr *sq,
					  struct qmi_txn *txn,
					  const void *data)
{
	struct cnss_plat_data *plat_priv =
		container_of(qmi_wlfw, struct cnss_plat_data, qmi_wlfw);
	const struct wlfw_wfc_call_twt_config_ind_msg_v01 *ind_msg = data;
	struct wlfw_wfc_call_twt_config_ind_msg_v01 *event_data;

	if (!txn) {
		cnss_pr_err("FW->CNSS: TWT_CFG_IND: Spurious indication\n");
		return;
	}

	if (!ind_msg) {
		cnss_pr_err("FW->CNSS: TWT_CFG_IND: Invalid indication\n");
		return;
	}
	cnss_pr_dbg("FW->CNSS: TWT_CFG_IND: %x %llx, %x %x, %x %x, %x %x, %x %x, %x %x\n",
		    ind_msg->twt_sta_start_valid, ind_msg->twt_sta_start,
		    ind_msg->twt_sta_int_valid, ind_msg->twt_sta_int,
		    ind_msg->twt_sta_upo_valid, ind_msg->twt_sta_upo,
		    ind_msg->twt_sta_sp_valid, ind_msg->twt_sta_sp,
		    ind_msg->twt_sta_dl_valid, ind_msg->twt_sta_dl,
		    ind_msg->twt_sta_config_changed_valid,
		    ind_msg->twt_sta_config_changed);

	event_data = kmemdup(ind_msg, sizeof(*event_data), GFP_KERNEL);
	if (!event_data)
		return;
	cnss_driver_event_post(plat_priv, CNSS_DRIVER_EVENT_WLFW_TWT_CFG_IND, 0,
			       event_data);
}

static struct qmi_msg_handler qmi_wlfw_msg_handlers[] = {
	{
		.type = QMI_INDICATION,
		.msg_id = QMI_WLFW_REQUEST_MEM_IND_V01,
		.ei = wlfw_request_mem_ind_msg_v01_ei,
		.decoded_size = sizeof(struct wlfw_request_mem_ind_msg_v01),
		.fn = cnss_wlfw_request_mem_ind_cb
	},
	{
		.type = QMI_INDICATION,
		.msg_id = QMI_WLFW_FW_MEM_READY_IND_V01,
		.ei = wlfw_fw_mem_ready_ind_msg_v01_ei,
		.decoded_size = sizeof(struct wlfw_fw_mem_ready_ind_msg_v01),
		.fn = cnss_wlfw_fw_mem_ready_ind_cb
	},
	{
		.type = QMI_INDICATION,
		.msg_id = QMI_WLFW_FW_READY_IND_V01,
		.ei = wlfw_fw_ready_ind_msg_v01_ei,
		.decoded_size = sizeof(struct wlfw_fw_ready_ind_msg_v01),
		.fn = cnss_wlfw_fw_ready_ind_cb
	},
	{
		.type = QMI_INDICATION,
		.msg_id = QMI_WLFW_FW_INIT_DONE_IND_V01,
		.ei = wlfw_fw_init_done_ind_msg_v01_ei,
		.decoded_size = sizeof(struct wlfw_fw_init_done_ind_msg_v01),
		.fn = cnss_wlfw_fw_init_done_ind_cb
	},
	{
		.type = QMI_INDICATION,
		.msg_id = QMI_WLFW_PIN_CONNECT_RESULT_IND_V01,
		.ei = wlfw_pin_connect_result_ind_msg_v01_ei,
		.decoded_size =
			sizeof(struct wlfw_pin_connect_result_ind_msg_v01),
		.fn = cnss_wlfw_pin_result_ind_cb
	},
	{
		.type = QMI_INDICATION,
		.msg_id = QMI_WLFW_CAL_DONE_IND_V01,
		.ei = wlfw_cal_done_ind_msg_v01_ei,
		.decoded_size = sizeof(struct wlfw_cal_done_ind_msg_v01),
		.fn = cnss_wlfw_cal_done_ind_cb
	},
	{
		.type = QMI_INDICATION,
		.msg_id = QMI_WLFW_QDSS_TRACE_REQ_MEM_IND_V01,
		.ei = wlfw_qdss_trace_req_mem_ind_msg_v01_ei,
		.decoded_size =
		sizeof(struct wlfw_qdss_trace_req_mem_ind_msg_v01),
		.fn = cnss_wlfw_qdss_trace_req_mem_ind_cb
	},
	{
		.type = QMI_INDICATION,
		.msg_id = QMI_WLFW_QDSS_TRACE_SAVE_IND_V01,
		.ei = wlfw_qdss_trace_save_ind_msg_v01_ei,
		.decoded_size =
		sizeof(struct wlfw_qdss_trace_save_ind_msg_v01),
		.fn = cnss_wlfw_fw_mem_file_save_ind_cb
	},
	{
		.type = QMI_INDICATION,
		.msg_id = QMI_WLFW_QDSS_TRACE_FREE_IND_V01,
		.ei = wlfw_qdss_trace_free_ind_msg_v01_ei,
		.decoded_size =
		sizeof(struct wlfw_qdss_trace_free_ind_msg_v01),
		.fn = cnss_wlfw_qdss_trace_free_ind_cb
	},
	{
		.type = QMI_INDICATION,
		.msg_id = QMI_WLFW_RESPOND_GET_INFO_IND_V01,
		.ei = wlfw_respond_get_info_ind_msg_v01_ei,
		.decoded_size =
		sizeof(struct wlfw_respond_get_info_ind_msg_v01),
		.fn = cnss_wlfw_respond_get_info_ind_cb
	},
	{
		.type = QMI_INDICATION,
		.msg_id = QMI_WLFW_WFC_CALL_TWT_CONFIG_IND_V01,
		.ei = wlfw_wfc_call_twt_config_ind_msg_v01_ei,
		.decoded_size =
		sizeof(struct wlfw_wfc_call_twt_config_ind_msg_v01),
		.fn = cnss_wlfw_process_twt_cfg_ind
	},
	{}
};

static int cnss_wlfw_connect_to_server(struct cnss_plat_data *plat_priv,
				       void *data)
{
	struct cnss_qmi_event_server_arrive_data *event_data = data;
	struct qmi_handle *qmi_wlfw = &plat_priv->qmi_wlfw;
	struct sockaddr_qrtr sq = { 0 };
	int ret = 0;

	if (!event_data)
		return -EINVAL;

	sq.sq_family = AF_QIPCRTR;
	sq.sq_node = event_data->node;
	sq.sq_port = event_data->port;

	ret = kernel_connect(qmi_wlfw->sock, (struct sockaddr *)&sq,
			     sizeof(sq), 0);
	if (ret < 0) {
		cnss_pr_err("Failed to connect to QMI WLFW remote service port\n");
		goto out;
	}

	set_bit(CNSS_QMI_WLFW_CONNECTED, &plat_priv->driver_state);

	cnss_pr_info("QMI WLFW service connected, state: 0x%lx\n",
		     plat_priv->driver_state);

	kfree(data);
	return 0;

out:
	CNSS_QMI_ASSERT();
	kfree(data);
	return ret;
}

int cnss_wlfw_server_arrive(struct cnss_plat_data *plat_priv, void *data)
{
	int ret = 0;

	if (!plat_priv)
		return -ENODEV;

	if (test_bit(CNSS_QMI_WLFW_CONNECTED, &plat_priv->driver_state)) {
		cnss_pr_err("Unexpected WLFW server arrive\n");
		CNSS_ASSERT(0);
		return -EINVAL;
	}

	cnss_ignore_qmi_failure(false);

	ret = cnss_wlfw_connect_to_server(plat_priv, data);
	if (ret < 0)
		goto out;

	ret = cnss_wlfw_ind_register_send_sync(plat_priv);
	if (ret < 0) {
		if (ret == -EALREADY)
			ret = 0;
		goto out;
	}

	ret = cnss_wlfw_host_cap_send_sync(plat_priv);
	if (ret < 0)
		goto out;

	return 0;

out:
	return ret;
}

int cnss_wlfw_server_exit(struct cnss_plat_data *plat_priv)
{
	int ret;

	if (!plat_priv)
		return -ENODEV;

	clear_bit(CNSS_QMI_WLFW_CONNECTED, &plat_priv->driver_state);

	cnss_pr_info("QMI WLFW service disconnected, state: 0x%lx\n",
		     plat_priv->driver_state);

	cnss_qmi_deinit(plat_priv);

	clear_bit(CNSS_QMI_DEL_SERVER, &plat_priv->driver_state);

	ret = cnss_qmi_init(plat_priv);
	if (ret < 0) {
		cnss_pr_err("QMI WLFW service registraton failed, ret\n", ret);
		CNSS_ASSERT(0);
	}
	return 0;
}

static int wlfw_new_server(struct qmi_handle *qmi_wlfw,
			   struct qmi_service *service)
{
	struct cnss_plat_data *plat_priv =
		container_of(qmi_wlfw, struct cnss_plat_data, qmi_wlfw);
	struct cnss_qmi_event_server_arrive_data *event_data;

	if (plat_priv && test_bit(CNSS_QMI_DEL_SERVER, &plat_priv->driver_state)) {
		cnss_pr_info("WLFW server delete in progress, Ignore server arrive, state: 0x%lx\n",
			     plat_priv->driver_state);
		return 0;
	}

	cnss_pr_dbg("WLFW server arriving: node %u port %u\n",
		    service->node, service->port);

	event_data = kzalloc(sizeof(*event_data), GFP_KERNEL);
	if (!event_data)
		return -ENOMEM;

	event_data->node = service->node;
	event_data->port = service->port;

	cnss_driver_event_post(plat_priv, CNSS_DRIVER_EVENT_SERVER_ARRIVE,
			       0, event_data);

	return 0;
}

static void wlfw_del_server(struct qmi_handle *qmi_wlfw,
			    struct qmi_service *service)
{
	struct cnss_plat_data *plat_priv =
		container_of(qmi_wlfw, struct cnss_plat_data, qmi_wlfw);

	if (plat_priv && test_bit(CNSS_QMI_DEL_SERVER, &plat_priv->driver_state)) {
		cnss_pr_info("WLFW server delete in progress, Ignore server delete, state: 0x%lx\n",
			     plat_priv->driver_state);
		return;
	}

	cnss_pr_dbg("WLFW server exiting\n");

	if (plat_priv) {
		cnss_ignore_qmi_failure(true);
		set_bit(CNSS_QMI_DEL_SERVER, &plat_priv->driver_state);
	}

	cnss_driver_event_post(plat_priv, CNSS_DRIVER_EVENT_SERVER_EXIT,
			       0, NULL);
}

static struct qmi_ops qmi_wlfw_ops = {
	.new_server = wlfw_new_server,
	.del_server = wlfw_del_server,
};

int cnss_qmi_init(struct cnss_plat_data *plat_priv)
{
	int ret = 0;

	ret = qmi_handle_init(&plat_priv->qmi_wlfw,
			      QMI_WLFW_MAX_RECV_BUF_SIZE,
			      &qmi_wlfw_ops, qmi_wlfw_msg_handlers);
	if (ret < 0) {
		cnss_pr_err("Failed to initialize WLFW QMI handle, err: %d\n",
			    ret);
		goto out;
	}

	ret = qmi_add_lookup(&plat_priv->qmi_wlfw, WLFW_SERVICE_ID_V01,
			     WLFW_SERVICE_VERS_V01, WLFW_SERVICE_INS_ID_V01);
	if (ret < 0)
		cnss_pr_err("Failed to add WLFW QMI lookup, err: %d\n", ret);

out:
	return ret;
}

void cnss_qmi_deinit(struct cnss_plat_data *plat_priv)
{
	qmi_handle_release(&plat_priv->qmi_wlfw);
}

int cnss_qmi_get_dms_mac(struct cnss_plat_data *plat_priv)
{
	struct dms_get_mac_address_req_msg_v01 req;
	struct dms_get_mac_address_resp_msg_v01 resp;
	struct qmi_txn txn;
	int ret = 0;

	if  (!test_bit(CNSS_QMI_DMS_CONNECTED, &plat_priv->driver_state)) {
		cnss_pr_err("DMS QMI connection not established\n");
		return -EINVAL;
	}
	cnss_pr_dbg("Requesting DMS MAC address");

	memset(&resp, 0, sizeof(resp));
	ret = qmi_txn_init(&plat_priv->qmi_dms, &txn,
			   dms_get_mac_address_resp_msg_v01_ei, &resp);
	if (ret < 0) {
		cnss_pr_err("Failed to initialize txn for dms, err: %d\n",
			    ret);
		goto out;
	}
	req.device = DMS_DEVICE_MAC_WLAN_V01;
	ret = qmi_send_request(&plat_priv->qmi_dms, NULL, &txn,
			       QMI_DMS_GET_MAC_ADDRESS_REQ_V01,
			       DMS_GET_MAC_ADDRESS_REQ_MSG_V01_MAX_MSG_LEN,
			       dms_get_mac_address_req_msg_v01_ei, &req);
	if (ret < 0) {
		qmi_txn_cancel(&txn);
		cnss_pr_err("Failed to send QMI_DMS_GET_MAC_ADDRESS_REQ_V01, err: %d\n",
			    ret);
		goto out;
	}
	ret = qmi_txn_wait(&txn, QMI_WLFW_TIMEOUT_JF);
	if (ret < 0) {
		cnss_pr_err("Failed to wait for QMI_DMS_GET_MAC_ADDRESS_RESP_V01, err: %d\n",
			    ret);
		goto out;
	}

	if (resp.resp.result != QMI_RESULT_SUCCESS_V01) {
		cnss_pr_err("QMI_DMS_GET_MAC_ADDRESS_REQ_V01 failed, result: %d, err: %d\n",
			    resp.resp.result, resp.resp.error);
		ret = -resp.resp.result;
		goto out;
	}
	if (!resp.mac_address_valid ||
	    resp.mac_address_len != QMI_WLFW_MAC_ADDR_SIZE_V01) {
		cnss_pr_err("Invalid MAC address received from DMS\n");
		plat_priv->dms.mac_valid = false;
		goto out;
	}
	plat_priv->dms.mac_valid = true;
	memcpy(plat_priv->dms.mac, resp.mac_address, QMI_WLFW_MAC_ADDR_SIZE_V01);
	cnss_pr_info("Received DMS MAC: [%pM]\n", plat_priv->dms.mac);
out:
	return ret;
}

static int cnss_dms_connect_to_server(struct cnss_plat_data *plat_priv,
				      unsigned int node, unsigned int port)
{
	struct qmi_handle *qmi_dms = &plat_priv->qmi_dms;
	struct sockaddr_qrtr sq = {0};
	int ret = 0;

	sq.sq_family = AF_QIPCRTR;
	sq.sq_node = node;
	sq.sq_port = port;

	ret = kernel_connect(qmi_dms->sock, (struct sockaddr *)&sq,
			     sizeof(sq), 0);
	if (ret < 0) {
		cnss_pr_err("Failed to connect to QMI DMS remote service Node: %d Port: %d\n",
			    node, port);
		goto out;
	}

	set_bit(CNSS_QMI_DMS_CONNECTED, &plat_priv->driver_state);
	cnss_pr_info("QMI DMS service connected, state: 0x%lx\n",
		     plat_priv->driver_state);
out:
	return ret;
}

static int dms_new_server(struct qmi_handle *qmi_dms,
			  struct qmi_service *service)
{
	struct cnss_plat_data *plat_priv =
		container_of(qmi_dms, struct cnss_plat_data, qmi_dms);

	if (!service)
		return -EINVAL;

	return cnss_dms_connect_to_server(plat_priv, service->node,
					  service->port);
}

static void dms_del_server(struct qmi_handle *qmi_dms,
			   struct qmi_service *service)
{
	struct cnss_plat_data *plat_priv =
		container_of(qmi_dms, struct cnss_plat_data, qmi_dms);

	clear_bit(CNSS_QMI_DMS_CONNECTED, &plat_priv->driver_state);
	cnss_pr_info("QMI DMS service disconnected, state: 0x%lx\n",
		     plat_priv->driver_state);
}

static struct qmi_ops qmi_dms_ops = {
	.new_server = dms_new_server,
	.del_server = dms_del_server,
};

int cnss_dms_init(struct cnss_plat_data *plat_priv)
{
	int ret = 0;

	ret = qmi_handle_init(&plat_priv->qmi_dms, DMS_QMI_MAX_MSG_LEN,
			      &qmi_dms_ops, NULL);
	if (ret < 0) {
		cnss_pr_err("Failed to initialize DMS handle, err: %d\n", ret);
		goto out;
	}

	ret = qmi_add_lookup(&plat_priv->qmi_dms, DMS_SERVICE_ID_V01,
			     DMS_SERVICE_VERS_V01, 0);
	if (ret < 0)
		cnss_pr_err("Failed to add DMS lookup, err: %d\n", ret);
out:
	return ret;
}

void cnss_dms_deinit(struct cnss_plat_data *plat_priv)
{
	qmi_handle_release(&plat_priv->qmi_dms);
}

int coex_antenna_switch_to_wlan_send_sync_msg(struct cnss_plat_data *plat_priv)
{
	int ret;
	struct coex_antenna_switch_to_wlan_req_msg_v01 *req;
	struct coex_antenna_switch_to_wlan_resp_msg_v01 *resp;
	struct qmi_txn txn;

	if (!plat_priv)
		return -ENODEV;

	cnss_pr_dbg("Sending coex antenna switch_to_wlan\n");

	req = kzalloc(sizeof(*req), GFP_KERNEL);
	if (!req)
		return -ENOMEM;

	resp = kzalloc(sizeof(*resp), GFP_KERNEL);
	if (!resp) {
		kfree(req);
		return -ENOMEM;
	}

	req->antenna = plat_priv->antenna;

	ret = qmi_txn_init(&plat_priv->coex_qmi, &txn,
			   coex_antenna_switch_to_wlan_resp_msg_v01_ei, resp);
	if (ret < 0) {
		cnss_pr_err("Fail to init txn for coex antenna switch_to_wlan resp %d\n",
			    ret);
		goto out;
	}

	ret = qmi_send_request
		(&plat_priv->coex_qmi, NULL, &txn,
		 QMI_COEX_SWITCH_ANTENNA_TO_WLAN_REQ_V01,
		 COEX_ANTENNA_SWITCH_TO_WLAN_REQ_MSG_V01_MAX_MSG_LEN,
		 coex_antenna_switch_to_wlan_req_msg_v01_ei, req);
	if (ret < 0) {
		qmi_txn_cancel(&txn);
		cnss_pr_err("Fail to send coex antenna switch_to_wlan req %d\n",
			    ret);
		goto out;
	}

	ret = qmi_txn_wait(&txn, COEX_TIMEOUT);
	if (ret < 0) {
		cnss_pr_err("Coex antenna switch_to_wlan resp wait failed with ret %d\n",
			    ret);
		goto out;
	} else if (resp->resp.result != QMI_RESULT_SUCCESS_V01) {
		cnss_pr_err("Coex antenna switch_to_wlan request rejected, result:%d error:%d\n",
			    resp->resp.result, resp->resp.error);
		ret = -resp->resp.result;
		goto out;
	}

	if (resp->grant_valid)
		plat_priv->grant = resp->grant;

	cnss_pr_dbg("Coex antenna grant: 0x%llx\n", resp->grant);

	kfree(resp);
	kfree(req);
	return 0;

out:
	kfree(resp);
	kfree(req);
	return ret;
}

int coex_antenna_switch_to_mdm_send_sync_msg(struct cnss_plat_data *plat_priv)
{
	int ret;
	struct coex_antenna_switch_to_mdm_req_msg_v01 *req;
	struct coex_antenna_switch_to_mdm_resp_msg_v01 *resp;
	struct qmi_txn txn;

	if (!plat_priv)
		return -ENODEV;

	cnss_pr_dbg("Sending coex antenna switch_to_mdm\n");

	req = kzalloc(sizeof(*req), GFP_KERNEL);
	if (!req)
		return -ENOMEM;

	resp = kzalloc(sizeof(*resp), GFP_KERNEL);
	if (!resp) {
		kfree(req);
		return -ENOMEM;
	}

	req->antenna = plat_priv->antenna;

	ret = qmi_txn_init(&plat_priv->coex_qmi, &txn,
			   coex_antenna_switch_to_mdm_resp_msg_v01_ei, resp);
	if (ret < 0) {
		cnss_pr_err("Fail to init txn for coex antenna switch_to_mdm resp %d\n",
			    ret);
		goto out;
	}

	ret = qmi_send_request
		(&plat_priv->coex_qmi, NULL, &txn,
		 QMI_COEX_SWITCH_ANTENNA_TO_MDM_REQ_V01,
		 COEX_ANTENNA_SWITCH_TO_MDM_REQ_MSG_V01_MAX_MSG_LEN,
		 coex_antenna_switch_to_mdm_req_msg_v01_ei, req);
	if (ret < 0) {
		qmi_txn_cancel(&txn);
		cnss_pr_err("Fail to send coex antenna switch_to_mdm req %d\n",
			    ret);
		goto out;
	}

	ret = qmi_txn_wait(&txn, COEX_TIMEOUT);
	if (ret < 0) {
		cnss_pr_err("Coex antenna switch_to_mdm resp wait failed with ret %d\n",
			    ret);
		goto out;
	} else if (resp->resp.result != QMI_RESULT_SUCCESS_V01) {
		cnss_pr_err("Coex antenna switch_to_mdm request rejected, result:%d error:%d\n",
			    resp->resp.result, resp->resp.error);
		ret = -resp->resp.result;
		goto out;
	}

	kfree(resp);
	kfree(req);
	return 0;

out:
	kfree(resp);
	kfree(req);
	return ret;
}

static int coex_new_server(struct qmi_handle *qmi,
			   struct qmi_service *service)
{
	struct cnss_plat_data *plat_priv =
		container_of(qmi, struct cnss_plat_data, coex_qmi);
	struct sockaddr_qrtr sq = { 0 };
	int ret = 0;

	cnss_pr_dbg("COEX server arrive: node %u port %u\n",
		    service->node, service->port);

	sq.sq_family = AF_QIPCRTR;
	sq.sq_node = service->node;
	sq.sq_port = service->port;
	ret = kernel_connect(qmi->sock, (struct sockaddr *)&sq, sizeof(sq), 0);
	if (ret < 0) {
		cnss_pr_err("Fail to connect to remote service port\n");
		return ret;
	}

	set_bit(CNSS_COEX_CONNECTED, &plat_priv->driver_state);
	cnss_pr_dbg("COEX Server Connected: 0x%lx\n",
		    plat_priv->driver_state);
	return 0;
}

static void coex_del_server(struct qmi_handle *qmi,
			    struct qmi_service *service)
{
	struct cnss_plat_data *plat_priv =
		container_of(qmi, struct cnss_plat_data, coex_qmi);

	cnss_pr_dbg("COEX server exit\n");

	clear_bit(CNSS_COEX_CONNECTED, &plat_priv->driver_state);
}

static struct qmi_ops coex_qmi_ops = {
	.new_server = coex_new_server,
	.del_server = coex_del_server,
};

int cnss_register_coex_service(struct cnss_plat_data *plat_priv)
{	int ret;

	ret = qmi_handle_init(&plat_priv->coex_qmi,
			      COEX_SERVICE_MAX_MSG_LEN,
			      &coex_qmi_ops, NULL);
	if (ret < 0)
		return ret;

	ret = qmi_add_lookup(&plat_priv->coex_qmi, COEX_SERVICE_ID_V01,
			     COEX_SERVICE_VERS_V01, 0);
	return ret;
}

void cnss_unregister_coex_service(struct cnss_plat_data *plat_priv)
{
	qmi_handle_release(&plat_priv->coex_qmi);
}

/* IMS Service */
int ims_subscribe_for_indication_send_async(struct cnss_plat_data *plat_priv)
{
	int ret;
	struct ims_private_service_subscribe_for_indications_req_msg_v01 *req;
	struct qmi_txn *txn;

	if (!plat_priv)
		return -ENODEV;

	cnss_pr_dbg("Sending ASYNC ims subscribe for indication\n");

	req = kzalloc(sizeof(*req), GFP_KERNEL);
	if (!req)
		return -ENOMEM;

	req->wfc_call_status_valid = 1;
	req->wfc_call_status = 1;

	txn = &plat_priv->txn;
	ret = qmi_txn_init(&plat_priv->ims_qmi, txn, NULL, NULL);
	if (ret < 0) {
		cnss_pr_err("Fail to init txn for ims subscribe for indication resp %d\n",
			    ret);
		goto out;
	}

	ret = qmi_send_request
	(&plat_priv->ims_qmi, NULL, txn,
	QMI_IMS_PRIVATE_SERVICE_SUBSCRIBE_FOR_INDICATIONS_REQ_V01,
	IMS_PRIVATE_SERVICE_SUBSCRIBE_FOR_INDICATIONS_REQ_MSG_V01_MAX_MSG_LEN,
	ims_private_service_subscribe_for_indications_req_msg_v01_ei, req);
	if (ret < 0) {
		qmi_txn_cancel(txn);
		cnss_pr_err("Fail to send ims subscribe for indication req %d\n",
			    ret);
		goto out;
	}

	kfree(req);
	return 0;

out:
	kfree(req);
	return ret;
}

static void ims_subscribe_for_indication_resp_cb(struct qmi_handle *qmi,
						 struct sockaddr_qrtr *sq,
						 struct qmi_txn *txn,
						 const void *data)
{
	const
	struct ims_private_service_subscribe_for_indications_rsp_msg_v01 *resp =
		data;

	cnss_pr_dbg("Received IMS subscribe indication response\n");

	if (!txn) {
		cnss_pr_err("spurious response\n");
		return;
	}

	if (resp->resp.result != QMI_RESULT_SUCCESS_V01) {
		cnss_pr_err("IMS subscribe for indication request rejected, result:%d error:%d\n",
			    resp->resp.result, resp->resp.error);
		txn->result = -resp->resp.result;
	}
}

int cnss_process_wfc_call_ind_event(struct cnss_plat_data *plat_priv,
				    void *data)
{
	int ret;
	struct ims_private_service_wfc_call_status_ind_msg_v01 *ind_msg = data;

	ret = cnss_wlfw_wfc_call_status_send_sync(plat_priv, ind_msg);
	kfree(data);
	return ret;
}

static void
cnss_ims_process_wfc_call_ind_cb(struct qmi_handle *ims_qmi,
				 struct sockaddr_qrtr *sq,
				 struct qmi_txn *txn, const void *data)
{
	struct cnss_plat_data *plat_priv =
		container_of(ims_qmi, struct cnss_plat_data, ims_qmi);
	const
	struct ims_private_service_wfc_call_status_ind_msg_v01 *ind_msg = data;
	struct ims_private_service_wfc_call_status_ind_msg_v01 *event_data;

	if (!txn) {
		cnss_pr_err("IMS->CNSS: WFC_CALL_IND: Spurious indication\n");
		return;
	}

	if (!ind_msg) {
		cnss_pr_err("IMS->CNSS: WFC_CALL_IND: Invalid indication\n");
		return;
	}
	cnss_pr_dbg("IMS->CNSS: WFC_CALL_IND: %x, %x %x, %x %x, %x %llx, %x %x, %x %x\n",
		    ind_msg->wfc_call_active, ind_msg->all_wfc_calls_held_valid,
		    ind_msg->all_wfc_calls_held,
		    ind_msg->is_wfc_emergency_valid, ind_msg->is_wfc_emergency,
		    ind_msg->twt_ims_start_valid, ind_msg->twt_ims_start,
		    ind_msg->twt_ims_int_valid, ind_msg->twt_ims_int,
		    ind_msg->media_quality_valid, ind_msg->media_quality);

	event_data = kmemdup(ind_msg, sizeof(*event_data), GFP_KERNEL);
	if (!event_data)
		return;
	cnss_driver_event_post(plat_priv, CNSS_DRIVER_EVENT_IMS_WFC_CALL_IND,
			       0, event_data);
}

static struct qmi_msg_handler qmi_ims_msg_handlers[] = {
	{
		.type = QMI_RESPONSE,
		.msg_id =
		QMI_IMS_PRIVATE_SERVICE_SUBSCRIBE_FOR_INDICATIONS_REQ_V01,
		.ei =
		ims_private_service_subscribe_for_indications_rsp_msg_v01_ei,
		.decoded_size = sizeof(struct
		ims_private_service_subscribe_for_indications_rsp_msg_v01),
		.fn = ims_subscribe_for_indication_resp_cb
	},
	{
		.type = QMI_INDICATION,
		.msg_id = QMI_IMS_PRIVATE_SERVICE_WFC_CALL_STATUS_IND_V01,
		.ei = ims_private_service_wfc_call_status_ind_msg_v01_ei,
		.decoded_size =
		sizeof(struct ims_private_service_wfc_call_status_ind_msg_v01),
		.fn = cnss_ims_process_wfc_call_ind_cb
	},
	{}
};

static int ims_new_server(struct qmi_handle *qmi,
			  struct qmi_service *service)
{
	struct cnss_plat_data *plat_priv =
		container_of(qmi, struct cnss_plat_data, ims_qmi);
	struct sockaddr_qrtr sq = { 0 };
	int ret = 0;

	cnss_pr_dbg("IMS server arrive: node %u port %u\n",
		    service->node, service->port);

	sq.sq_family = AF_QIPCRTR;
	sq.sq_node = service->node;
	sq.sq_port = service->port;
	ret = kernel_connect(qmi->sock, (struct sockaddr *)&sq, sizeof(sq), 0);
	if (ret < 0) {
		cnss_pr_err("Fail to connect to remote service port\n");
		return ret;
	}

	set_bit(CNSS_IMS_CONNECTED, &plat_priv->driver_state);
	cnss_pr_dbg("IMS Server Connected: 0x%lx\n",
		    plat_priv->driver_state);

	ret = ims_subscribe_for_indication_send_async(plat_priv);
	return ret;
}

static void ims_del_server(struct qmi_handle *qmi,
			   struct qmi_service *service)
{
	struct cnss_plat_data *plat_priv =
		container_of(qmi, struct cnss_plat_data, ims_qmi);

	cnss_pr_dbg("IMS server exit\n");

	clear_bit(CNSS_IMS_CONNECTED, &plat_priv->driver_state);
}

static struct qmi_ops ims_qmi_ops = {
	.new_server = ims_new_server,
	.del_server = ims_del_server,
};

int cnss_register_ims_service(struct cnss_plat_data *plat_priv)
{	int ret;

	ret = qmi_handle_init(&plat_priv->ims_qmi,
			      IMSPRIVATE_SERVICE_MAX_MSG_LEN,
			      &ims_qmi_ops, qmi_ims_msg_handlers);
	if (ret < 0)
		return ret;

	ret = qmi_add_lookup(&plat_priv->ims_qmi, IMSPRIVATE_SERVICE_ID_V01,
			     IMSPRIVATE_SERVICE_VERS_V01, 0);
	return ret;
}

void cnss_unregister_ims_service(struct cnss_plat_data *plat_priv)
{
	qmi_handle_release(&plat_priv->ims_qmi);
}<|MERGE_RESOLUTION|>--- conflicted
+++ resolved
@@ -606,13 +606,8 @@
 		ret = cnss_request_firmware_direct(plat_priv, &fw_entry,
 						   filename);
 	else
-<<<<<<< HEAD
-		ret = request_firmware(&fw_entry, filename,
-				       &plat_priv->plat_dev->dev);
-=======
 		ret = firmware_request_nowarn(&fw_entry, filename,
 					      &plat_priv->plat_dev->dev);
->>>>>>> 7d6f957e
 
 	if (ret) {
 		cnss_pr_err("Failed to load BDF: %s\n", filename);
