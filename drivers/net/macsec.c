--- conflicted
+++ resolved
@@ -1167,10 +1167,7 @@
 			u64_stats_update_begin(&rxsc_stats->syncp);
 			rxsc_stats->stats.InPktsNotUsingSA++;
 			u64_stats_update_end(&rxsc_stats->syncp);
-<<<<<<< HEAD
-=======
 			DEV_STATS_INC(secy->netdev, rx_errors);
->>>>>>> 6b8cbbd5
 			goto drop_nosa;
 		}
 
