// SPDX-License-Identifier: GPL-2.0-only
/*******************************************************************************
  This is the driver for the ST MAC 10/100/1000 on-chip Ethernet controllers.
  ST Ethernet IPs are built around a Synopsys IP Core.

	Copyright(C) 2007-2011 STMicroelectronics Ltd


  Author: Giuseppe Cavallaro <peppe.cavallaro@st.com>

  Documentation available at:
	http://www.stlinux.com
  Support available at:
	https://bugzilla.stlinux.com/
*******************************************************************************/

#include <linux/clk.h>
#include <linux/kernel.h>
#include <linux/interrupt.h>
#include <linux/ip.h>
#include <linux/tcp.h>
#include <linux/skbuff.h>
#include <linux/ethtool.h>
#include <linux/if_ether.h>
#include <linux/crc32.h>
#include <linux/mii.h>
#include <linux/if.h>
#include <linux/if_vlan.h>
#include <linux/dma-mapping.h>
#include <linux/slab.h>
#include <linux/prefetch.h>
#include <linux/pinctrl/consumer.h>
#ifdef CONFIG_DEBUG_FS
#include <linux/debugfs.h>
#include <linux/seq_file.h>
#endif /* CONFIG_DEBUG_FS */
#include <linux/net_tstamp.h>
#include <linux/phylink.h>
#include <net/pkt_cls.h>
#include "stmmac_ptp.h"
#include "stmmac.h"
#include <linux/reset.h>
#include <linux/of_mdio.h>
#include "dwmac1000.h"
#include "dwxgmac2.h"
#include "hwif.h"

#define	STMMAC_ALIGN(x)		ALIGN(ALIGN(x, SMP_CACHE_BYTES), 16)
#define	TSO_MAX_BUFF_SIZE	(SZ_16K - 1)

/* Module parameters */
#define TX_TIMEO	5000
static int watchdog = TX_TIMEO;
module_param(watchdog, int, 0644);
MODULE_PARM_DESC(watchdog, "Transmit timeout in milliseconds (default 5s)");

static int debug = -1;
module_param(debug, int, 0644);
MODULE_PARM_DESC(debug, "Message Level (-1: default, 0: no output, 16: all)");

static int phyaddr = -1;
module_param(phyaddr, int, 0444);
MODULE_PARM_DESC(phyaddr, "Physical device address");

#define STMMAC_TX_THRESH	(DMA_TX_SIZE / 4)
#define STMMAC_RX_THRESH	(DMA_RX_SIZE / 4)

static int flow_ctrl = FLOW_AUTO;
module_param(flow_ctrl, int, 0644);
MODULE_PARM_DESC(flow_ctrl, "Flow control ability [on/off]");

static int pause = PAUSE_TIME;
module_param(pause, int, 0644);
MODULE_PARM_DESC(pause, "Flow Control Pause Time");

#define TC_DEFAULT 64
static int tc = TC_DEFAULT;
module_param(tc, int, 0644);
MODULE_PARM_DESC(tc, "DMA threshold control value");

#define	DEFAULT_BUFSIZE	1536
static int buf_sz = DEFAULT_BUFSIZE;
module_param(buf_sz, int, 0644);
MODULE_PARM_DESC(buf_sz, "DMA buffer size");

#define	STMMAC_RX_COPYBREAK	256

static const u32 default_msg_level = (NETIF_MSG_DRV | NETIF_MSG_PROBE |
				      NETIF_MSG_LINK | NETIF_MSG_IFUP |
				      NETIF_MSG_IFDOWN | NETIF_MSG_TIMER);

#define STMMAC_DEFAULT_LPI_TIMER	1000
static int eee_timer = STMMAC_DEFAULT_LPI_TIMER;
module_param(eee_timer, int, 0644);
MODULE_PARM_DESC(eee_timer, "LPI tx expiration time in msec");
#define STMMAC_LPI_T(x) (jiffies + msecs_to_jiffies(x))

#define DWC_ETH_QOS_MICREL_PHY_CTL 0x1f
#define DWC_ETH_QOS_MICREL_INTR_LEVEL 0x4000
#define PHY_ID_KSZ9031		0x00221620
#define MICREL_PHY_ID PHY_ID_KSZ9031

/* By default the driver will use the ring mode to manage tx and rx descriptors,
 * but allow user to force to use the chain instead of the ring
 */
static unsigned int chain_mode;
module_param(chain_mode, int, 0444);
MODULE_PARM_DESC(chain_mode, "To use chain instead of ring mode");

static irqreturn_t stmmac_interrupt(int irq, void *dev_id);

#ifdef CONFIG_DEBUG_FS
static const struct net_device_ops stmmac_netdev_ops;
static void stmmac_init_fs(struct net_device *dev);
static void stmmac_exit_fs(struct net_device *dev);
#endif

#define STMMAC_COAL_TIMER(x) (jiffies + usecs_to_jiffies(x))

static void stmmac_set_speed100(struct phy_device *phydev);

/**
 * stmmac_verify_args - verify the driver parameters.
 * Description: it checks the driver parameters and set a default in case of
 * errors.
 */
static void stmmac_verify_args(void)
{
	if (unlikely(watchdog < 0))
		watchdog = TX_TIMEO;
	if (unlikely((buf_sz < DEFAULT_BUFSIZE) || (buf_sz > BUF_SIZE_16KiB)))
		buf_sz = DEFAULT_BUFSIZE;
	if (unlikely(flow_ctrl > 1))
		flow_ctrl = FLOW_AUTO;
	else if (likely(flow_ctrl < 0))
		flow_ctrl = FLOW_OFF;
	if (unlikely((pause < 0) || (pause > 0xffff)))
		pause = PAUSE_TIME;
	if (eee_timer < 0)
		eee_timer = STMMAC_DEFAULT_LPI_TIMER;
}

/**
 * stmmac_disable_all_queues - Disable all queues
 * @priv: driver private structure
 */
static void stmmac_disable_all_queues(struct stmmac_priv *priv)
{
	u32 rx_queues_cnt = priv->plat->rx_queues_to_use;
	u32 tx_queues_cnt = priv->plat->tx_queues_to_use;
	u32 maxq = max(rx_queues_cnt, tx_queues_cnt);
	u32 queue;

	for (queue = 0; queue < maxq; queue++) {
		struct stmmac_channel *ch = &priv->channel[queue];

		if (queue < rx_queues_cnt)
			napi_disable(&ch->rx_napi);
		if (queue < tx_queues_cnt)
			napi_disable(&ch->tx_napi);
	}
}

/**
 * stmmac_enable_all_queues - Enable all queues
 * @priv: driver private structure
 */
static void stmmac_enable_all_queues(struct stmmac_priv *priv)
{
	u32 rx_queues_cnt = priv->plat->rx_queues_to_use;
	u32 tx_queues_cnt = priv->plat->tx_queues_to_use;
	u32 maxq = max(rx_queues_cnt, tx_queues_cnt);
	u32 queue;

	for (queue = 0; queue < maxq; queue++) {
		struct stmmac_channel *ch = &priv->channel[queue];

		if (queue < rx_queues_cnt)
			napi_enable(&ch->rx_napi);
		if (queue < tx_queues_cnt)
			napi_enable(&ch->tx_napi);
	}
}

static void stmmac_service_event_schedule(struct stmmac_priv *priv)
{
	if (!test_bit(STMMAC_DOWN, &priv->state) &&
	    !test_and_set_bit(STMMAC_SERVICE_SCHED, &priv->state))
		queue_work(priv->wq, &priv->service_task);
}

static void stmmac_global_err(struct stmmac_priv *priv)
{
	netif_carrier_off(priv->dev);
	set_bit(STMMAC_RESET_REQUESTED, &priv->state);
	stmmac_service_event_schedule(priv);
}

/**
 * stmmac_clk_csr_set - dynamically set the MDC clock
 * @priv: driver private structure
 * Description: this is to dynamically set the MDC clock according to the csr
 * clock input.
 * Note:
 *	If a specific clk_csr value is passed from the platform
 *	this means that the CSR Clock Range selection cannot be
 *	changed at run-time and it is fixed (as reported in the driver
 *	documentation). Viceversa the driver will try to set the MDC
 *	clock dynamically according to the actual clock input.
 */
static void stmmac_clk_csr_set(struct stmmac_priv *priv)
{
	u32 clk_rate;

	clk_rate = clk_get_rate(priv->plat->stmmac_clk);

	/* Platform provided default clk_csr would be assumed valid
	 * for all other cases except for the below mentioned ones.
	 * For values higher than the IEEE 802.3 specified frequency
	 * we can not estimate the proper divider as it is not known
	 * the frequency of clk_csr_i. So we do not change the default
	 * divider.
	 */
	if (!(priv->clk_csr & MAC_CSR_H_FRQ_MASK)) {
		if (clk_rate < CSR_F_35M)
			priv->clk_csr = STMMAC_CSR_20_35M;
		else if ((clk_rate >= CSR_F_35M) && (clk_rate < CSR_F_60M))
			priv->clk_csr = STMMAC_CSR_35_60M;
		else if ((clk_rate >= CSR_F_60M) && (clk_rate < CSR_F_100M))
			priv->clk_csr = STMMAC_CSR_60_100M;
		else if ((clk_rate >= CSR_F_100M) && (clk_rate < CSR_F_150M))
			priv->clk_csr = STMMAC_CSR_100_150M;
		else if ((clk_rate >= CSR_F_150M) && (clk_rate < CSR_F_250M))
			priv->clk_csr = STMMAC_CSR_150_250M;
		else if ((clk_rate >= CSR_F_250M) && (clk_rate <= CSR_F_300M))
			priv->clk_csr = STMMAC_CSR_250_300M;
	}

	if (priv->plat->has_sun8i) {
		if (clk_rate > 160000000)
			priv->clk_csr = 0x03;
		else if (clk_rate > 80000000)
			priv->clk_csr = 0x02;
		else if (clk_rate > 40000000)
			priv->clk_csr = 0x01;
		else
			priv->clk_csr = 0;
	}

	if (priv->plat->has_xgmac) {
		if (clk_rate > 400000000)
			priv->clk_csr = 0x5;
		else if (clk_rate > 350000000)
			priv->clk_csr = 0x4;
		else if (clk_rate > 300000000)
			priv->clk_csr = 0x3;
		else if (clk_rate > 250000000)
			priv->clk_csr = 0x2;
		else if (clk_rate > 150000000)
			priv->clk_csr = 0x1;
		else
			priv->clk_csr = 0x0;
	}
}

static void print_pkt(unsigned char *buf, int len)
{
	pr_debug("len = %d byte, buf addr: 0x%p\n", len, buf);
	print_hex_dump_bytes("", DUMP_PREFIX_OFFSET, buf, len);
}

static inline u32 stmmac_tx_avail(struct stmmac_priv *priv, u32 queue)
{
	struct stmmac_tx_queue *tx_q = &priv->tx_queue[queue];
	u32 avail;

	if (tx_q->dirty_tx > tx_q->cur_tx)
		avail = tx_q->dirty_tx - tx_q->cur_tx - 1;
	else
		avail = DMA_TX_SIZE - tx_q->cur_tx + tx_q->dirty_tx - 1;

	return avail;
}

/**
 * stmmac_rx_dirty - Get RX queue dirty
 * @priv: driver private structure
 * @queue: RX queue index
 */
static inline u32 stmmac_rx_dirty(struct stmmac_priv *priv, u32 queue)
{
	struct stmmac_rx_queue *rx_q = &priv->rx_queue[queue];
	u32 dirty;

	if (rx_q->dirty_rx <= rx_q->cur_rx)
		dirty = rx_q->cur_rx - rx_q->dirty_rx;
	else
		dirty = DMA_RX_SIZE - rx_q->dirty_rx + rx_q->cur_rx;

	return dirty;
}

/**
 * stmmac_enable_eee_mode - check and enter in LPI mode
 * @priv: driver private structure
 * Description: this function is to verify and enter in LPI mode in case of
 * EEE.
 */
static void stmmac_enable_eee_mode(struct stmmac_priv *priv)
{
	u32 tx_cnt = priv->plat->tx_queues_to_use;
	u32 queue;

	/* check if all TX queues have the work finished */
	for (queue = 0; queue < tx_cnt; queue++) {
		struct stmmac_tx_queue *tx_q = &priv->tx_queue[queue];

		if (tx_q->dirty_tx != tx_q->cur_tx)
			return; /* still unfinished work */
	}

	/* Check and enter in LPI mode */
	if (!priv->tx_path_in_lpi_mode)
		stmmac_set_eee_mode(priv, priv->hw,
				priv->plat->en_tx_lpi_clockgating);
}

/**
 * stmmac_disable_eee_mode - disable and exit from LPI mode
 * @priv: driver private structure
 * Description: this function is to exit and disable EEE in case of
 * LPI state is true. This is called by the xmit.
 */
void stmmac_disable_eee_mode(struct stmmac_priv *priv)
{
	stmmac_reset_eee_mode(priv, priv->hw);
	del_timer_sync(&priv->eee_ctrl_timer);
	priv->tx_path_in_lpi_mode = false;
}

/**
 * stmmac_eee_ctrl_timer - EEE TX SW timer.
 * @arg : data hook
 * Description:
 *  if there is no data transfer and if we are not in LPI state,
 *  then MAC Transmitter can be moved to LPI state.
 */
static void stmmac_eee_ctrl_timer(struct timer_list *t)
{
	struct stmmac_priv *priv = from_timer(priv, t, eee_ctrl_timer);

	stmmac_enable_eee_mode(priv);
	mod_timer(&priv->eee_ctrl_timer, STMMAC_LPI_T(eee_timer));
}

/**
 * stmmac_eee_init - init EEE
 * @priv: driver private structure
 * Description:
 *  if the GMAC supports the EEE (from the HW cap reg) and the phy device
 *  can also manage EEE, this function enable the LPI state and start related
 *  timer.
 */
bool stmmac_eee_init(struct stmmac_priv *priv)
{
	int tx_lpi_timer = priv->tx_lpi_timer;

	/* Using PCS we cannot dial with the phy registers at this stage
	 * so we do not support extra feature like EEE.
	 */
	if ((priv->hw->pcs == STMMAC_PCS_RGMII) ||
	    (priv->hw->pcs == STMMAC_PCS_TBI) ||
	    (priv->hw->pcs == STMMAC_PCS_RTBI))
		return false;

	/* Check if MAC core supports the EEE feature. */
	if (!priv->dma_cap.eee)
		return false;

	mutex_lock(&priv->lock);

	/* Check if it needs to be deactivated */
	if (!priv->eee_active) {
		if (priv->eee_enabled) {
			netdev_dbg(priv->dev, "disable EEE\n");
			del_timer_sync(&priv->eee_ctrl_timer);
			stmmac_set_eee_timer(priv, priv->hw, 0, tx_lpi_timer);
		}
		mutex_unlock(&priv->lock);
		return false;
	}

	if (priv->eee_active && !priv->eee_enabled) {
		timer_setup(&priv->eee_ctrl_timer, stmmac_eee_ctrl_timer, 0);
		mod_timer(&priv->eee_ctrl_timer, STMMAC_LPI_T(eee_timer));
		stmmac_set_eee_timer(priv, priv->hw, STMMAC_DEFAULT_LIT_LS,
				     tx_lpi_timer);
	}

	mutex_unlock(&priv->lock);
	netdev_dbg(priv->dev, "Energy-Efficient Ethernet initialized\n");
	return true;
}

/* stmmac_get_tx_hwtstamp - get HW TX timestamps
 * @priv: driver private structure
 * @p : descriptor pointer
 * @skb : the socket buffer
 * Description :
 * This function will read timestamp from the descriptor & pass it to stack.
 * and also perform some sanity checks.
 */
static void stmmac_get_tx_hwtstamp(struct stmmac_priv *priv,
				   struct dma_desc *p, struct sk_buff *skb)
{
	struct skb_shared_hwtstamps shhwtstamp;
	bool found = false;
	u64 ns = 0;

	if (!priv->hwts_tx_en)
		return;

	/* exit if skb doesn't support hw tstamp */
	if (likely(!skb || !(skb_shinfo(skb)->tx_flags & SKBTX_IN_PROGRESS)))
		return;

	/* check tx tstamp status */
	if (stmmac_get_tx_timestamp_status(priv, p)) {
		stmmac_get_timestamp(priv, p, priv->adv_ts, &ns);
		found = true;
	} else if (!stmmac_get_mac_tx_timestamp(priv, priv->hw, &ns)) {
		found = true;
	}

	if (found) {
		memset(&shhwtstamp, 0, sizeof(struct skb_shared_hwtstamps));
		shhwtstamp.hwtstamp = ns_to_ktime(ns);

		netdev_dbg(priv->dev, "get valid TX hw timestamp %llu\n", ns);
		/* pass tstamp to stack */
		skb_tstamp_tx(skb, &shhwtstamp);
	}
}

/* stmmac_get_rx_hwtstamp - get HW RX timestamps
 * @priv: driver private structure
 * @p : descriptor pointer
 * @np : next descriptor pointer
 * @skb : the socket buffer
 * Description :
 * This function will read received packet's timestamp from the descriptor
 * and pass it to stack. It also perform some sanity checks.
 */
static void stmmac_get_rx_hwtstamp(struct stmmac_priv *priv, struct dma_desc *p,
				   struct dma_desc *np, struct sk_buff *skb)
{
	struct skb_shared_hwtstamps *shhwtstamp = NULL;
	struct dma_desc *desc = p;
	u64 ns = 0;

	if (!priv->hwts_rx_en)
		return;
	/* For GMAC4, the valid timestamp is from CTX next desc. */
	if (priv->plat->has_gmac4 || priv->plat->has_xgmac)
		desc = np;

	/* Check if timestamp is available */
	if (stmmac_get_rx_timestamp_status(priv, p, np, priv->adv_ts)) {
		stmmac_get_timestamp(priv, desc, priv->adv_ts, &ns);
		netdev_dbg(priv->dev, "get valid RX hw timestamp %llu\n", ns);
		shhwtstamp = skb_hwtstamps(skb);
		memset(shhwtstamp, 0, sizeof(struct skb_shared_hwtstamps));
		shhwtstamp->hwtstamp = ns_to_ktime(ns);
	} else  {
		netdev_dbg(priv->dev, "cannot get RX hw timestamp\n");
	}
}

/**
 *  stmmac_hwtstamp_set - control hardware timestamping.
 *  @dev: device pointer.
 *  @ifr: An IOCTL specific structure, that can contain a pointer to
 *  a proprietary structure used to pass information to the driver.
 *  Description:
 *  This function configures the MAC to enable/disable both outgoing(TX)
 *  and incoming(RX) packets time stamping based on user input.
 *  Return Value:
 *  0 on success and an appropriate -ve integer on failure.
 */
static int stmmac_hwtstamp_set(struct net_device *dev, struct ifreq *ifr)
{
	struct stmmac_priv *priv = netdev_priv(dev);
	struct hwtstamp_config config;
	struct timespec64 now;
	u64 temp = 0;
	u32 ptp_v2 = 0;
	u32 tstamp_all = 0;
	u32 ptp_over_ipv4_udp = 0;
	u32 ptp_over_ipv6_udp = 0;
	u32 ptp_over_ethernet = 0;
	u32 snap_type_sel = 0;
	u32 ts_master_en = 0;
	u32 ts_event_en = 0;
	u32 sec_inc = 0;
	u32 av_8021asm_en = 0;
	u32 value = 0;
	bool xmac;

	xmac = priv->plat->has_gmac4 || priv->plat->has_xgmac;

	if (!(priv->dma_cap.time_stamp || priv->adv_ts)) {
		netdev_alert(priv->dev, "No support for HW time stamping\n");
		priv->hwts_tx_en = 0;
		priv->hwts_rx_en = 0;

		return -EOPNOTSUPP;
	}

	if (copy_from_user(&config, ifr->ifr_data,
			   sizeof(config)))
		return -EFAULT;

	netdev_dbg(priv->dev, "%s config flags:0x%x, tx_type:0x%x, rx_filter:0x%x\n",
		   __func__, config.flags, config.tx_type, config.rx_filter);

	/* reserved for future extensions */
	if (config.flags)
		return -EINVAL;

	if (config.tx_type != HWTSTAMP_TX_OFF &&
	    config.tx_type != HWTSTAMP_TX_ON)
		return -ERANGE;

	if (priv->adv_ts) {
		switch (config.rx_filter) {
		case HWTSTAMP_FILTER_NONE:
			/* time stamp no incoming packet at all */
			config.rx_filter = HWTSTAMP_FILTER_NONE;
			break;

		case HWTSTAMP_FILTER_PTP_V1_L4_EVENT:
			/* PTP v1, UDP, any kind of event packet */
			config.rx_filter = HWTSTAMP_FILTER_PTP_V1_L4_EVENT;
			/* 'xmac' hardware can support Sync, Pdelay_Req and
			 * Pdelay_resp by setting bit14 and bits17/16 to 01
			 * This leaves Delay_Req timestamps out.
			 * Enable all events *and* general purpose message
			 * timestamping
			 */
			snap_type_sel = PTP_TCR_SNAPTYPSEL_1;
			ptp_over_ipv4_udp = PTP_TCR_TSIPV4ENA;
			ptp_over_ipv6_udp = PTP_TCR_TSIPV6ENA;
			break;

		case HWTSTAMP_FILTER_PTP_V1_L4_SYNC:
			/* PTP v1, UDP, Sync packet */
			config.rx_filter = HWTSTAMP_FILTER_PTP_V1_L4_SYNC;
			/* take time stamp for SYNC messages only */
			ts_event_en = PTP_TCR_TSEVNTENA;

			ptp_over_ipv4_udp = PTP_TCR_TSIPV4ENA;
			ptp_over_ipv6_udp = PTP_TCR_TSIPV6ENA;
			break;

		case HWTSTAMP_FILTER_PTP_V1_L4_DELAY_REQ:
			/* PTP v1, UDP, Delay_req packet */
			config.rx_filter = HWTSTAMP_FILTER_PTP_V1_L4_DELAY_REQ;
			/* take time stamp for Delay_Req messages only */
			ts_master_en = PTP_TCR_TSMSTRENA;
			ts_event_en = PTP_TCR_TSEVNTENA;

			ptp_over_ipv4_udp = PTP_TCR_TSIPV4ENA;
			ptp_over_ipv6_udp = PTP_TCR_TSIPV6ENA;
			break;

		case HWTSTAMP_FILTER_PTP_V2_L4_EVENT:
			/* PTP v2, UDP, any kind of event packet */
			config.rx_filter = HWTSTAMP_FILTER_PTP_V2_L4_EVENT;
			ptp_v2 = PTP_TCR_TSVER2ENA;
			/* take time stamp for all event messages */
			snap_type_sel = PTP_TCR_SNAPTYPSEL_1;

			ptp_over_ipv4_udp = PTP_TCR_TSIPV4ENA;
			ptp_over_ipv6_udp = PTP_TCR_TSIPV6ENA;
			break;

		case HWTSTAMP_FILTER_PTP_V2_L4_SYNC:
			/* PTP v2, UDP, Sync packet */
			config.rx_filter = HWTSTAMP_FILTER_PTP_V2_L4_SYNC;
			ptp_v2 = PTP_TCR_TSVER2ENA;
			/* take time stamp for SYNC messages only */
			ts_event_en = PTP_TCR_TSEVNTENA;

			ptp_over_ipv4_udp = PTP_TCR_TSIPV4ENA;
			ptp_over_ipv6_udp = PTP_TCR_TSIPV6ENA;
			break;

		case HWTSTAMP_FILTER_PTP_V2_L4_DELAY_REQ:
			/* PTP v2, UDP, Delay_req packet */
			config.rx_filter = HWTSTAMP_FILTER_PTP_V2_L4_DELAY_REQ;
			ptp_v2 = PTP_TCR_TSVER2ENA;
			/* take time stamp for Delay_Req messages only */
			ts_master_en = PTP_TCR_TSMSTRENA;
			ts_event_en = PTP_TCR_TSEVNTENA;

			ptp_over_ipv4_udp = PTP_TCR_TSIPV4ENA;
			ptp_over_ipv6_udp = PTP_TCR_TSIPV6ENA;
			break;

		case HWTSTAMP_FILTER_PTP_V2_EVENT:
			/* PTP v2/802.AS1 any layer, any kind of event packet */
			config.rx_filter = HWTSTAMP_FILTER_PTP_V2_EVENT;
			ptp_v2 = PTP_TCR_TSVER2ENA;
			snap_type_sel = PTP_TCR_SNAPTYPSEL_1;
			if (priv->synopsys_id < DWMAC_CORE_4_10)
				ts_event_en = PTP_TCR_TSEVNTENA;
			ptp_over_ipv4_udp = PTP_TCR_TSIPV4ENA;
			ptp_over_ipv6_udp = PTP_TCR_TSIPV6ENA;
			ptp_over_ethernet = PTP_TCR_TSIPENA;
			av_8021asm_en = PTP_TCR_AV8021ASMEN;
			break;

		case HWTSTAMP_FILTER_PTP_V2_SYNC:
			/* PTP v2/802.AS1, any layer, Sync packet */
			config.rx_filter = HWTSTAMP_FILTER_PTP_V2_SYNC;
			ptp_v2 = PTP_TCR_TSVER2ENA;
			/* take time stamp for SYNC messages only */
			ts_event_en = PTP_TCR_TSEVNTENA;

			ptp_over_ipv4_udp = PTP_TCR_TSIPV4ENA;
			ptp_over_ipv6_udp = PTP_TCR_TSIPV6ENA;
			ptp_over_ethernet = PTP_TCR_TSIPENA;
			av_8021asm_en = PTP_TCR_AV8021ASMEN;
			break;

		case HWTSTAMP_FILTER_PTP_V2_DELAY_REQ:
			/* PTP v2/802.AS1, any layer, Delay_req packet */
			config.rx_filter = HWTSTAMP_FILTER_PTP_V2_DELAY_REQ;
			ptp_v2 = PTP_TCR_TSVER2ENA;
			/* take time stamp for Delay_Req messages only */
			ts_master_en = PTP_TCR_TSMSTRENA;
			ts_event_en = PTP_TCR_TSEVNTENA;

			ptp_over_ipv4_udp = PTP_TCR_TSIPV4ENA;
			ptp_over_ipv6_udp = PTP_TCR_TSIPV6ENA;
			ptp_over_ethernet = PTP_TCR_TSIPENA;
			av_8021asm_en = PTP_TCR_AV8021ASMEN;
			break;

		case HWTSTAMP_FILTER_NTP_ALL:
		case HWTSTAMP_FILTER_ALL:
			/* time stamp any incoming packet */
			config.rx_filter = HWTSTAMP_FILTER_ALL;
			tstamp_all = PTP_TCR_TSENALL;
			break;

		default:
			return -ERANGE;
		}
	} else {
		switch (config.rx_filter) {
		case HWTSTAMP_FILTER_NONE:
			config.rx_filter = HWTSTAMP_FILTER_NONE;
			break;
		default:
			/* PTP v1, UDP, any kind of event packet */
			config.rx_filter = HWTSTAMP_FILTER_PTP_V1_L4_EVENT;
			break;
		}
	}
	priv->hwts_rx_en = ((config.rx_filter == HWTSTAMP_FILTER_NONE) ? 0 : 1);
	priv->hwts_tx_en = config.tx_type == HWTSTAMP_TX_ON;

	if (!priv->hwts_tx_en && !priv->hwts_rx_en)
		stmmac_config_hw_tstamping(priv, priv->ptpaddr, 0);
	else {
		value = (PTP_TCR_TSENA | PTP_TCR_TSCFUPDT | PTP_TCR_TSCTRLSSR |
			 tstamp_all | ptp_v2 | ptp_over_ethernet |
			 ptp_over_ipv6_udp | ptp_over_ipv4_udp | ts_event_en |
			 ts_master_en | snap_type_sel | av_8021asm_en);
		stmmac_config_hw_tstamping(priv, priv->ptpaddr, value);

		/* program Sub Second Increment reg */
		stmmac_config_sub_second_increment(priv,
				priv->ptpaddr, priv->plat->clk_ptp_req_rate,
				xmac, &sec_inc);

		/* Store sub second increment and flags for later use */
		priv->sub_second_inc = sec_inc;
		priv->systime_flags = value;

		/* calculate default added value:
		 * formula is :
		 * addend = (2^32)/freq_div_ratio;
		 * where, freq_div_ratio = 1e9ns/sec_inc
		 */
		temp = (u64)((u64)priv->plat->clk_ptp_req_rate << 32);
		priv->default_addend = div_u64(temp, priv->plat->clk_ptp_rate);
		stmmac_config_addend(priv, priv->ptpaddr, priv->default_addend);

		/* initialize system time */
		ktime_get_real_ts64(&now);

		/* lower 32 bits of tv_sec are safe until y2106 */
		stmmac_init_systime(priv, priv->ptpaddr,
				(u32)now.tv_sec, now.tv_nsec);
	}

	memcpy(&priv->tstamp_config, &config, sizeof(config));

	return copy_to_user(ifr->ifr_data, &config,
			    sizeof(config)) ? -EFAULT : 0;
}

/**
 *  stmmac_hwtstamp_get - read hardware timestamping.
 *  @dev: device pointer.
 *  @ifr: An IOCTL specific structure, that can contain a pointer to
 *  a proprietary structure used to pass information to the driver.
 *  Description:
 *  This function obtain the current hardware timestamping settings
    as requested.
 */
static int stmmac_hwtstamp_get(struct net_device *dev, struct ifreq *ifr)
{
	struct stmmac_priv *priv = netdev_priv(dev);
	struct hwtstamp_config *config = &priv->tstamp_config;

	if (!(priv->dma_cap.time_stamp || priv->dma_cap.atime_stamp))
		return -EOPNOTSUPP;

	return copy_to_user(ifr->ifr_data, config,
			    sizeof(*config)) ? -EFAULT : 0;
}

/**
 * stmmac_init_ptp - init PTP
 * @priv: driver private structure
 * Description: this is to verify if the HW supports the PTPv1 or PTPv2.
 * This is done by looking at the HW cap. register.
 * This function also registers the ptp driver.
 */
static int stmmac_init_ptp(struct stmmac_priv *priv)
{
	bool xmac = priv->plat->has_gmac4 || priv->plat->has_xgmac;

	if (!(priv->dma_cap.time_stamp || priv->dma_cap.atime_stamp))
		return -EOPNOTSUPP;

	priv->adv_ts = 0;
	/* Check if adv_ts can be enabled for dwmac 4.x / xgmac core */
	if (xmac && priv->dma_cap.atime_stamp)
		priv->adv_ts = 1;
	/* Dwmac 3.x core with extend_desc can support adv_ts */
	else if (priv->extend_desc && priv->dma_cap.atime_stamp)
		priv->adv_ts = 1;

	if (priv->dma_cap.time_stamp)
		netdev_info(priv->dev, "IEEE 1588-2002 Timestamp supported\n");

	if (priv->adv_ts)
		netdev_info(priv->dev,
			    "IEEE 1588-2008 Advanced Timestamp supported\n");

	priv->hwts_tx_en = 0;
	priv->hwts_rx_en = 0;

	stmmac_ptp_register(priv);

	return 0;
}

static void stmmac_release_ptp(struct stmmac_priv *priv)
{
	if (priv->plat->clk_ptp_ref)
		clk_disable_unprepare(priv->plat->clk_ptp_ref);
	stmmac_ptp_unregister(priv);
}

/**
 *  stmmac_mac_flow_ctrl - Configure flow control in all queues
 *  @priv: driver private structure
 *  Description: It is used for configuring the flow control in all queues
 */
static void stmmac_mac_flow_ctrl(struct stmmac_priv *priv, u32 duplex)
{
	u32 tx_cnt = priv->plat->tx_queues_to_use;

	stmmac_flow_ctrl(priv, priv->hw, duplex, priv->flow_ctrl,
			priv->pause, tx_cnt);
}

static void stmmac_validate(struct phylink_config *config,
			    unsigned long *supported,
			    struct phylink_link_state *state)
{
	struct stmmac_priv *priv = netdev_priv(to_net_dev(config->dev));
	__ETHTOOL_DECLARE_LINK_MODE_MASK(mac_supported) = { 0, };
	__ETHTOOL_DECLARE_LINK_MODE_MASK(mask) = { 0, };
	int tx_cnt = priv->plat->tx_queues_to_use;
	int max_speed = priv->plat->max_speed;

	phylink_set(mac_supported, 10baseT_Half);
	phylink_set(mac_supported, 10baseT_Full);
	phylink_set(mac_supported, 100baseT_Half);
	phylink_set(mac_supported, 100baseT_Full);
	phylink_set(mac_supported, 1000baseT_Half);
	phylink_set(mac_supported, 1000baseT_Full);
	phylink_set(mac_supported, 1000baseKX_Full);

	phylink_set(mac_supported, Autoneg);
	phylink_set(mac_supported, Pause);
	phylink_set(mac_supported, Asym_Pause);
	phylink_set_port_modes(mac_supported);

	/* Cut down 1G if asked to */
	if ((max_speed > 0) && (max_speed < 1000)) {
		phylink_set(mask, 1000baseT_Full);
		phylink_set(mask, 1000baseX_Full);
	} else if (priv->plat->has_xgmac) {
		if (!max_speed || (max_speed >= 2500)) {
			phylink_set(mac_supported, 2500baseT_Full);
			phylink_set(mac_supported, 2500baseX_Full);
		}
		if (!max_speed || (max_speed >= 5000)) {
			phylink_set(mac_supported, 5000baseT_Full);
		}
		if (!max_speed || (max_speed >= 10000)) {
			phylink_set(mac_supported, 10000baseSR_Full);
			phylink_set(mac_supported, 10000baseLR_Full);
			phylink_set(mac_supported, 10000baseER_Full);
			phylink_set(mac_supported, 10000baseLRM_Full);
			phylink_set(mac_supported, 10000baseT_Full);
			phylink_set(mac_supported, 10000baseKX4_Full);
			phylink_set(mac_supported, 10000baseKR_Full);
		}
	}

	/* Half-Duplex can only work with single queue */
	if (tx_cnt > 1) {
		phylink_set(mask, 10baseT_Half);
		phylink_set(mask, 100baseT_Half);
		phylink_set(mask, 1000baseT_Half);
	}

	bitmap_and(supported, supported, mac_supported,
		   __ETHTOOL_LINK_MODE_MASK_NBITS);
	bitmap_andnot(supported, supported, mask,
		      __ETHTOOL_LINK_MODE_MASK_NBITS);
	bitmap_and(state->advertising, state->advertising, mac_supported,
		   __ETHTOOL_LINK_MODE_MASK_NBITS);
	bitmap_andnot(state->advertising, state->advertising, mask,
		      __ETHTOOL_LINK_MODE_MASK_NBITS);

	/* Early ethernet settings to bring up link in 100M,
	 * Auto neg Off with full duplex link.
	 */
	if (priv->phydev && priv->plat->early_eth && !priv->early_eth_config_set) {
		priv->phydev->autoneg = AUTONEG_DISABLE;
		priv->phydev->speed = SPEED_100;
		priv->phydev->duplex = DUPLEX_FULL;
		phylink_clear(mac_supported, 1000baseT_Full);
	bitmap_and(state->advertising, state->advertising, mac_supported,
		   __ETHTOOL_LINK_MODE_MASK_NBITS);
	bitmap_andnot(state->advertising, state->advertising, mask,
		      __ETHTOOL_LINK_MODE_MASK_NBITS);

	pr_info(" qcom-ethqos: %s early eth setting successful\n",
		__func__);

		stmmac_set_speed100(priv->phydev);
		/* Validate method will also be called
		 * when we change speed using ethtool.
		 * Add check to avoid multiple calls
		 */
		priv->early_eth_config_set = 1;
	}

}

static int stmmac_mac_link_state(struct phylink_config *config,
				 struct phylink_link_state *state)
{
	return -EOPNOTSUPP;
}

static void stmmac_mac_config(struct phylink_config *config, unsigned int mode,
			      const struct phylink_link_state *state)
{
	struct stmmac_priv *priv = netdev_priv(to_net_dev(config->dev));
	u32 ctrl;

	ctrl = readl(priv->ioaddr + MAC_CTRL_REG);
	ctrl &= ~priv->hw->link.speed_mask;

	if (state->interface == PHY_INTERFACE_MODE_USXGMII) {
		switch (state->speed) {
		case SPEED_10000:
			ctrl |= priv->hw->link.xgmii.speed10000;
			break;
		case SPEED_5000:
			ctrl |= priv->hw->link.xgmii.speed5000;
			break;
		case SPEED_2500:
			ctrl |= priv->hw->link.xgmii.speed2500;
			break;
		default:
			return;
		}
	} else {
		switch (state->speed) {
		case SPEED_2500:
			ctrl |= priv->hw->link.speed2500;
			break;
		case SPEED_1000:
			ctrl |= priv->hw->link.speed1000;
			break;
		case SPEED_100:
			ctrl |= priv->hw->link.speed100;
			break;
		case SPEED_10:
			ctrl |= priv->hw->link.speed10;
			break;
		default:
			return;
		}
	}

	priv->speed = state->speed;

	if (priv->plat->fix_mac_speed)
		priv->plat->fix_mac_speed(priv->plat->bsp_priv, state->speed);

	if (!state->duplex)
		ctrl &= ~priv->hw->link.duplex;
	else
		ctrl |= priv->hw->link.duplex;

	/* Flow Control operation */
	if (state->pause)
		stmmac_mac_flow_ctrl(priv, state->duplex);

	writel(ctrl, priv->ioaddr + MAC_CTRL_REG);
}

static void stmmac_mac_an_restart(struct phylink_config *config)
{
	/* Not Supported */
}

static void stmmac_mac_link_down(struct phylink_config *config,
				 unsigned int mode, phy_interface_t interface)
{
	struct stmmac_priv *priv = netdev_priv(to_net_dev(config->dev));

	stmmac_mac_set(priv, priv->ioaddr, false);
	priv->eee_active = false;
	stmmac_eee_init(priv);
	stmmac_set_eee_pls(priv, priv->hw, false);
}

static void stmmac_mac_link_up(struct phylink_config *config,
			       unsigned int mode, phy_interface_t interface,
			       struct phy_device *phy)
{
	struct stmmac_priv *priv = netdev_priv(to_net_dev(config->dev));

	stmmac_mac_set(priv, priv->ioaddr, true);
	if (phy && priv->dma_cap.eee) {
		priv->eee_active =
			phy_init_eee(phy, !priv->plat->rx_clk_runs_in_lpi) >= 0;
		priv->eee_enabled = stmmac_eee_init(priv);
		stmmac_set_eee_pls(priv, priv->hw, true);
	}
#ifdef CONFIG_QGKI_MSM_BOOT_TIME_MARKER
	if ((phy && phy->link == 1) && !priv->boot_kpi) {
		place_marker("M - Ethernet is Ready.Link is UP");
		priv->boot_kpi = true;
	}
#endif
}

static const struct phylink_mac_ops stmmac_phylink_mac_ops = {
	.validate = stmmac_validate,
	.mac_link_state = stmmac_mac_link_state,
	.mac_config = stmmac_mac_config,
	.mac_an_restart = stmmac_mac_an_restart,
	.mac_link_down = stmmac_mac_link_down,
	.mac_link_up = stmmac_mac_link_up,
};

/**
 * stmmac_check_pcs_mode - verify if RGMII/SGMII is supported
 * @priv: driver private structure
 * Description: this is to verify if the HW supports the PCS.
 * Physical Coding Sublayer (PCS) interface that can be used when the MAC is
 * configured for the TBI, RTBI, or SGMII PHY interface.
 */
static void stmmac_check_pcs_mode(struct stmmac_priv *priv)
{
	int interface = priv->plat->interface;

	if (priv->dma_cap.pcs) {
		if ((interface == PHY_INTERFACE_MODE_RGMII) ||
		    (interface == PHY_INTERFACE_MODE_RGMII_ID) ||
		    (interface == PHY_INTERFACE_MODE_RGMII_RXID) ||
		    (interface == PHY_INTERFACE_MODE_RGMII_TXID)) {
			netdev_dbg(priv->dev, "PCS RGMII support enabled\n");
			priv->hw->pcs = STMMAC_PCS_RGMII;
		} else if (interface == PHY_INTERFACE_MODE_SGMII) {
			netdev_dbg(priv->dev, "PCS SGMII support enabled\n");
			priv->hw->pcs = STMMAC_PCS_SGMII;
		}
	}
}

static void stmmac_set_speed100(struct phy_device *phydev)
{
	u16 bmcr_val, ctrl1000_val, adv_val;

	/* Disable 1000M mode */
	ctrl1000_val = phy_read(phydev, MII_CTRL1000);
	ctrl1000_val &= ~(ADVERTISE_1000HALF | ADVERTISE_1000FULL);
	phy_write(phydev, MII_CTRL1000, ctrl1000_val);

	/* Disable 100M mode */
	adv_val = phy_read(phydev, MII_ADVERTISE);
	adv_val &= ~(ADVERTISE_100HALF);
	phy_write(phydev, MII_ADVERTISE, adv_val);

	/* Disable autoneg */
	bmcr_val = phy_read(phydev, MII_BMCR);
	bmcr_val &= ~(BMCR_ANENABLE);
	phy_write(phydev, MII_BMCR, bmcr_val);

	bmcr_val = phy_read(phydev, MII_BMCR);
	bmcr_val |= BMCR_ANRESTART;
	phy_write(phydev, MII_BMCR, bmcr_val);
}

/**
 * stmmac_init_phy - PHY initialization
 * @dev: net device structure
 * Description: it initializes the driver's PHY state, and attaches the PHY
 * to the mac driver.
 *  Return value:
 *  0 on success
 */
static int stmmac_init_phy(struct net_device *dev)
{
	struct stmmac_priv *priv = netdev_priv(dev);
	struct device_node *node;
	int ret;

	priv->boot_kpi = false;

	node = priv->plat->phylink_node;

	if (node)
		ret = phylink_of_phy_connect(priv->phylink, node, 0);

	/* Some DT bindings do not set-up the PHY handle. Let's try to
	 * manually parse it
	 */
	if (!node || ret) {
		int addr = priv->plat->phy_addr;

		if (addr < 0) {
			netdev_err(priv->dev, "no phy found\n");
			return -ENODEV;
		}
		priv->phydev = mdiobus_get_phy(priv->mii, addr);
		if (!priv->phydev) {
			netdev_err(priv->dev, "no phy at addr %d\n", addr);
			return -ENODEV;
		}
		ret = phylink_connect_phy(priv->phylink, priv->phydev);
		if (priv->plat->phy_intr_en_extn_stm) {
			priv->phydev->irq = PHY_IGNORE_INTERRUPT;
			priv->phydev->interrupts =  PHY_INTERRUPT_ENABLED;
			if (priv->phydev->drv->ack_interrupt &&
			    !priv->phydev->drv->ack_interrupt(priv->phydev)) {
				pr_info(" qcom-ethqos: %s ack_interrupt successful aftre connect\n",
					__func__);
			} else {
				pr_err(" qcom-ethqos: %s ack_interrupt failed aftre connect\n",
				       __func__);
			}

			if (priv->phydev->drv &&
			    priv->phydev->drv->config_intr &&
			    !priv->phydev->drv->config_intr(priv->phydev)) {
				pr_err(" qcom-ethqos: %s config_phy_intr successful aftre connect\n",
				       __func__);
				priv->plat->request_phy_wol(priv->plat);
			}
		} else {
			pr_info("stmmac phy polling mode\n");
			priv->phydev->irq = PHY_POLL;
		}
	}

	return ret;
}

static int stmmac_phy_setup(struct stmmac_priv *priv)
{
	struct fwnode_handle *fwnode = of_fwnode_handle(priv->plat->phylink_node);
	int mode = priv->plat->phy_interface;
	struct phylink *phylink;

	priv->phylink_config.dev = &priv->dev->dev;
	priv->phylink_config.type = PHYLINK_NETDEV;

	phylink = phylink_create(&priv->phylink_config, fwnode,
				 mode, &stmmac_phylink_mac_ops);
	if (IS_ERR(phylink))
		return PTR_ERR(phylink);

	priv->phylink = phylink;
	return 0;
}

static void stmmac_display_rx_rings(struct stmmac_priv *priv)
{
	u32 rx_cnt = priv->plat->rx_queues_to_use;
	void *head_rx;
	u32 queue;

	/* Display RX rings */
	for (queue = 0; queue < rx_cnt; queue++) {
		struct stmmac_rx_queue *rx_q = &priv->rx_queue[queue];

		pr_info("\tRX Queue %u rings\n", queue);

		if (priv->extend_desc)
			head_rx = (void *)rx_q->dma_erx;
		else
			head_rx = (void *)rx_q->dma_rx;

		/* Display RX ring */
		stmmac_display_ring(priv, head_rx, DMA_RX_SIZE, true);
	}
}

static void stmmac_display_tx_rings(struct stmmac_priv *priv)
{
	u32 tx_cnt = priv->plat->tx_queues_to_use;
	void *head_tx;
	u32 queue;

	/* Display TX rings */
	for (queue = 0; queue < tx_cnt; queue++) {
		struct stmmac_tx_queue *tx_q = &priv->tx_queue[queue];

		pr_info("\tTX Queue %d rings\n", queue);

		if (priv->extend_desc)
			head_tx = (void *)tx_q->dma_etx;
		else
			head_tx = (void *)tx_q->dma_tx;

		stmmac_display_ring(priv, head_tx, DMA_TX_SIZE, false);
	}
}

static void stmmac_display_rings(struct stmmac_priv *priv)
{
	/* Display RX ring */
	stmmac_display_rx_rings(priv);

	/* Display TX ring */
	stmmac_display_tx_rings(priv);
}

static int stmmac_set_bfsize(int mtu, int bufsize)
{
	int ret = bufsize;

	if (mtu >= BUF_SIZE_8KiB)
		ret = BUF_SIZE_16KiB;
	else if (mtu >= BUF_SIZE_4KiB)
		ret = BUF_SIZE_8KiB;
	else if (mtu >= BUF_SIZE_2KiB)
		ret = BUF_SIZE_4KiB;
	else if (mtu > DEFAULT_BUFSIZE)
		ret = BUF_SIZE_2KiB;
	else
		ret = DEFAULT_BUFSIZE;

	return ret;
}

/**
 * stmmac_clear_rx_descriptors - clear RX descriptors
 * @priv: driver private structure
 * @queue: RX queue index
 * Description: this function is called to clear the RX descriptors
 * in case of both basic and extended descriptors are used.
 */
static void stmmac_clear_rx_descriptors(struct stmmac_priv *priv, u32 queue)
{
	struct stmmac_rx_queue *rx_q = &priv->rx_queue[queue];
	int i;

	/* Clear the RX descriptors */
	for (i = 0; i < DMA_RX_SIZE; i++)
		if (priv->extend_desc)
			stmmac_init_rx_desc(priv, &rx_q->dma_erx[i].basic,
					priv->use_riwt, priv->mode,
					(i == DMA_RX_SIZE - 1),
					priv->dma_buf_sz);
		else
			stmmac_init_rx_desc(priv, &rx_q->dma_rx[i],
					priv->use_riwt, priv->mode,
					(i == DMA_RX_SIZE - 1),
					priv->dma_buf_sz);
}

/**
 * stmmac_clear_tx_descriptors - clear tx descriptors
 * @priv: driver private structure
 * @queue: TX queue index.
 * Description: this function is called to clear the TX descriptors
 * in case of both basic and extended descriptors are used.
 */
static void stmmac_clear_tx_descriptors(struct stmmac_priv *priv, u32 queue)
{
	struct stmmac_tx_queue *tx_q = &priv->tx_queue[queue];
	int i;

	/* Clear the TX descriptors */
	for (i = 0; i < DMA_TX_SIZE; i++)
		if (priv->extend_desc)
			stmmac_init_tx_desc(priv, &tx_q->dma_etx[i].basic,
					priv->mode, (i == DMA_TX_SIZE - 1));
		else
			stmmac_init_tx_desc(priv, &tx_q->dma_tx[i],
					priv->mode, (i == DMA_TX_SIZE - 1));
}

/**
 * stmmac_clear_descriptors - clear descriptors
 * @priv: driver private structure
 * Description: this function is called to clear the TX and RX descriptors
 * in case of both basic and extended descriptors are used.
 */
static void stmmac_clear_descriptors(struct stmmac_priv *priv)
{
	u32 rx_queue_cnt = priv->plat->rx_queues_to_use;
	u32 tx_queue_cnt = priv->plat->tx_queues_to_use;
	u32 queue;

	/* Clear the RX descriptors */
	for (queue = 0; queue < rx_queue_cnt; queue++)
		stmmac_clear_rx_descriptors(priv, queue);

	/* Clear the TX descriptors */
	for (queue = 0; queue < tx_queue_cnt; queue++)
		stmmac_clear_tx_descriptors(priv, queue);
}

/**
 * stmmac_init_rx_buffers - init the RX descriptor buffer.
 * @priv: driver private structure
 * @p: descriptor pointer
 * @i: descriptor index
 * @flags: gfp flag
 * @queue: RX queue index
 * Description: this function is called to allocate a receive buffer, perform
 * the DMA mapping and init the descriptor.
 */
static int stmmac_init_rx_buffers(struct stmmac_priv *priv, struct dma_desc *p,
				  int i, gfp_t flags, u32 queue)
{
	struct stmmac_rx_queue *rx_q = &priv->rx_queue[queue];
	struct stmmac_rx_buffer *buf = &rx_q->buf_pool[i];

	buf->page = page_pool_dev_alloc_pages(rx_q->page_pool);
	if (!buf->page)
		return -ENOMEM;

	if (priv->sph) {
		buf->sec_page = page_pool_dev_alloc_pages(rx_q->page_pool);
		if (!buf->sec_page)
			return -ENOMEM;

		buf->sec_addr = page_pool_get_dma_addr(buf->sec_page);
		stmmac_set_desc_sec_addr(priv, p, buf->sec_addr);
	} else {
		buf->sec_page = NULL;
	}

	buf->addr = page_pool_get_dma_addr(buf->page);
	stmmac_set_desc_addr(priv, p, buf->addr);
	if (priv->dma_buf_sz == BUF_SIZE_16KiB)
		stmmac_init_desc3(priv, p);

	return 0;
}

/**
 * stmmac_free_rx_buffer - free RX dma buffers
 * @priv: private structure
 * @queue: RX queue index
 * @i: buffer index.
 */
static void stmmac_free_rx_buffer(struct stmmac_priv *priv, u32 queue, int i)
{
	struct stmmac_rx_queue *rx_q = &priv->rx_queue[queue];
	struct stmmac_rx_buffer *buf = &rx_q->buf_pool[i];

	if (buf->page)
		page_pool_put_page(rx_q->page_pool, buf->page, false);
	buf->page = NULL;

	if (buf->sec_page)
		page_pool_put_page(rx_q->page_pool, buf->sec_page, false);
	buf->sec_page = NULL;
}

/**
 * stmmac_free_tx_buffer - free RX dma buffers
 * @priv: private structure
 * @queue: RX queue index
 * @i: buffer index.
 */
static void stmmac_free_tx_buffer(struct stmmac_priv *priv, u32 queue, int i)
{
	struct stmmac_tx_queue *tx_q = &priv->tx_queue[queue];

	if (tx_q->tx_skbuff_dma[i].buf) {
		if (tx_q->tx_skbuff_dma[i].map_as_page)
			dma_unmap_page(GET_MEM_PDEV_DEV,
				       tx_q->tx_skbuff_dma[i].buf,
				       tx_q->tx_skbuff_dma[i].len,
				       DMA_TO_DEVICE);
		else
			dma_unmap_single(GET_MEM_PDEV_DEV,
					 tx_q->tx_skbuff_dma[i].buf,
					 tx_q->tx_skbuff_dma[i].len,
					 DMA_TO_DEVICE);
	}

	if (tx_q->tx_skbuff[i]) {
		dev_kfree_skb_any(tx_q->tx_skbuff[i]);
		tx_q->tx_skbuff[i] = NULL;
		tx_q->tx_skbuff_dma[i].buf = 0;
		tx_q->tx_skbuff_dma[i].map_as_page = false;
	}
}

/**
 * init_dma_rx_desc_rings - init the RX descriptor rings
 * @dev: net device structure
 * @flags: gfp flag.
 * Description: this function initializes the DMA RX descriptors
 * and allocates the socket buffers. It supports the chained and ring
 * modes.
 */
static int init_dma_rx_desc_rings(struct net_device *dev, gfp_t flags)
{
	struct stmmac_priv *priv = netdev_priv(dev);
	u32 rx_count = priv->plat->rx_queues_to_use;
	int ret = -ENOMEM;
	int queue;
	int i;

	/* RX INITIALIZATION */
	netif_dbg(priv, probe, priv->dev,
		  "SKB addresses:\nskb\t\tskb data\tdma data\n");

	for (queue = 0; queue < rx_count; queue++) {
		struct stmmac_rx_queue *rx_q = &priv->rx_queue[queue];

		netif_dbg(priv, probe, priv->dev,
			  "(%s) dma_rx_phy=0x%08x\n", __func__,
			  (u32)rx_q->dma_rx_phy);

		stmmac_clear_rx_descriptors(priv, queue);

		for (i = 0; i < DMA_RX_SIZE; i++) {
			struct dma_desc *p;

			if (priv->extend_desc)
				p = &((rx_q->dma_erx + i)->basic);
			else
				p = rx_q->dma_rx + i;

			ret = stmmac_init_rx_buffers(priv, p, i, flags,
						     queue);
			if (ret)
				goto err_init_rx_buffers;
		}

		rx_q->cur_rx = 0;
		rx_q->dirty_rx = (unsigned int)(i - DMA_RX_SIZE);

		/* Setup the chained descriptor addresses */
		if (priv->mode == STMMAC_CHAIN_MODE) {
			if (priv->extend_desc)
				stmmac_mode_init(priv, rx_q->dma_erx,
						rx_q->dma_rx_phy, DMA_RX_SIZE, 1);
			else
				stmmac_mode_init(priv, rx_q->dma_rx,
						rx_q->dma_rx_phy, DMA_RX_SIZE, 0);
		}
	}

	return 0;

err_init_rx_buffers:
	while (queue >= 0) {
		while (--i >= 0)
			stmmac_free_rx_buffer(priv, queue, i);

		if (queue == 0)
			break;

		i = DMA_RX_SIZE;
		queue--;
	}

	return ret;
}

/**
 * init_dma_tx_desc_rings - init the TX descriptor rings
 * @dev: net device structure.
 * Description: this function initializes the DMA TX descriptors
 * and allocates the socket buffers. It supports the chained and ring
 * modes.
 */
static int init_dma_tx_desc_rings(struct net_device *dev)
{
	struct stmmac_priv *priv = netdev_priv(dev);
	u32 tx_queue_cnt = priv->plat->tx_queues_to_use;
	u32 queue;
	int i;

	for (queue = 0; queue < tx_queue_cnt; queue++) {
		struct stmmac_tx_queue *tx_q = &priv->tx_queue[queue];

		netif_dbg(priv, probe, priv->dev,
			  "(%s) dma_tx_phy=0x%08x\n", __func__,
			 (u32)tx_q->dma_tx_phy);

		/* Setup the chained descriptor addresses */
		if (priv->mode == STMMAC_CHAIN_MODE) {
			if (priv->extend_desc)
				stmmac_mode_init(priv, tx_q->dma_etx,
						tx_q->dma_tx_phy, DMA_TX_SIZE, 1);
			else
				stmmac_mode_init(priv, tx_q->dma_tx,
						tx_q->dma_tx_phy, DMA_TX_SIZE, 0);
		}

		for (i = 0; i < DMA_TX_SIZE; i++) {
			struct dma_desc *p;
			if (priv->extend_desc)
				p = &((tx_q->dma_etx + i)->basic);
			else
				p = tx_q->dma_tx + i;

			stmmac_clear_desc(priv, p);

			tx_q->tx_skbuff_dma[i].buf = 0;
			tx_q->tx_skbuff_dma[i].map_as_page = false;
			tx_q->tx_skbuff_dma[i].len = 0;
			tx_q->tx_skbuff_dma[i].last_segment = false;
			tx_q->tx_skbuff[i] = NULL;
		}

		tx_q->dirty_tx = 0;
		tx_q->cur_tx = 0;
		tx_q->mss = 0;

		netdev_tx_reset_queue(netdev_get_tx_queue(priv->dev, queue));
	}

	return 0;
}

/**
 * init_dma_desc_rings - init the RX/TX descriptor rings
 * @dev: net device structure
 * @flags: gfp flag.
 * Description: this function initializes the DMA RX/TX descriptors
 * and allocates the socket buffers. It supports the chained and ring
 * modes.
 */
static int init_dma_desc_rings(struct net_device *dev, gfp_t flags)
{
	struct stmmac_priv *priv = netdev_priv(dev);
	int ret;

	ret = init_dma_rx_desc_rings(dev, flags);
	if (ret)
		return ret;

	ret = init_dma_tx_desc_rings(dev);

	stmmac_clear_descriptors(priv);

	if (netif_msg_hw(priv))
		stmmac_display_rings(priv);

	return ret;
}

/**
 * dma_free_rx_skbufs - free RX dma buffers
 * @priv: private structure
 * @queue: RX queue index
 */
static void dma_free_rx_skbufs(struct stmmac_priv *priv, u32 queue)
{
	int i;

	for (i = 0; i < DMA_RX_SIZE; i++)
		stmmac_free_rx_buffer(priv, queue, i);
}

/**
 * dma_free_tx_skbufs - free TX dma buffers
 * @priv: private structure
 * @queue: TX queue index
 */
static void dma_free_tx_skbufs(struct stmmac_priv *priv, u32 queue)
{
	int i;

	for (i = 0; i < DMA_TX_SIZE; i++)
		stmmac_free_tx_buffer(priv, queue, i);
}

/**
 * stmmac_free_tx_skbufs - free TX skb buffers
 * @priv: private structure
 */
static void stmmac_free_tx_skbufs(struct stmmac_priv *priv)
{
	u32 tx_queue_cnt = priv->plat->tx_queues_to_use;
	u32 queue;

	for (queue = 0; queue < tx_queue_cnt; queue++)
		dma_free_tx_skbufs(priv, queue);
}

/**
 * free_dma_rx_desc_resources - free RX dma desc resources
 * @priv: private structure
 */
static void free_dma_rx_desc_resources(struct stmmac_priv *priv)
{
	u32 rx_count = priv->plat->rx_queues_to_use;
	u32 queue;

	/* Free RX queue resources */
	for (queue = 0; queue < rx_count; queue++) {
		struct stmmac_rx_queue *rx_q = &priv->rx_queue[queue];

		/* Release the DMA RX socket buffers */
		dma_free_rx_skbufs(priv, queue);

		/* Free DMA regions of consistent memory previously allocated */
		if (!priv->extend_desc)
			dma_free_coherent(GET_MEM_PDEV_DEV,
					  DMA_RX_SIZE * sizeof(struct dma_desc),
					  rx_q->dma_rx, rx_q->dma_rx_phy);
		else
			dma_free_coherent(GET_MEM_PDEV_DEV, DMA_RX_SIZE *
					  sizeof(struct dma_extended_desc),
					  rx_q->dma_erx, rx_q->dma_rx_phy);

		kfree(rx_q->buf_pool);
		if (rx_q->page_pool)
			page_pool_destroy(rx_q->page_pool);
	}
}

/**
 * free_dma_tx_desc_resources - free TX dma desc resources
 * @priv: private structure
 */
static void free_dma_tx_desc_resources(struct stmmac_priv *priv)
{
	u32 tx_count = priv->plat->tx_queues_to_use;
	u32 queue;

	/* Free TX queue resources */
	for (queue = 0; queue < tx_count; queue++) {
		struct stmmac_tx_queue *tx_q = &priv->tx_queue[queue];

		/* Release the DMA TX socket buffers */
		dma_free_tx_skbufs(priv, queue);

		/* Free DMA regions of consistent memory previously allocated */
		if (!priv->extend_desc)
			dma_free_coherent(GET_MEM_PDEV_DEV,
					  DMA_TX_SIZE * sizeof(struct dma_desc),
					  tx_q->dma_tx, tx_q->dma_tx_phy);
		else
			dma_free_coherent(GET_MEM_PDEV_DEV, DMA_TX_SIZE *
					  sizeof(struct dma_extended_desc),
					  tx_q->dma_etx, tx_q->dma_tx_phy);

		kfree(tx_q->tx_skbuff_dma);
		kfree(tx_q->tx_skbuff);
	}
}

/**
 * alloc_dma_rx_desc_resources - alloc RX resources.
 * @priv: private structure
 * Description: according to which descriptor can be used (extend or basic)
 * this function allocates the resources for TX and RX paths. In case of
 * reception, for example, it pre-allocated the RX socket buffer in order to
 * allow zero-copy mechanism.
 */
static int alloc_dma_rx_desc_resources(struct stmmac_priv *priv)
{
	u32 rx_count = priv->plat->rx_queues_to_use;
	int ret = -ENOMEM;
	u32 queue;

	/* RX queues buffers and DMA */
	for (queue = 0; queue < rx_count; queue++) {
		struct stmmac_rx_queue *rx_q = &priv->rx_queue[queue];
		struct page_pool_params pp_params = { 0 };
		unsigned int num_pages;

		rx_q->queue_index = queue;
		rx_q->priv_data = priv;

		pp_params.flags = PP_FLAG_DMA_MAP;
		pp_params.pool_size = DMA_RX_SIZE;
		num_pages = DIV_ROUND_UP(priv->dma_buf_sz, PAGE_SIZE);
		pp_params.order = ilog2(num_pages);
		pp_params.nid = dev_to_node(GET_MEM_PDEV_DEV);
		pp_params.dev = GET_MEM_PDEV_DEV;
		pp_params.dma_dir = DMA_FROM_DEVICE;

		rx_q->page_pool = page_pool_create(&pp_params);
		if (IS_ERR(rx_q->page_pool)) {
			ret = PTR_ERR(rx_q->page_pool);
			rx_q->page_pool = NULL;
			goto err_dma;
		}

		rx_q->buf_pool = kcalloc(DMA_RX_SIZE, sizeof(*rx_q->buf_pool),
					 GFP_KERNEL);
		if (!rx_q->buf_pool)
			goto err_dma;

		if (priv->extend_desc) {
			rx_q->dma_erx = dma_alloc_coherent(GET_MEM_PDEV_DEV,
							   DMA_RX_SIZE * sizeof(struct dma_extended_desc),
							   &rx_q->dma_rx_phy,
							   GFP_KERNEL);
			if (!rx_q->dma_erx)
				goto err_dma;

		} else {
			rx_q->dma_rx = dma_alloc_coherent(GET_MEM_PDEV_DEV,
							  DMA_RX_SIZE * sizeof(struct dma_desc),
							  &rx_q->dma_rx_phy,
							  GFP_KERNEL);
			if (!rx_q->dma_rx)
				goto err_dma;
		}
	}

	return 0;

err_dma:
	free_dma_rx_desc_resources(priv);

	return ret;
}

/**
 * alloc_dma_tx_desc_resources - alloc TX resources.
 * @priv: private structure
 * Description: according to which descriptor can be used (extend or basic)
 * this function allocates the resources for TX and RX paths. In case of
 * reception, for example, it pre-allocated the RX socket buffer in order to
 * allow zero-copy mechanism.
 */
static int alloc_dma_tx_desc_resources(struct stmmac_priv *priv)
{
	u32 tx_count = priv->plat->tx_queues_to_use;
	int ret = -ENOMEM;
	u32 queue;

	/* TX queues buffers and DMA */
	for (queue = 0; queue < tx_count; queue++) {
		struct stmmac_tx_queue *tx_q = &priv->tx_queue[queue];

		tx_q->queue_index = queue;
		tx_q->priv_data = priv;

		tx_q->tx_skbuff_dma = kcalloc(DMA_TX_SIZE,
					      sizeof(*tx_q->tx_skbuff_dma),
					      GFP_KERNEL);
		if (!tx_q->tx_skbuff_dma)
			goto err_dma;

		tx_q->tx_skbuff = kcalloc(DMA_TX_SIZE,
					  sizeof(struct sk_buff *),
					  GFP_KERNEL);
		if (!tx_q->tx_skbuff)
			goto err_dma;

		if (priv->extend_desc) {
			tx_q->dma_etx = dma_alloc_coherent(GET_MEM_PDEV_DEV,
							   DMA_TX_SIZE * sizeof(struct dma_extended_desc),
							   &tx_q->dma_tx_phy,
							   GFP_KERNEL);
			if (!tx_q->dma_etx)
				goto err_dma;
		} else {
			tx_q->dma_tx = dma_alloc_coherent(GET_MEM_PDEV_DEV,
							  DMA_TX_SIZE * sizeof(struct dma_desc),
							  &tx_q->dma_tx_phy,
							  GFP_KERNEL);
			if (!tx_q->dma_tx)
				goto err_dma;
		}
	}

	return 0;

err_dma:
	free_dma_tx_desc_resources(priv);

	return ret;
}

/**
 * alloc_dma_desc_resources - alloc TX/RX resources.
 * @priv: private structure
 * Description: according to which descriptor can be used (extend or basic)
 * this function allocates the resources for TX and RX paths. In case of
 * reception, for example, it pre-allocated the RX socket buffer in order to
 * allow zero-copy mechanism.
 */
static int alloc_dma_desc_resources(struct stmmac_priv *priv)
{
	/* RX Allocation */
	int ret = alloc_dma_rx_desc_resources(priv);

	if (ret)
		return ret;

	ret = alloc_dma_tx_desc_resources(priv);

	return ret;
}

/**
 * free_dma_desc_resources - free dma desc resources
 * @priv: private structure
 */
static void free_dma_desc_resources(struct stmmac_priv *priv)
{
	/* Release the DMA RX socket buffers */
	free_dma_rx_desc_resources(priv);

	/* Release the DMA TX socket buffers */
	free_dma_tx_desc_resources(priv);
}

/**
 *  stmmac_mac_enable_rx_queues - Enable MAC rx queues
 *  @priv: driver private structure
 *  Description: It is used for enabling the rx queues in the MAC
 */
static void stmmac_mac_enable_rx_queues(struct stmmac_priv *priv)
{
	u32 rx_queues_count = priv->plat->rx_queues_to_use;
	int queue;
	u8 mode;

	for (queue = 0; queue < rx_queues_count; queue++) {
		mode = priv->plat->rx_queues_cfg[queue].mode_to_use;
		stmmac_rx_queue_enable(priv, priv->hw, mode, queue);
	}
}

/**
 * stmmac_start_rx_dma - start RX DMA channel
 * @priv: driver private structure
 * @chan: RX channel index
 * Description:
 * This starts a RX DMA channel
 */
static void stmmac_start_rx_dma(struct stmmac_priv *priv, u32 chan)
{
	netdev_dbg(priv->dev, "DMA RX processes started in channel %d\n", chan);
	stmmac_start_rx(priv, priv->ioaddr, chan);
}

/**
 * stmmac_start_tx_dma - start TX DMA channel
 * @priv: driver private structure
 * @chan: TX channel index
 * Description:
 * This starts a TX DMA channel
 */
static void stmmac_start_tx_dma(struct stmmac_priv *priv, u32 chan)
{
	netdev_dbg(priv->dev, "DMA TX processes started in channel %d\n", chan);
	stmmac_start_tx(priv, priv->ioaddr, chan);
}

/**
 * stmmac_stop_rx_dma - stop RX DMA channel
 * @priv: driver private structure
 * @chan: RX channel index
 * Description:
 * This stops a RX DMA channel
 */
static void stmmac_stop_rx_dma(struct stmmac_priv *priv, u32 chan)
{
	netdev_dbg(priv->dev, "DMA RX processes stopped in channel %d\n", chan);
	stmmac_stop_rx(priv, priv->ioaddr, chan);
}

/**
 * stmmac_stop_tx_dma - stop TX DMA channel
 * @priv: driver private structure
 * @chan: TX channel index
 * Description:
 * This stops a TX DMA channel
 */
static void stmmac_stop_tx_dma(struct stmmac_priv *priv, u32 chan)
{
	netdev_dbg(priv->dev, "DMA TX processes stopped in channel %d\n", chan);
	stmmac_stop_tx(priv, priv->ioaddr, chan);
}

/**
 * stmmac_start_all_dma - start all RX and TX DMA channels
 * @priv: driver private structure
 * Description:
 * This starts all the RX and TX DMA channels
 */
static void stmmac_start_all_dma(struct stmmac_priv *priv)
{
	u32 rx_channels_count = priv->plat->rx_queues_to_use;
	u32 tx_channels_count = priv->plat->tx_queues_to_use;
	u32 chan = 0;

	for (chan = 0; chan < rx_channels_count; chan++)
		stmmac_start_rx_dma(priv, chan);

	for (chan = 0; chan < tx_channels_count; chan++)
		stmmac_start_tx_dma(priv, chan);
}

/**
 * stmmac_stop_all_dma - stop all RX and TX DMA channels
 * @priv: driver private structure
 * Description:
 * This stops the RX and TX DMA channels
 */
static void stmmac_stop_all_dma(struct stmmac_priv *priv)
{
	u32 rx_channels_count = priv->plat->rx_queues_to_use;
	u32 tx_channels_count = priv->plat->tx_queues_to_use;
	u32 chan = 0;

	for (chan = 0; chan < rx_channels_count; chan++)
		stmmac_stop_rx_dma(priv, chan);

	for (chan = 0; chan < tx_channels_count; chan++)
		stmmac_stop_tx_dma(priv, chan);
}

/**
 *  stmmac_dma_operation_mode - HW DMA operation mode
 *  @priv: driver private structure
 *  Description: it is used for configuring the DMA operation mode register in
 *  order to program the tx/rx DMA thresholds or Store-And-Forward mode.
 */
static void stmmac_dma_operation_mode(struct stmmac_priv *priv)
{
	u32 rx_channels_count = priv->plat->rx_queues_to_use;
	u32 tx_channels_count = priv->plat->tx_queues_to_use;
	int rxfifosz = priv->plat->rx_fifo_size;
	int txfifosz = priv->plat->tx_fifo_size;
	u32 txmode = 0;
	u32 rxmode = 0;
	u32 chan = 0;
	u8 qmode = 0;

	if (rxfifosz == 0)
		rxfifosz = priv->dma_cap.rx_fifo_size;
	if (txfifosz == 0)
		txfifosz = priv->dma_cap.tx_fifo_size;

	/* Adjust for real per queue fifo size */
	rxfifosz /= rx_channels_count;
	txfifosz /= tx_channels_count;

	if (priv->plat->force_thresh_dma_mode) {
		txmode = tc;
		rxmode = tc;
	} else if (priv->plat->force_sf_dma_mode || priv->plat->tx_coe) {
		/*
		 * In case of GMAC, SF mode can be enabled
		 * to perform the TX COE in HW. This depends on:
		 * 1) TX COE if actually supported
		 * 2) There is no bugged Jumbo frame support
		 *    that needs to not insert csum in the TDES.
		 */
		txmode = SF_DMA_MODE;
		rxmode = SF_DMA_MODE;
		priv->xstats.threshold = SF_DMA_MODE;
	} else {
		txmode = tc;
		rxmode = SF_DMA_MODE;
	}

	/* configure all channels */
	for (chan = 0; chan < rx_channels_count; chan++) {
		qmode = priv->plat->rx_queues_cfg[chan].mode_to_use;

		stmmac_dma_rx_mode(priv, priv->ioaddr, rxmode, chan,
				rxfifosz, qmode);
		stmmac_set_dma_bfsize(priv, priv->ioaddr, priv->dma_buf_sz,
				chan);
	}

	for (chan = 0; chan < tx_channels_count; chan++) {
		qmode = priv->plat->tx_queues_cfg[chan].mode_to_use;

		stmmac_dma_tx_mode(priv, priv->ioaddr, txmode, chan,
				txfifosz, qmode);
	}
}

/**
 * stmmac_tx_clean - to manage the transmission completion
 * @priv: driver private structure
 * @queue: TX queue index
 * Description: it reclaims the transmit resources after transmission completes.
 */
static int stmmac_tx_clean(struct stmmac_priv *priv, int budget, u32 queue)
{
	struct stmmac_tx_queue *tx_q = &priv->tx_queue[queue];
	unsigned int bytes_compl = 0, pkts_compl = 0;
	unsigned int entry, count = 0;

	__netif_tx_lock_bh(netdev_get_tx_queue(priv->dev, queue));

	priv->xstats.tx_clean++;

	entry = tx_q->dirty_tx;
	while ((entry != tx_q->cur_tx) && (count < budget)) {
		struct sk_buff *skb = tx_q->tx_skbuff[entry];
		struct dma_desc *p;
		int status;

		if (priv->extend_desc)
			p = (struct dma_desc *)(tx_q->dma_etx + entry);
		else
			p = tx_q->dma_tx + entry;

		status = stmmac_tx_status(priv, &priv->dev->stats,
				&priv->xstats, p, priv->ioaddr);
		/* Check if the descriptor is owned by the DMA */
		if (unlikely(status & tx_dma_own))
			break;

		count++;

		/* Make sure descriptor fields are read after reading
		 * the own bit.
		 */
		dma_rmb();

		/* Just consider the last segment and ...*/
		if (likely(!(status & tx_not_ls))) {
			/* ... verify the status error condition */
			if (unlikely(status & tx_err)) {
				priv->dev->stats.tx_errors++;
			} else {
				priv->dev->stats.tx_packets++;
				priv->xstats.tx_pkt_n++;
				priv->xstats.q_tx_pkt_n[queue]++;
#ifdef CONFIG_QGKI_MSM_BOOT_TIME_MARKER
if (priv->dev->stats.tx_packets == 1)
	place_marker("M - Ethernet first packet transmitted");
#endif
			}
			stmmac_get_tx_hwtstamp(priv, p, skb);
		}

		if (likely(tx_q->tx_skbuff_dma[entry].buf)) {
			if (tx_q->tx_skbuff_dma[entry].map_as_page)
				dma_unmap_page(GET_MEM_PDEV_DEV,
					       tx_q->tx_skbuff_dma[entry].buf,
					       tx_q->tx_skbuff_dma[entry].len,
					       DMA_TO_DEVICE);
			else
				dma_unmap_single(GET_MEM_PDEV_DEV,
						 tx_q->tx_skbuff_dma[entry].buf,
						 tx_q->tx_skbuff_dma[entry].len,
						 DMA_TO_DEVICE);
			tx_q->tx_skbuff_dma[entry].buf = 0;
			tx_q->tx_skbuff_dma[entry].len = 0;
			tx_q->tx_skbuff_dma[entry].map_as_page = false;
		}

		stmmac_clean_desc3(priv, tx_q, p);

		tx_q->tx_skbuff_dma[entry].last_segment = false;
		tx_q->tx_skbuff_dma[entry].is_jumbo = false;

		if (likely(skb != NULL)) {
			pkts_compl++;
			bytes_compl += skb->len;
			dev_consume_skb_any(skb);
			tx_q->tx_skbuff[entry] = NULL;
		}

		stmmac_release_tx_desc(priv, p, priv->mode);

		entry = STMMAC_GET_ENTRY(entry, DMA_TX_SIZE);
	}
	tx_q->dirty_tx = entry;

	if (!priv->tx_coal_timer_disable)
		netdev_tx_completed_queue(netdev_get_tx_queue(priv->dev, queue),
					  pkts_compl, bytes_compl);

	if (unlikely(netif_tx_queue_stopped(netdev_get_tx_queue(priv->dev,
								queue))) &&
	    stmmac_tx_avail(priv, queue) > STMMAC_TX_THRESH) {

		netif_dbg(priv, tx_done, priv->dev,
			  "%s: restart transmit\n", __func__);
		netif_tx_wake_queue(netdev_get_tx_queue(priv->dev, queue));
	}

	if ((priv->eee_enabled) && (!priv->tx_path_in_lpi_mode)) {
		stmmac_enable_eee_mode(priv);
		mod_timer(&priv->eee_ctrl_timer, STMMAC_LPI_T(eee_timer));
	}

	if (!priv->tx_coal_timer_disable) {
		/**
		 * We still have pending packets,
		 * let's call for a new scheduling
		 */
		if (tx_q->dirty_tx != tx_q->cur_tx)
			mod_timer(&tx_q->txtimer, STMMAC_COAL_TIMER(10));
	}

	__netif_tx_unlock_bh(netdev_get_tx_queue(priv->dev, queue));

	return count;
}

/**
 * stmmac_tx_err - to manage the tx error
 * @priv: driver private structure
 * @chan: channel index
 * Description: it cleans the descriptors and restarts the transmission
 * in case of transmission errors.
 */
static void stmmac_tx_err(struct stmmac_priv *priv, u32 chan)
{
	struct stmmac_tx_queue *tx_q = &priv->tx_queue[chan];
	int i;

	netif_tx_stop_queue(netdev_get_tx_queue(priv->dev, chan));

	stmmac_stop_tx_dma(priv, chan);
	dma_free_tx_skbufs(priv, chan);
	for (i = 0; i < DMA_TX_SIZE; i++)
		if (priv->extend_desc)
			stmmac_init_tx_desc(priv, &tx_q->dma_etx[i].basic,
					priv->mode, (i == DMA_TX_SIZE - 1));
		else
			stmmac_init_tx_desc(priv, &tx_q->dma_tx[i],
					priv->mode, (i == DMA_TX_SIZE - 1));
	tx_q->dirty_tx = 0;
	tx_q->cur_tx = 0;
	tx_q->mss = 0;
	netdev_tx_reset_queue(netdev_get_tx_queue(priv->dev, chan));
	stmmac_init_tx_chan(priv, priv->ioaddr, priv->plat->dma_cfg,
			    tx_q->dma_tx_phy, chan);
	stmmac_start_tx_dma(priv, chan);

	priv->dev->stats.tx_errors++;
	netif_tx_wake_queue(netdev_get_tx_queue(priv->dev, chan));
}

/**
 *  stmmac_set_dma_operation_mode - Set DMA operation mode by channel
 *  @priv: driver private structure
 *  @txmode: TX operating mode
 *  @rxmode: RX operating mode
 *  @chan: channel index
 *  Description: it is used for configuring of the DMA operation mode in
 *  runtime in order to program the tx/rx DMA thresholds or Store-And-Forward
 *  mode.
 */
static void stmmac_set_dma_operation_mode(struct stmmac_priv *priv, u32 txmode,
					  u32 rxmode, u32 chan)
{
	u8 rxqmode = priv->plat->rx_queues_cfg[chan].mode_to_use;
	u8 txqmode = priv->plat->tx_queues_cfg[chan].mode_to_use;
	u32 rx_channels_count = priv->plat->rx_queues_to_use;
	u32 tx_channels_count = priv->plat->tx_queues_to_use;
	int rxfifosz = priv->plat->rx_fifo_size;
	int txfifosz = priv->plat->tx_fifo_size;

	if (rxfifosz == 0)
		rxfifosz = priv->dma_cap.rx_fifo_size;
	if (txfifosz == 0)
		txfifosz = priv->dma_cap.tx_fifo_size;

	/* Adjust for real per queue fifo size */
	rxfifosz /= rx_channels_count;
	txfifosz /= tx_channels_count;

	stmmac_dma_rx_mode(priv, priv->ioaddr, rxmode, chan, rxfifosz, rxqmode);
	stmmac_dma_tx_mode(priv, priv->ioaddr, txmode, chan, txfifosz, txqmode);
}

static bool stmmac_safety_feat_interrupt(struct stmmac_priv *priv)
{
	int ret;

	ret = stmmac_safety_feat_irq_status(priv, priv->dev,
			priv->ioaddr, priv->dma_cap.asp, &priv->sstats);
	if (ret && (ret != -EINVAL)) {
		stmmac_global_err(priv);
		return true;
	}

	return false;
}

static int stmmac_napi_check(struct stmmac_priv *priv, u32 chan)
{
	int status = stmmac_dma_interrupt_status(priv, priv->ioaddr,
						 &priv->xstats, chan);
	struct stmmac_channel *ch = &priv->channel[chan];

	if ((status & handle_rx) && (chan < priv->plat->rx_queues_to_use)) {
		if (napi_schedule_prep(&ch->rx_napi)) {
			stmmac_disable_dma_irq(priv, priv->ioaddr, chan);
			__napi_schedule_irqoff(&ch->rx_napi);
			status |= handle_tx;
		}
	}

	if ((status & handle_tx) && (chan < priv->plat->tx_queues_to_use))
		napi_schedule_irqoff(&ch->tx_napi);

	return status;
}

/**
 * stmmac_dma_interrupt - DMA ISR
 * @priv: driver private structure
 * Description: this is the DMA ISR. It is called by the main ISR.
 * It calls the dwmac dma routine and schedule poll method in case of some
 * work can be done.
 */
static void stmmac_dma_interrupt(struct stmmac_priv *priv)
{
	u32 tx_channel_count = priv->plat->tx_queues_to_use;
	u32 rx_channel_count = priv->plat->rx_queues_to_use;
	u32 channels_to_check = tx_channel_count > rx_channel_count ?
				tx_channel_count : rx_channel_count;
	u32 chan;
	int status[max_t(u32, MTL_MAX_TX_QUEUES, MTL_MAX_RX_QUEUES)];

	/* Make sure we never check beyond our status buffer. */
	if (WARN_ON_ONCE(channels_to_check > ARRAY_SIZE(status)))
		channels_to_check = ARRAY_SIZE(status);

	for (chan = 0; chan < channels_to_check; chan++)
		status[chan] = stmmac_napi_check(priv, chan);

	for (chan = 0; chan < tx_channel_count; chan++) {
		if (unlikely(status[chan] & tx_hard_error_bump_tc)) {
			/* Try to bump up the dma threshold on this failure */
			if (unlikely(priv->xstats.threshold != SF_DMA_MODE) &&
			    (tc <= 256)) {
				tc += 64;
				if (priv->plat->force_thresh_dma_mode)
					stmmac_set_dma_operation_mode(priv,
								      tc,
								      tc,
								      chan);
				else
					stmmac_set_dma_operation_mode(priv,
								    tc,
								    SF_DMA_MODE,
								    chan);
				priv->xstats.threshold = tc;
			}
		} else if (unlikely(status[chan] == tx_hard_error)) {
			stmmac_tx_err(priv, chan);
		}
	}
}

/**
 * stmmac_mmc_setup: setup the Mac Management Counters (MMC)
 * @priv: driver private structure
 * Description: this masks the MMC irq, in fact, the counters are managed in SW.
 */
static void stmmac_mmc_setup(struct stmmac_priv *priv)
{
	unsigned int mode = MMC_CNTRL_RESET_ON_READ | MMC_CNTRL_COUNTER_RESET |
			    MMC_CNTRL_PRESET | MMC_CNTRL_FULL_HALF_PRESET;

	stmmac_mmc_intr_all_mask(priv, priv->mmcaddr);

	if (priv->dma_cap.rmon) {
		stmmac_mmc_ctrl(priv, priv->mmcaddr, mode);
		memset(&priv->mmc, 0, sizeof(struct stmmac_counters));
	} else
		netdev_info(priv->dev, "No MAC Management Counters available\n");
}

/**
 * stmmac_get_hw_features - get MAC capabilities from the HW cap. register.
 * @priv: driver private structure
 * Description:
 *  new GMAC chip generations have a new register to indicate the
 *  presence of the optional feature/functions.
 *  This can be also used to override the value passed through the
 *  platform and necessary for old MAC10/100 and GMAC chips.
 */
static int stmmac_get_hw_features(struct stmmac_priv *priv)
{
	return stmmac_get_hw_feature(priv, priv->ioaddr, &priv->dma_cap) == 0;
}

/**
 * stmmac_check_ether_addr - check if the MAC addr is valid
 * @priv: driver private structure
 * Description:
 * it is to verify if the MAC address is valid, in case of failures it
 * generates a random MAC address
 */
static void stmmac_check_ether_addr(struct stmmac_priv *priv)
{
	if (!is_valid_ether_addr(priv->dev->dev_addr)) {
		stmmac_get_umac_addr(priv, priv->hw, priv->dev->dev_addr, 0);
		if (!is_valid_ether_addr(priv->dev->dev_addr))
			eth_hw_addr_random(priv->dev);
		dev_info(priv->device, "device MAC address %pM\n",
			 priv->dev->dev_addr);
	}
}

/**
 * stmmac_init_dma_engine - DMA init.
 * @priv: driver private structure
 * Description:
 * It inits the DMA invoking the specific MAC/GMAC callback.
 * Some DMA parameters can be passed from the platform;
 * in case of these are not passed a default is kept for the MAC or GMAC.
 */
static int stmmac_init_dma_engine(struct stmmac_priv *priv)
{
	u32 rx_channels_count = priv->plat->rx_queues_to_use;
	u32 tx_channels_count = priv->plat->tx_queues_to_use;
	u32 dma_csr_ch = max(rx_channels_count, tx_channels_count);
	struct stmmac_rx_queue *rx_q;
	struct stmmac_tx_queue *tx_q;
	u32 chan = 0;
	int atds = 0;
	int ret = 0;

	if (!priv->plat->dma_cfg || !priv->plat->dma_cfg->pbl) {
		dev_err(priv->device, "Invalid DMA configuration\n");
		return -EINVAL;
	}

	if (priv->extend_desc && (priv->mode == STMMAC_RING_MODE))
		atds = 1;

	ret = stmmac_reset(priv, priv->ioaddr);
	if (ret) {
		dev_err(priv->device, "Failed to reset the dma\n");
		return ret;
	}

	/* DMA Configuration */
	stmmac_dma_init(priv, priv->ioaddr, priv->plat->dma_cfg, atds);

	if (priv->plat->axi)
		stmmac_axi(priv, priv->ioaddr, priv->plat->axi);

	/* DMA CSR Channel configuration */
	for (chan = 0; chan < dma_csr_ch; chan++)
		stmmac_init_chan(priv, priv->ioaddr, priv->plat->dma_cfg, chan);

	/* DMA RX Channel Configuration */
	for (chan = 0; chan < rx_channels_count; chan++) {
		rx_q = &priv->rx_queue[chan];

		stmmac_init_rx_chan(priv, priv->ioaddr, priv->plat->dma_cfg,
				    rx_q->dma_rx_phy, chan);

		rx_q->rx_tail_addr = rx_q->dma_rx_phy +
			    (DMA_RX_SIZE * sizeof(struct dma_desc));
		stmmac_set_rx_tail_ptr(priv, priv->ioaddr,
				       rx_q->rx_tail_addr, chan);
	}

	/* DMA TX Channel Configuration */
	for (chan = 0; chan < tx_channels_count; chan++) {
		tx_q = &priv->tx_queue[chan];

		stmmac_init_tx_chan(priv, priv->ioaddr, priv->plat->dma_cfg,
				    tx_q->dma_tx_phy, chan);

		tx_q->tx_tail_addr = tx_q->dma_tx_phy;
		stmmac_set_tx_tail_ptr(priv, priv->ioaddr,
				       tx_q->tx_tail_addr, chan);
	}

	return ret;
}

static void stmmac_tx_timer_arm(struct stmmac_priv *priv, u32 queue)
{
	struct stmmac_tx_queue *tx_q = &priv->tx_queue[queue];

	mod_timer(&tx_q->txtimer, STMMAC_COAL_TIMER(priv->tx_coal_timer));
}

/**
 * stmmac_tx_timer - mitigation sw timer for tx.
 * @data: data pointer
 * Description:
 * This is the timer handler to directly invoke the stmmac_tx_clean.
 */
static void stmmac_tx_timer(struct timer_list *t)
{
	struct stmmac_tx_queue *tx_q = from_timer(tx_q, t, txtimer);
	struct stmmac_priv *priv = tx_q->priv_data;
	struct stmmac_channel *ch;

	ch = &priv->channel[tx_q->queue_index];

	/*
	 * If NAPI is already running we can miss some events. Let's rearm
	 * the timer and try again.
	 */
	if (likely(napi_schedule_prep(&ch->tx_napi)))
		__napi_schedule(&ch->tx_napi);
	else
		mod_timer(&tx_q->txtimer, STMMAC_COAL_TIMER(10));
}

/**
 * stmmac_init_coalesce - init mitigation options.
 * @priv: driver private structure
 * Description:
 * This inits the coalesce parameters: i.e. timer rate,
 * timer handler and default threshold used for enabling the
 * interrupt on completion bit.
 */
static void stmmac_init_coalesce(struct stmmac_priv *priv)
{
	u32 tx_channel_count = priv->plat->tx_queues_to_use;
	u32 chan;

	priv->tx_coal_frames = STMMAC_TX_FRAMES;
	priv->tx_coal_timer = STMMAC_COAL_TX_TIMER;
	priv->rx_coal_frames = STMMAC_RX_FRAMES;

	for (chan = 0; chan < tx_channel_count; chan++) {
		struct stmmac_tx_queue *tx_q = &priv->tx_queue[chan];

		timer_setup(&tx_q->txtimer, stmmac_tx_timer, 0);
	}
}

static void stmmac_set_rings_length(struct stmmac_priv *priv)
{
	u32 rx_channels_count = priv->plat->rx_queues_to_use;
	u32 tx_channels_count = priv->plat->tx_queues_to_use;
	u32 chan;

	/* set TX ring length */
	for (chan = 0; chan < tx_channels_count; chan++)
		stmmac_set_tx_ring_len(priv, priv->ioaddr,
				(DMA_TX_SIZE - 1), chan);

	/* set RX ring length */
	for (chan = 0; chan < rx_channels_count; chan++)
		stmmac_set_rx_ring_len(priv, priv->ioaddr,
				(DMA_RX_SIZE - 1), chan);
}

/**
 *  stmmac_set_tx_queue_weight - Set TX queue weight
 *  @priv: driver private structure
 *  Description: It is used for setting TX queues weight
 */
static void stmmac_set_tx_queue_weight(struct stmmac_priv *priv)
{
	u32 tx_queues_count = priv->plat->tx_queues_to_use;
	u32 weight;
	u32 queue;

	for (queue = 0; queue < tx_queues_count; queue++) {
		weight = priv->plat->tx_queues_cfg[queue].weight;
		stmmac_set_mtl_tx_queue_weight(priv, priv->hw, weight, queue);
	}
}

/**
 *  stmmac_configure_cbs - Configure CBS in TX queue
 *  @priv: driver private structure
 *  Description: It is used for configuring CBS in AVB TX queues
 */
static void stmmac_configure_cbs(struct stmmac_priv *priv)
{
	u32 tx_queues_count = priv->plat->tx_queues_to_use;
	u32 mode_to_use;
	u32 queue;

	/* queue 0 is reserved for legacy traffic */
	for (queue = 1; queue < tx_queues_count; queue++) {
		mode_to_use = priv->plat->tx_queues_cfg[queue].mode_to_use;
		if (mode_to_use == MTL_QUEUE_DCB)
			continue;

		stmmac_config_cbs(priv, priv->hw,
				priv->plat->tx_queues_cfg[queue].send_slope,
				priv->plat->tx_queues_cfg[queue].idle_slope,
				priv->plat->tx_queues_cfg[queue].high_credit,
				priv->plat->tx_queues_cfg[queue].low_credit,
				queue);
	}
}

/**
 *  stmmac_rx_queue_dma_chan_map - Map RX queue to RX dma channel
 *  @priv: driver private structure
 *  Description: It is used for mapping RX queues to RX dma channels
 */
static void stmmac_rx_queue_dma_chan_map(struct stmmac_priv *priv)
{
	u32 rx_queues_count = priv->plat->rx_queues_to_use;
	u32 queue;
	u32 chan;

	for (queue = 0; queue < rx_queues_count; queue++) {
		chan = priv->plat->rx_queues_cfg[queue].chan;
		stmmac_map_mtl_to_dma(priv, priv->hw, queue, chan);
	}
}

/**
 *  stmmac_mac_config_rx_queues_prio - Configure RX Queue priority
 *  @priv: driver private structure
 *  Description: It is used for configuring the RX Queue Priority
 */
static void stmmac_mac_config_rx_queues_prio(struct stmmac_priv *priv)
{
	u32 rx_queues_count = priv->plat->rx_queues_to_use;
	u32 queue;
	u32 prio;

	for (queue = 0; queue < rx_queues_count; queue++) {
		if (!priv->plat->rx_queues_cfg[queue].use_prio)
			continue;

		prio = priv->plat->rx_queues_cfg[queue].prio;
		stmmac_rx_queue_prio(priv, priv->hw, prio, queue);
	}
}

/**
 *  stmmac_mac_config_tx_queues_prio - Configure TX Queue priority
 *  @priv: driver private structure
 *  Description: It is used for configuring the TX Queue Priority
 */
static void stmmac_mac_config_tx_queues_prio(struct stmmac_priv *priv)
{
	u32 tx_queues_count = priv->plat->tx_queues_to_use;
	u32 queue;
	u32 prio;

	for (queue = 0; queue < tx_queues_count; queue++) {
		if (!priv->plat->tx_queues_cfg[queue].use_prio)
			continue;

		prio = priv->plat->tx_queues_cfg[queue].prio;
		stmmac_tx_queue_prio(priv, priv->hw, prio, queue);
	}
}

/**
 *  stmmac_mac_config_rx_queues_routing - Configure RX Queue Routing
 *  @priv: driver private structure
 *  Description: It is used for configuring the RX queue routing
 */
static void stmmac_mac_config_rx_queues_routing(struct stmmac_priv *priv)
{
	u32 rx_queues_count = priv->plat->rx_queues_to_use;
	u32 queue;
	u8 packet;

	for (queue = 0; queue < rx_queues_count; queue++) {
		/* no specific packet type routing specified for the queue */
		if (priv->plat->rx_queues_cfg[queue].pkt_route == 0x0)
			continue;

		packet = priv->plat->rx_queues_cfg[queue].pkt_route;
		stmmac_rx_queue_routing(priv, priv->hw, packet, queue);
	}
}

static void stmmac_mac_config_rss(struct stmmac_priv *priv)
{
	if (!priv->dma_cap.rssen || !priv->plat->rss_en) {
		priv->rss.enable = false;
		return;
	}

	if (priv->dev->features & NETIF_F_RXHASH)
		priv->rss.enable = true;
	else
		priv->rss.enable = false;

	stmmac_rss_configure(priv, priv->hw, &priv->rss,
			     priv->plat->rx_queues_to_use);
}

/**
 *  stmmac_mtl_configuration - Configure MTL
 *  @priv: driver private structure
 *  Description: It is used for configurring MTL
 */
static void stmmac_mtl_configuration(struct stmmac_priv *priv)
{
	u32 rx_queues_count = priv->plat->rx_queues_to_use;
	u32 tx_queues_count = priv->plat->tx_queues_to_use;

	if (tx_queues_count > 1)
		stmmac_set_tx_queue_weight(priv);

	/* Configure MTL RX algorithms */
	if (rx_queues_count > 1)
		stmmac_prog_mtl_rx_algorithms(priv, priv->hw,
				priv->plat->rx_sched_algorithm);

	/* Configure MTL TX algorithms */
	if (tx_queues_count > 1)
		stmmac_prog_mtl_tx_algorithms(priv, priv->hw,
				priv->plat->tx_sched_algorithm);

	/* Configure CBS in AVB TX queues */
	if (tx_queues_count > 1)
		stmmac_configure_cbs(priv);

	/* Map RX MTL to DMA channels */
	stmmac_rx_queue_dma_chan_map(priv);

	/* Enable MAC RX Queues */
	stmmac_mac_enable_rx_queues(priv);

	/* Set RX priorities */
	if (rx_queues_count > 1)
		stmmac_mac_config_rx_queues_prio(priv);

	/* Set TX priorities */
	if (tx_queues_count > 1)
		stmmac_mac_config_tx_queues_prio(priv);

	/* Set RX routing */
	if (rx_queues_count > 1)
		stmmac_mac_config_rx_queues_routing(priv);

	/* Receive Side Scaling */
	if (rx_queues_count > 1)
		stmmac_mac_config_rss(priv);
}

static void stmmac_safety_feat_configuration(struct stmmac_priv *priv)
{
	if (priv->dma_cap.asp) {
		netdev_info(priv->dev, "Enabling Safety Features\n");
		stmmac_safety_feat_config(priv, priv->ioaddr, priv->dma_cap.asp);
	} else {
		netdev_info(priv->dev, "No Safety Features support found\n");
	}
}

/**
 * stmmac_hw_setup - setup mac in a usable state.
 *  @dev : pointer to the device structure.
 *  Description:
 *  this is the main function to setup the HW in a usable state because the
 *  dma engine is reset, the core registers are configured (e.g. AXI,
 *  Checksum features, timers). The DMA is ready to start receiving and
 *  transmitting.
 *  Return value:
 *  0 on success and an appropriate (-)ve integer as defined in errno.h
 *  file on failure.
 */
static int stmmac_hw_setup(struct net_device *dev, bool init_ptp)
{
	struct stmmac_priv *priv = netdev_priv(dev);
	u32 rx_cnt = priv->plat->rx_queues_to_use;
	u32 tx_cnt = priv->plat->tx_queues_to_use;
	u32 chan;
	int ret;

	/* DMA initialization and SW reset */
	ret = stmmac_init_dma_engine(priv);
	if (ret < 0) {
		netdev_err(priv->dev, "%s: DMA engine initialization failed\n",
			   __func__);
		return ret;
	}

	/* Copy the MAC addr into the HW  */
	stmmac_set_umac_addr(priv, priv->hw, dev->dev_addr, 0);

	/* PS and related bits will be programmed according to the speed */
	if (priv->hw->pcs) {
		int speed = priv->plat->mac_port_sel_speed;

		if ((speed == SPEED_10) || (speed == SPEED_100) ||
		    (speed == SPEED_1000)) {
			priv->hw->ps = speed;
		} else {
			dev_warn(priv->device, "invalid port speed\n");
			priv->hw->ps = 0;
		}
	}

	/* Initialize the MAC Core */
	stmmac_core_init(priv, priv->hw, dev);

	/* Initialize MTL*/
	stmmac_mtl_configuration(priv);

	/* Initialize Safety Features */
	stmmac_safety_feat_configuration(priv);

	ret = stmmac_rx_ipc(priv, priv->hw);
	if (!ret) {
		netdev_warn(priv->dev, "RX IPC Checksum Offload disabled\n");
		priv->plat->rx_coe = STMMAC_RX_COE_NONE;
		priv->hw->rx_csum = 0;
	}

	/* Enable the MAC Rx/Tx */
	stmmac_mac_set(priv, priv->ioaddr, true);

	/* Set the HW DMA mode and the COE */
	stmmac_dma_operation_mode(priv);

	stmmac_mmc_setup(priv);

	if (init_ptp) {
		ret = clk_prepare_enable(priv->plat->clk_ptp_ref);
		if (ret < 0)
			netdev_warn(priv->dev, "failed to enable PTP reference clock: %d\n", ret);

		ret = stmmac_init_ptp(priv);
		if (ret == -EOPNOTSUPP)
			netdev_warn(priv->dev, "PTP not supported by HW\n");
		else if (ret)
			netdev_warn(priv->dev, "PTP init failed\n");
		else
			clk_set_rate(priv->plat->clk_ptp_ref,
				     priv->plat->clk_ptp_rate);

		ret = priv->plat->init_pps(priv);
	}

	priv->tx_lpi_timer = STMMAC_DEFAULT_TWT_LS;

	if (priv->use_riwt) {
		ret = stmmac_rx_watchdog(priv, priv->ioaddr, MIN_DMA_RIWT, rx_cnt);
		if (!ret)
			priv->rx_riwt = MIN_DMA_RIWT;
	}

	if (priv->hw->pcs)
		stmmac_pcs_ctrl_ane(priv, priv->ioaddr, 1, priv->hw->ps, 0);

	/* set TX and RX rings length */
	stmmac_set_rings_length(priv);

	/* Enable TSO */
	if (priv->tso) {
		for (chan = 0; chan < tx_cnt; chan++)
			stmmac_enable_tso(priv, priv->ioaddr, 1, chan);
	}

	/* Enable Split Header */
	if (priv->sph && priv->hw->rx_csum) {
		for (chan = 0; chan < rx_cnt; chan++)
			stmmac_enable_sph(priv, priv->ioaddr, 1, chan);
	}

	/* VLAN Tag Insertion */
	if (priv->dma_cap.vlins)
		stmmac_enable_vlan(priv, priv->hw, STMMAC_VLAN_INSERT);

	/* Start the ball rolling... */
	stmmac_start_all_dma(priv);

	return 0;
}

static void stmmac_hw_teardown(struct net_device *dev)
{
	struct stmmac_priv *priv = netdev_priv(dev);

	clk_disable_unprepare(priv->plat->clk_ptp_ref);
}

/**
 *  stmmac_open - open entry point of the driver
 *  @dev : pointer to the device structure.
 *  Description:
 *  This function is the open entry point of the driver.
 *  Return value:
 *  0 on success and an appropriate (-)ve integer as defined in errno.h
 *  file on failure.
 */
static int stmmac_open(struct net_device *dev)
{
	struct stmmac_priv *priv = netdev_priv(dev);
	int bfsize = 0;
	u32 chan;
	int ret;

	if (priv->hw->pcs != STMMAC_PCS_RGMII &&
	    priv->hw->pcs != STMMAC_PCS_TBI &&
	    priv->hw->pcs != STMMAC_PCS_RTBI) {
		ret = stmmac_init_phy(dev);
		if (ret) {
			netdev_err(priv->dev,
				   "%s: Cannot attach to PHY (error: %d)\n",
				   __func__, ret);
			return ret;
		}
	}

	/* Extra statistics */
	memset(&priv->xstats, 0, sizeof(struct stmmac_extra_stats));
	priv->xstats.threshold = tc;

	bfsize = stmmac_set_16kib_bfsize(priv, dev->mtu);
	if (bfsize < 0)
		bfsize = 0;

	if (bfsize < BUF_SIZE_16KiB)
		bfsize = stmmac_set_bfsize(dev->mtu, priv->dma_buf_sz);

	priv->dma_buf_sz = bfsize;
	buf_sz = bfsize;

	priv->rx_copybreak = STMMAC_RX_COPYBREAK;

	ret = alloc_dma_desc_resources(priv);
	if (ret < 0) {
		netdev_err(priv->dev, "%s: DMA descriptors allocation failed\n",
			   __func__);
		goto dma_desc_error;
	}

	ret = init_dma_desc_rings(dev, GFP_KERNEL);
	if (ret < 0) {
		netdev_err(priv->dev, "%s: DMA descriptors initialization failed\n",
			   __func__);
		goto init_error;
	}

#ifdef CONFIG_PTPSUPPORT_OBJ
	ret = stmmac_hw_setup(dev, true);
#else
	ret = stmmac_hw_setup(dev, false);
#endif

	if (ret < 0) {
		netdev_err(priv->dev, "%s: Hw setup failed\n", __func__);
		goto init_error;
	}

	if (!priv->tx_coal_timer_disable)
		stmmac_init_coalesce(priv);
	else
		priv->rx_coal_frames = STMMAC_RX_FRAMES;

	phylink_start(priv->phylink);

	/* Request the IRQ lines */
	ret = request_irq(dev->irq, stmmac_interrupt,
			  IRQF_SHARED, dev->name, dev);
	if (unlikely(ret < 0)) {
		netdev_err(priv->dev,
			   "%s: ERROR: allocating the IRQ %d (error: %d)\n",
			   __func__, dev->irq, ret);
		goto irq_error;
	}

	/* Request the Wake IRQ in case of another line is used for WoL */
	if (priv->wol_irq != dev->irq) {
		ret = request_irq(priv->wol_irq, stmmac_interrupt,
				  IRQF_SHARED, dev->name, dev);
		if (unlikely(ret < 0)) {
			netdev_err(priv->dev,
				   "%s: ERROR: allocating the WoL IRQ %d (%d)\n",
				   __func__, priv->wol_irq, ret);
			goto wolirq_error;
		}
	}

	/* Request the IRQ lines */
	if (priv->lpi_irq > 0) {
		ret = request_irq(priv->lpi_irq, stmmac_interrupt, IRQF_SHARED,
				  dev->name, dev);
		if (unlikely(ret < 0)) {
			netdev_err(priv->dev,
				   "%s: ERROR: allocating the LPI IRQ %d (%d)\n",
				   __func__, priv->lpi_irq, ret);
			goto lpiirq_error;
		}
	}

	stmmac_enable_all_queues(priv);
	netif_tx_start_all_queues(priv->dev);

	return 0;

lpiirq_error:
	if (priv->wol_irq != dev->irq)
		free_irq(priv->wol_irq, dev);
wolirq_error:
	free_irq(dev->irq, dev);
irq_error:
	phylink_stop(priv->phylink);
	if (!priv->tx_coal_timer_disable) {
		for (chan = 0; chan < priv->plat->tx_queues_to_use; chan++)
			del_timer_sync(&priv->tx_queue[chan].txtimer);
	}
	stmmac_hw_teardown(dev);
init_error:
	free_dma_desc_resources(priv);
dma_desc_error:
	phylink_disconnect_phy(priv->phylink);
	return ret;
}

/**
 *  stmmac_release - close entry point of the driver
 *  @dev : device pointer.
 *  Description:
 *  This is the stop entry point of the driver.
 */
static int stmmac_release(struct net_device *dev)
{
	struct stmmac_priv *priv = netdev_priv(dev);
	u32 chan;

	/* Stop and disconnect the PHY */
	phylink_stop(priv->phylink);
	phylink_disconnect_phy(priv->phylink);

	stmmac_disable_all_queues(priv);

	if (!priv->tx_coal_timer_disable) {
		for (chan = 0; chan < priv->plat->tx_queues_to_use; chan++)
			del_timer_sync(&priv->tx_queue[chan].txtimer);
	}

	/* Free the IRQ lines */
	free_irq(dev->irq, dev);
	if (priv->wol_irq != dev->irq)
		free_irq(priv->wol_irq, dev);
	if (priv->lpi_irq > 0)
		free_irq(priv->lpi_irq, dev);

	if (priv->eee_enabled) {
		priv->tx_path_in_lpi_mode = false;
		del_timer_sync(&priv->eee_ctrl_timer);
	}

	/* Stop TX/RX DMA and clear the descriptors */
	stmmac_stop_all_dma(priv);

	/* Release and free the Rx/Tx resources */
	free_dma_desc_resources(priv);

	/* Disable the MAC Rx/Tx */
	stmmac_mac_set(priv, priv->ioaddr, false);

	netif_carrier_off(dev);

	stmmac_release_ptp(priv);

	return 0;
}

static bool stmmac_vlan_insert(struct stmmac_priv *priv, struct sk_buff *skb,
			       struct stmmac_tx_queue *tx_q)
{
	u16 tag = 0x0, inner_tag = 0x0;
	u32 inner_type = 0x0;
	struct dma_desc *p;

	if (!priv->dma_cap.vlins)
		return false;
	if (!skb_vlan_tag_present(skb))
		return false;
	if (skb->vlan_proto == htons(ETH_P_8021AD)) {
		inner_tag = skb_vlan_tag_get(skb);
		inner_type = STMMAC_VLAN_INSERT;
	}

	tag = skb_vlan_tag_get(skb);

	p = tx_q->dma_tx + tx_q->cur_tx;
	if (stmmac_set_desc_vlan_tag(priv, p, tag, inner_tag, inner_type))
		return false;

	stmmac_set_tx_owner(priv, p);
	tx_q->cur_tx = STMMAC_GET_ENTRY(tx_q->cur_tx, DMA_TX_SIZE);
	return true;
}

/**
 *  stmmac_tso_allocator - close entry point of the driver
 *  @priv: driver private structure
 *  @des: buffer start address
 *  @total_len: total length to fill in descriptors
 *  @last_segmant: condition for the last descriptor
 *  @queue: TX queue index
 *  Description:
 *  This function fills descriptor and request new descriptors according to
 *  buffer length to fill
 */
static void stmmac_tso_allocator(struct stmmac_priv *priv, dma_addr_t des,
				 int total_len, bool last_segment, u32 queue)
{
	struct stmmac_tx_queue *tx_q = &priv->tx_queue[queue];
	struct dma_desc *desc;
	u32 buff_size;
	int tmp_len;

	tmp_len = total_len;

	while (tmp_len > 0) {
		dma_addr_t curr_addr;

		tx_q->cur_tx = STMMAC_GET_ENTRY(tx_q->cur_tx, DMA_TX_SIZE);
		WARN_ON(tx_q->tx_skbuff[tx_q->cur_tx]);
		desc = tx_q->dma_tx + tx_q->cur_tx;

		curr_addr = des + (total_len - tmp_len);
		if (priv->dma_cap.addr64 <= 32)
			desc->des0 = cpu_to_le32(curr_addr);
		else
			stmmac_set_desc_addr(priv, desc, curr_addr);

		buff_size = tmp_len >= TSO_MAX_BUFF_SIZE ?
			    TSO_MAX_BUFF_SIZE : tmp_len;

		stmmac_prepare_tso_tx_desc(priv, desc, 0, buff_size,
				0, 1,
				(last_segment) && (tmp_len <= TSO_MAX_BUFF_SIZE),
				0, 0);

		tmp_len -= TSO_MAX_BUFF_SIZE;
	}
}

/**
 *  stmmac_tso_xmit - Tx entry point of the driver for oversized frames (TSO)
 *  @skb : the socket buffer
 *  @dev : device pointer
 *  Description: this is the transmit function that is called on TSO frames
 *  (support available on GMAC4 and newer chips).
 *  Diagram below show the ring programming in case of TSO frames:
 *
 *  First Descriptor
 *   --------
 *   | DES0 |---> buffer1 = L2/L3/L4 header
 *   | DES1 |---> TCP Payload (can continue on next descr...)
 *   | DES2 |---> buffer 1 and 2 len
 *   | DES3 |---> must set TSE, TCP hdr len-> [22:19]. TCP payload len [17:0]
 *   --------
 *	|
 *     ...
 *	|
 *   --------
 *   | DES0 | --| Split TCP Payload on Buffers 1 and 2
 *   | DES1 | --|
 *   | DES2 | --> buffer 1 and 2 len
 *   | DES3 |
 *   --------
 *
 * mss is fixed when enable tso, so w/o programming the TDES3 ctx field.
 */
static netdev_tx_t stmmac_tso_xmit(struct sk_buff *skb, struct net_device *dev)
{
	struct dma_desc *desc, *first, *mss_desc = NULL;
	struct stmmac_priv *priv = netdev_priv(dev);
	int nfrags = skb_shinfo(skb)->nr_frags;
	u32 queue = skb_get_queue_mapping(skb);
	struct stmmac_tx_queue *tx_q;
	unsigned int first_entry;
	int tmp_pay_len = 0;
	u32 pay_len, mss;
	u8 proto_hdr_len;
	dma_addr_t des;
	bool has_vlan;
	int i;

	tx_q = &priv->tx_queue[queue];

	/* Compute header lengths */
	proto_hdr_len = skb_transport_offset(skb) + tcp_hdrlen(skb);

	/* Desc availability based on threshold should be enough safe */
	if (unlikely(stmmac_tx_avail(priv, queue) <
		(((skb->len - proto_hdr_len) / TSO_MAX_BUFF_SIZE + 1)))) {
		if (!netif_tx_queue_stopped(netdev_get_tx_queue(dev, queue))) {
			netif_tx_stop_queue(netdev_get_tx_queue(priv->dev,
								queue));
			/* This is a hard error, log it. */
			netdev_err(priv->dev,
				   "%s: Tx Ring full when queue awake\n",
				   __func__);
		}
		return NETDEV_TX_BUSY;
	}

	pay_len = skb_headlen(skb) - proto_hdr_len; /* no frags */

	mss = skb_shinfo(skb)->gso_size;

	/* set new MSS value if needed */
	if (mss != tx_q->mss) {
		mss_desc = tx_q->dma_tx + tx_q->cur_tx;
		stmmac_set_mss(priv, mss_desc, mss);
		tx_q->mss = mss;
		tx_q->cur_tx = STMMAC_GET_ENTRY(tx_q->cur_tx, DMA_TX_SIZE);
		WARN_ON(tx_q->tx_skbuff[tx_q->cur_tx]);
	}

	if (netif_msg_tx_queued(priv)) {
		pr_info("%s: tcphdrlen %d, hdr_len %d, pay_len %d, mss %d\n",
			__func__, tcp_hdrlen(skb), proto_hdr_len, pay_len, mss);
		pr_info("\tskb->len %d, skb->data_len %d\n", skb->len,
			skb->data_len);
	}

	/* Check if VLAN can be inserted by HW */
	has_vlan = stmmac_vlan_insert(priv, skb, tx_q);

	first_entry = tx_q->cur_tx;
	WARN_ON(tx_q->tx_skbuff[first_entry]);

	desc = tx_q->dma_tx + first_entry;
	first = desc;

	if (has_vlan)
		stmmac_set_desc_vlan(priv, first, STMMAC_VLAN_INSERT);

	/* first descriptor: fill Headers on Buf1 */
	des = dma_map_single(GET_MEM_PDEV_DEV, skb->data, skb_headlen(skb),
			     DMA_TO_DEVICE);
	if (dma_mapping_error(GET_MEM_PDEV_DEV, des))
		goto dma_map_err;

	tx_q->tx_skbuff_dma[first_entry].buf = des;
	tx_q->tx_skbuff_dma[first_entry].len = skb_headlen(skb);

	if (priv->dma_cap.addr64 <= 32) {
		first->des0 = cpu_to_le32(des);

		/* Fill start of payload in buff2 of first descriptor */
		if (pay_len)
			first->des1 = cpu_to_le32(des + proto_hdr_len);

		/* If needed take extra descriptors to fill the remaining payload */
		tmp_pay_len = pay_len - TSO_MAX_BUFF_SIZE;
	} else {
		stmmac_set_desc_addr(priv, first, des);
		tmp_pay_len = pay_len;
		des += proto_hdr_len;
		pay_len = 0;
	}

	stmmac_tso_allocator(priv, des, tmp_pay_len, (nfrags == 0), queue);

	/* Prepare fragments */
	for (i = 0; i < nfrags; i++) {
		const skb_frag_t *frag = &skb_shinfo(skb)->frags[i];

		des = skb_frag_dma_map(GET_MEM_PDEV_DEV, frag, 0,
				       skb_frag_size(frag),
				       DMA_TO_DEVICE);
		if (dma_mapping_error(GET_MEM_PDEV_DEV, des))
			goto dma_map_err;

		stmmac_tso_allocator(priv, des, skb_frag_size(frag),
				     (i == nfrags - 1), queue);

		tx_q->tx_skbuff_dma[tx_q->cur_tx].buf = des;
		tx_q->tx_skbuff_dma[tx_q->cur_tx].len = skb_frag_size(frag);
		tx_q->tx_skbuff_dma[tx_q->cur_tx].map_as_page = true;
	}

	tx_q->tx_skbuff_dma[tx_q->cur_tx].last_segment = true;

	/* Only the last descriptor gets to point to the skb. */
	tx_q->tx_skbuff[tx_q->cur_tx] = skb;

	/* Manage tx mitigation */
	tx_q->tx_count_frames += nfrags + 1;
	if (likely(priv->tx_coal_timer_disable)) {
		tx_q->tx_count_frames = 0;
		stmmac_set_tx_ic(priv, desc);
		priv->xstats.tx_set_ic_bit++;
	} else {
		if (likely(priv->tx_coal_frames > tx_q->tx_count_frames) &&
		    !((skb_shinfo(skb)->tx_flags & SKBTX_HW_TSTAMP) &&
			priv->hwts_tx_en)) {
			stmmac_tx_timer_arm(priv, queue);
	} else {
		desc = &tx_q->dma_tx[tx_q->cur_tx];
		tx_q->tx_count_frames = 0;
		stmmac_set_tx_ic(priv, desc);
		priv->xstats.tx_set_ic_bit++;
	}
	}

	/* We've used all descriptors we need for this skb, however,
	 * advance cur_tx so that it references a fresh descriptor.
	 * ndo_start_xmit will fill this descriptor the next time it's
	 * called and stmmac_tx_clean may clean up to this descriptor.
	 */
	tx_q->cur_tx = STMMAC_GET_ENTRY(tx_q->cur_tx, DMA_TX_SIZE);

	if (unlikely(stmmac_tx_avail(priv, queue) <= (MAX_SKB_FRAGS + 1))) {
		netif_dbg(priv, hw, priv->dev, "%s: stop transmitted packets\n",
			  __func__);
		netif_tx_stop_queue(netdev_get_tx_queue(priv->dev, queue));
	}

	dev->stats.tx_bytes += skb->len;
	priv->xstats.tx_tso_frames++;
	priv->xstats.tx_tso_nfrags += nfrags;

	if (priv->sarc_type)
		stmmac_set_desc_sarc(priv, first, priv->sarc_type);

	skb_tx_timestamp(skb);

	if (unlikely((skb_shinfo(skb)->tx_flags & SKBTX_HW_TSTAMP) &&
		     priv->hwts_tx_en)) {
		/* declare that device is doing timestamping */
		skb_shinfo(skb)->tx_flags |= SKBTX_IN_PROGRESS;
		stmmac_enable_tx_timestamp(priv, first);
	}

	/* Complete the first descriptor before granting the DMA */
	stmmac_prepare_tso_tx_desc(priv, first, 1,
			proto_hdr_len,
			pay_len,
			1, tx_q->tx_skbuff_dma[first_entry].last_segment,
			tcp_hdrlen(skb) / 4, (skb->len - proto_hdr_len));

	/* If context desc is used to change MSS */
	if (mss_desc) {
		/* Make sure that first descriptor has been completely
		 * written, including its own bit. This is because MSS is
		 * actually before first descriptor, so we need to make
		 * sure that MSS's own bit is the last thing written.
		 */
		dma_wmb();
		stmmac_set_tx_owner(priv, mss_desc);
	}

	/* The own bit must be the latest setting done when prepare the
	 * descriptor and then barrier is needed to make sure that
	 * all is coherent before granting the DMA engine.
	 */
	wmb();

	if (netif_msg_pktdata(priv)) {
		pr_info("%s: curr=%d dirty=%d f=%d, e=%d, f_p=%p, nfrags %d\n",
			__func__, tx_q->cur_tx, tx_q->dirty_tx, first_entry,
			tx_q->cur_tx, first, nfrags);

		stmmac_display_ring(priv, (void *)tx_q->dma_tx, DMA_TX_SIZE, 0);

		pr_info(">>> frame to be transmitted: ");
		print_pkt(skb->data, skb_headlen(skb));
	}

	if (!priv->tx_coal_timer_disable)
		netdev_tx_sent_queue(netdev_get_tx_queue(dev, queue), skb->len);

	tx_q->tx_tail_addr = tx_q->dma_tx_phy + (tx_q->cur_tx * sizeof(*desc));
	stmmac_set_tx_tail_ptr(priv, priv->ioaddr, tx_q->tx_tail_addr, queue);
	if (!priv->tx_coal_timer_disable)
		stmmac_tx_timer_arm(priv, queue);

	return NETDEV_TX_OK;

dma_map_err:
	dev_err(priv->device, "Tx dma map failed\n");
	dev_kfree_skb(skb);
	priv->dev->stats.tx_dropped++;
	return NETDEV_TX_OK;
}

/**
 *  stmmac_xmit - Tx entry point of the driver
 *  @skb : the socket buffer
 *  @dev : device pointer
 *  Description : this is the tx entry point of the driver.
 *  It programs the chain or the ring and supports oversized frames
 *  and SG feature.
 */
static netdev_tx_t stmmac_xmit(struct sk_buff *skb, struct net_device *dev)
{
	struct stmmac_priv *priv = netdev_priv(dev);
	unsigned int nopaged_len = skb_headlen(skb);
	int i, csum_insertion = 0, is_jumbo = 0;
	u32 queue = skb_get_queue_mapping(skb);
	int nfrags = skb_shinfo(skb)->nr_frags;
	struct dma_desc *desc, *first;
	struct stmmac_tx_queue *tx_q;
	unsigned int first_entry;
	unsigned int enh_desc;
	dma_addr_t des;
	bool has_vlan;
	int entry;
	unsigned int int_mod;

	tx_q = &priv->tx_queue[queue];

	if (priv->tx_path_in_lpi_mode)
		stmmac_disable_eee_mode(priv);

	/* Manage oversized TCP frames for GMAC4 device */
	if (skb_is_gso(skb) && priv->tso) {
		if (skb_shinfo(skb)->gso_type & (SKB_GSO_TCPV4 | SKB_GSO_TCPV6))
			return stmmac_tso_xmit(skb, dev);
	}

	if (unlikely(stmmac_tx_avail(priv, queue) < nfrags + 1)) {
		if (!netif_tx_queue_stopped(netdev_get_tx_queue(dev, queue))) {
			netif_tx_stop_queue(netdev_get_tx_queue(priv->dev,
								queue));
			/* This is a hard error, log it. */
			netdev_err(priv->dev,
				   "%s: Tx Ring full when queue awake\n",
				   __func__);
		}
		return NETDEV_TX_BUSY;
	}

	/* Check if VLAN can be inserted by HW */
	has_vlan = stmmac_vlan_insert(priv, skb, tx_q);

	entry = tx_q->cur_tx;
	first_entry = entry;
	WARN_ON(tx_q->tx_skbuff[first_entry]);

	csum_insertion = (skb->ip_summed == CHECKSUM_PARTIAL);

	if (likely(priv->extend_desc))
		desc = (struct dma_desc *)(tx_q->dma_etx + entry);
	else
		desc = tx_q->dma_tx + entry;

	first = desc;

	if (has_vlan)
		stmmac_set_desc_vlan(priv, first, STMMAC_VLAN_INSERT);

	enh_desc = priv->plat->enh_desc;
	/* To program the descriptors according to the size of the frame */
	if (enh_desc)
		is_jumbo = stmmac_is_jumbo_frm(priv, skb->len, enh_desc);

	if (unlikely(is_jumbo)) {
		entry = stmmac_jumbo_frm(priv, tx_q, skb, csum_insertion);
		if (unlikely(entry < 0) && (entry != -EINVAL))
			goto dma_map_err;
	}

	for (i = 0; i < nfrags; i++) {
		const skb_frag_t *frag = &skb_shinfo(skb)->frags[i];
		int len = skb_frag_size(frag);
		bool last_segment = (i == (nfrags - 1));

		entry = STMMAC_GET_ENTRY(entry, DMA_TX_SIZE);
		WARN_ON(tx_q->tx_skbuff[entry]);

		if (likely(priv->extend_desc))
			desc = (struct dma_desc *)(tx_q->dma_etx + entry);
		else
			desc = tx_q->dma_tx + entry;

		des = skb_frag_dma_map(GET_MEM_PDEV_DEV, frag, 0, len,
				       DMA_TO_DEVICE);
		if (dma_mapping_error(GET_MEM_PDEV_DEV, des))
			goto dma_map_err; /* should reuse desc w/o issues */

		tx_q->tx_skbuff_dma[entry].buf = des;

		stmmac_set_desc_addr(priv, desc, des);

		tx_q->tx_skbuff_dma[entry].map_as_page = true;
		tx_q->tx_skbuff_dma[entry].len = len;
		tx_q->tx_skbuff_dma[entry].last_segment = last_segment;

		/* Prepare the descriptor and set the own bit too */
		stmmac_prepare_tx_desc(priv, desc, 0, len, csum_insertion,
				priv->mode, 1, last_segment, skb->len);
	}

	/* Only the last descriptor gets to point to the skb. */
	tx_q->tx_skbuff[entry] = skb;

	/* According to the coalesce parameter the IC bit for the latest
	 * segment is reset and the timer re-started to clean the tx status.
	 * This approach takes care about the fragments: desc is the first
	 * element in case of no SG.
	 */
	tx_q->tx_count_frames += nfrags + 1;
	if (likely(priv->tx_coal_timer_disable)) {
		if (priv->plat->get_plat_tx_coal_frames) {
			int_mod = priv->plat->get_plat_tx_coal_frames(skb);

			if (!(tx_q->cur_tx % int_mod)) {
				tx_q->tx_count_frames = 0;
				stmmac_set_tx_ic(priv, desc);
				priv->xstats.tx_set_ic_bit++;
			}
		}
	} else {
		if (likely(priv->tx_coal_frames > tx_q->tx_count_frames) &&
		    !((skb_shinfo(skb)->tx_flags & SKBTX_HW_TSTAMP) &&
		    priv->hwts_tx_en)) {
			stmmac_tx_timer_arm(priv, queue);
	} else {
		if (likely(priv->extend_desc))
			desc = &tx_q->dma_etx[entry].basic;
		else
			desc = &tx_q->dma_tx[entry];

		tx_q->tx_count_frames = 0;
		stmmac_set_tx_ic(priv, desc);
		priv->xstats.tx_set_ic_bit++;
	}
	}

	/* We've used all descriptors we need for this skb, however,
	 * advance cur_tx so that it references a fresh descriptor.
	 * ndo_start_xmit will fill this descriptor the next time it's
	 * called and stmmac_tx_clean may clean up to this descriptor.
	 */
	entry = STMMAC_GET_ENTRY(entry, DMA_TX_SIZE);
	tx_q->cur_tx = entry;

	if (netif_msg_pktdata(priv)) {
		void *tx_head;

		netdev_dbg(priv->dev,
			   "%s: curr=%d dirty=%d f=%d, e=%d, first=%p, nfrags=%d",
			   __func__, tx_q->cur_tx, tx_q->dirty_tx, first_entry,
			   entry, first, nfrags);

		if (priv->extend_desc)
			tx_head = (void *)tx_q->dma_etx;
		else
			tx_head = (void *)tx_q->dma_tx;

		stmmac_display_ring(priv, tx_head, DMA_TX_SIZE, false);

		netdev_dbg(priv->dev, ">>> frame to be transmitted: ");
		print_pkt(skb->data, skb->len);
	}

	if (unlikely(stmmac_tx_avail(priv, queue) <= (MAX_SKB_FRAGS + 1))) {
		netif_dbg(priv, hw, priv->dev, "%s: stop transmitted packets\n",
			  __func__);
		netif_tx_stop_queue(netdev_get_tx_queue(priv->dev, queue));
	}

	dev->stats.tx_bytes += skb->len;

	if (priv->sarc_type)
		stmmac_set_desc_sarc(priv, first, priv->sarc_type);

	if (!priv->hwts_tx_en)
		skb_tx_timestamp(skb);

	/* Ready to fill the first descriptor and set the OWN bit w/o any
	 * problems because all the descriptors are actually ready to be
	 * passed to the DMA engine.
	 */
	if (likely(!is_jumbo)) {
		bool last_segment = (nfrags == 0);

		des = dma_map_single(GET_MEM_PDEV_DEV, skb->data,
				     nopaged_len, DMA_TO_DEVICE);
		if (dma_mapping_error(GET_MEM_PDEV_DEV, des))
			goto dma_map_err;

		tx_q->tx_skbuff_dma[first_entry].buf = des;

		stmmac_set_desc_addr(priv, first, des);

		tx_q->tx_skbuff_dma[first_entry].len = nopaged_len;
		tx_q->tx_skbuff_dma[first_entry].last_segment = last_segment;

		if (unlikely((skb_shinfo(skb)->tx_flags & SKBTX_HW_TSTAMP) &&
			     priv->hwts_tx_en)) {
			/* declare that device is doing timestamping */
			skb_shinfo(skb)->tx_flags |= SKBTX_IN_PROGRESS;
			stmmac_enable_tx_timestamp(priv, first);
		}

		/* Prepare the first descriptor setting the OWN bit too */
		stmmac_prepare_tx_desc(priv, first, 1, nopaged_len,
				csum_insertion, priv->mode, 1, last_segment,
				skb->len);
	} else {
		stmmac_set_tx_owner(priv, first);
	}

	/* The own bit must be the latest setting done when prepare the
	 * descriptor and then barrier is needed to make sure that
	 * all is coherent before granting the DMA engine.
	 */
	wmb();

	if (!priv->tx_coal_timer_disable)
		netdev_tx_sent_queue(netdev_get_tx_queue(dev, queue), skb->len);

	stmmac_enable_dma_transmission(priv, priv->ioaddr);

	tx_q->tx_tail_addr = tx_q->dma_tx_phy + (tx_q->cur_tx * sizeof(*desc));
	stmmac_set_tx_tail_ptr(priv, priv->ioaddr, tx_q->tx_tail_addr, queue);
	if (!priv->tx_coal_timer_disable)
		stmmac_tx_timer_arm(priv, queue);

	return NETDEV_TX_OK;

dma_map_err:
	netdev_err(priv->dev, "Tx DMA map failed\n");
	dev_kfree_skb(skb);
	priv->dev->stats.tx_dropped++;
	return NETDEV_TX_OK;
}

static void stmmac_rx_vlan(struct net_device *dev, struct sk_buff *skb)
{
	struct vlan_ethhdr *veth;
	__be16 vlan_proto;
	u16 vlanid;

	veth = (struct vlan_ethhdr *)skb->data;
	vlan_proto = veth->h_vlan_proto;

	if ((vlan_proto == htons(ETH_P_8021Q) &&
	     dev->features & NETIF_F_HW_VLAN_CTAG_RX) ||
	    (vlan_proto == htons(ETH_P_8021AD) &&
	     dev->features & NETIF_F_HW_VLAN_STAG_RX)) {
		/* pop the vlan tag */
		vlanid = ntohs(veth->h_vlan_TCI);
		memmove(skb->data + VLAN_HLEN, veth, ETH_ALEN * 2);
		skb_pull(skb, VLAN_HLEN);
		__vlan_hwaccel_put_tag(skb, vlan_proto, vlanid);
	}
}


static inline int stmmac_rx_threshold_count(struct stmmac_rx_queue *rx_q)
{
	if (rx_q->rx_zeroc_thresh < STMMAC_RX_THRESH)
		return 0;

	return 1;
}

/**
 * stmmac_rx_refill - refill used skb preallocated buffers
 * @priv: driver private structure
 * @queue: RX queue index
 * Description : this is to reallocate the skb for the reception process
 * that is based on zero-copy.
 */
static inline void stmmac_rx_refill(struct stmmac_priv *priv, u32 queue)
{
	struct stmmac_rx_queue *rx_q = &priv->rx_queue[queue];
	int len, dirty = stmmac_rx_dirty(priv, queue);
	unsigned int entry = rx_q->dirty_rx;

	len = DIV_ROUND_UP(priv->dma_buf_sz, PAGE_SIZE) * PAGE_SIZE;

	while (dirty-- > 0) {
		struct stmmac_rx_buffer *buf = &rx_q->buf_pool[entry];
		struct dma_desc *p;
		bool use_rx_wd;

		if (priv->extend_desc)
			p = (struct dma_desc *)(rx_q->dma_erx + entry);
		else
			p = rx_q->dma_rx + entry;

		if (!buf->page) {
			buf->page = page_pool_dev_alloc_pages(rx_q->page_pool);
			if (!buf->page)
				break;
		}

		if (priv->sph && !buf->sec_page) {
			buf->sec_page = page_pool_dev_alloc_pages(rx_q->page_pool);
			if (!buf->sec_page)
				break;

			buf->sec_addr = page_pool_get_dma_addr(buf->sec_page);

			dma_sync_single_for_device(GET_MEM_PDEV_DEV,
						   buf->sec_addr,
						   len, DMA_FROM_DEVICE);
		}

		buf->addr = page_pool_get_dma_addr(buf->page);

		/* Sync whole allocation to device. This will invalidate old
		 * data.
		 */
		dma_sync_single_for_device(GET_MEM_PDEV_DEV, buf->addr, len,
					   DMA_FROM_DEVICE);

		stmmac_set_desc_addr(priv, p, buf->addr);
		stmmac_set_desc_sec_addr(priv, p, buf->sec_addr);
		stmmac_refill_desc3(priv, rx_q, p);

		rx_q->rx_count_frames++;
		rx_q->rx_count_frames += priv->rx_coal_frames;
		if (rx_q->rx_count_frames > priv->rx_coal_frames)
			rx_q->rx_count_frames = 0;
		use_rx_wd = priv->use_riwt && rx_q->rx_count_frames;

		dma_wmb();
		stmmac_set_rx_owner(priv, p, use_rx_wd);

		entry = STMMAC_GET_ENTRY(entry, DMA_RX_SIZE);
	}
	rx_q->dirty_rx = entry;
	rx_q->rx_tail_addr = rx_q->dma_rx_phy +
			    (rx_q->dirty_rx * sizeof(struct dma_desc));
	stmmac_set_rx_tail_ptr(priv, priv->ioaddr, rx_q->rx_tail_addr, queue);
}

static unsigned int stmmac_rx_buf1_len(struct stmmac_priv *priv,
				       struct dma_desc *p,
				       int status, unsigned int len)
{
	int ret, coe = priv->hw->rx_csum;
	unsigned int plen = 0, hlen = 0;

	/* Not first descriptor, buffer is always zero */
	if (priv->sph && len)
		return 0;

	/* First descriptor, get split header length */
	ret = stmmac_get_rx_header_len(priv, p, &hlen);
	if (priv->sph && hlen) {
		priv->xstats.rx_split_hdr_pkt_n++;
		return hlen;
	}

	/* First descriptor, not last descriptor and not split header */
	if (status & rx_not_ls)
		return priv->dma_buf_sz;

	plen = stmmac_get_rx_frame_len(priv, p, coe);

	/* First descriptor and last descriptor and not split header */
	return min_t(unsigned int, priv->dma_buf_sz, plen);
}

static unsigned int stmmac_rx_buf2_len(struct stmmac_priv *priv,
				       struct dma_desc *p,
				       int status, unsigned int len)
{
	int coe = priv->hw->rx_csum;
	unsigned int plen = 0;

	/* Not split header, buffer is not available */
	if (!priv->sph)
		return 0;

	/* Not last descriptor */
	if (status & rx_not_ls)
		return priv->dma_buf_sz;

	plen = stmmac_get_rx_frame_len(priv, p, coe);

	/* Last descriptor */
	return plen - len;
}

/**
 * stmmac_rx - manage the receive process
 * @priv: driver private structure
 * @limit: napi bugget
 * @queue: RX queue index.
 * Description :  this the function called by the napi poll method.
 * It gets all the frames inside the ring.
 */
static int stmmac_rx(struct stmmac_priv *priv, int limit, u32 queue)
{
	struct stmmac_rx_queue *rx_q = &priv->rx_queue[queue];
	struct stmmac_channel *ch = &priv->channel[queue];
	unsigned int count = 0, error = 0, len = 0;
	int status = 0, coe = priv->hw->rx_csum;
	unsigned int next_entry = rx_q->cur_rx;
	struct sk_buff *skb = NULL;

	if (netif_msg_rx_status(priv)) {
		void *rx_head;

		netdev_dbg(priv->dev, "%s: descriptor ring:\n", __func__);
		if (priv->extend_desc)
			rx_head = (void *)rx_q->dma_erx;
		else
			rx_head = (void *)rx_q->dma_rx;

		stmmac_display_ring(priv, rx_head, DMA_RX_SIZE, true);
	}
	while (count < limit) {
		unsigned int buf1_len = 0, buf2_len = 0;
		enum pkt_hash_types hash_type;
		struct stmmac_rx_buffer *buf;
		struct dma_desc *np, *p;
		int entry;
		u32 hash;

		if (!count && rx_q->state_saved) {
			skb = rx_q->state.skb;
			error = rx_q->state.error;
			len = rx_q->state.len;
		} else {
			rx_q->state_saved = false;
			skb = NULL;
			error = 0;
			len = 0;
		}

read_again:
		if (count >= limit)
			break;

		buf1_len = 0;
		buf2_len = 0;
		entry = next_entry;
		buf = &rx_q->buf_pool[entry];

		if (priv->extend_desc)
			p = (struct dma_desc *)(rx_q->dma_erx + entry);
		else
			p = rx_q->dma_rx + entry;

		/* read the status of the incoming frame */
		status = stmmac_rx_status(priv, &priv->dev->stats,
				&priv->xstats, p);
		/* check if managed by the DMA otherwise go ahead */
		if (unlikely(status & dma_own))
			break;

		rx_q->cur_rx = STMMAC_GET_ENTRY(rx_q->cur_rx, DMA_RX_SIZE);
		next_entry = rx_q->cur_rx;

		if (priv->extend_desc)
			np = (struct dma_desc *)(rx_q->dma_erx + next_entry);
		else
			np = rx_q->dma_rx + next_entry;

		prefetch(np);

		if (priv->extend_desc)
			stmmac_rx_extended_status(priv, &priv->dev->stats,
					&priv->xstats, rx_q->dma_erx + entry);
		if (unlikely(status & discard_frame)) {
			page_pool_recycle_direct(rx_q->page_pool, buf->page);
			buf->page = NULL;
			error = 1;
			if (!(status & ctxt_desc) && !priv->hwts_rx_en)
				priv->dev->stats.rx_errors++;
		}

		if (unlikely(error && (status & rx_not_ls)))
			goto read_again;
		if (unlikely(error)) {
			dev_kfree_skb(skb);
			skb = NULL;
			count++;
			continue;
		}

		/* Buffer is good. Go on. */

		prefetch(page_address(buf->page));
		if (buf->sec_page)
			prefetch(page_address(buf->sec_page));

		buf1_len = stmmac_rx_buf1_len(priv, p, status, len);
		len += buf1_len;
		buf2_len = stmmac_rx_buf2_len(priv, p, status, len);
		len += buf2_len;

		/* ACS is set; GMAC core strips PAD/FCS for IEEE 802.3
		 * Type frames (LLC/LLC-SNAP)
		 *
		 * llc_snap is never checked in GMAC >= 4, so this ACS
		 * feature is always disabled and packets need to be
		 * stripped manually.
		 */
		if (unlikely(priv->synopsys_id >= DWMAC_CORE_4_00) ||
		    unlikely(status != llc_snap)) {
			if (buf2_len)
				buf2_len -= ETH_FCS_LEN;
			else
				buf1_len -= ETH_FCS_LEN;

			len -= ETH_FCS_LEN;
		}
		if (!skb) {
			skb = napi_alloc_skb(&ch->rx_napi, buf1_len);
			if (!skb) {
				priv->dev->stats.rx_dropped++;
				count++;
				goto drain_data;
			}

<<<<<<< HEAD
			dma_sync_single_for_cpu(GET_MEM_PDEV_DEV,
						buf->addr, len,
						DMA_FROM_DEVICE);
=======
			dma_sync_single_for_cpu(priv->device, buf->addr,
						buf1_len, DMA_FROM_DEVICE);
>>>>>>> 1ffd957f
			skb_copy_to_linear_data(skb, page_address(buf->page),
						buf1_len);
			skb_put(skb, buf1_len);

			/* Data payload copied into SKB, page ready for recycle */
			page_pool_recycle_direct(rx_q->page_pool, buf->page);
			buf->page = NULL;
<<<<<<< HEAD
		} else {
			unsigned int buf_len = len - prev_len;

			if (likely(status & rx_not_ls))
				buf_len = priv->dma_buf_sz;

			dma_sync_single_for_cpu(GET_MEM_PDEV_DEV, buf->addr,
						buf_len, DMA_FROM_DEVICE);
=======
		} else if (buf1_len) {
			dma_sync_single_for_cpu(priv->device, buf->addr,
						buf1_len, DMA_FROM_DEVICE);
>>>>>>> 1ffd957f
			skb_add_rx_frag(skb, skb_shinfo(skb)->nr_frags,
					buf->page, 0, buf1_len,
					priv->dma_buf_sz);

			/* Data payload appended into SKB */
			page_pool_release_page(rx_q->page_pool, buf->page);
			buf->page = NULL;
		}

<<<<<<< HEAD
		if (sec_len > 0) {
			dma_sync_single_for_cpu(GET_MEM_PDEV_DEV, buf->sec_addr,
						sec_len, DMA_FROM_DEVICE);
=======
		if (buf2_len) {
			dma_sync_single_for_cpu(priv->device, buf->sec_addr,
						buf2_len, DMA_FROM_DEVICE);
>>>>>>> 1ffd957f
			skb_add_rx_frag(skb, skb_shinfo(skb)->nr_frags,
					buf->sec_page, 0, buf2_len,
					priv->dma_buf_sz);

			/* Data payload appended into SKB */
			page_pool_release_page(rx_q->page_pool, buf->sec_page);
			buf->sec_page = NULL;
		}

drain_data:
		if (likely(status & rx_not_ls))
			goto read_again;
		if (!skb)
			continue;

		/* Got entire packet into SKB. Finish it. */

		stmmac_get_rx_hwtstamp(priv, p, np, skb);
		stmmac_rx_vlan(priv->dev, skb);
		skb->protocol = eth_type_trans(skb, priv->dev);

		if (unlikely(!coe))
			skb_checksum_none_assert(skb);
		else
			skb->ip_summed = CHECKSUM_UNNECESSARY;

		if (!stmmac_get_rx_hash(priv, p, &hash, &hash_type))
			skb_set_hash(skb, hash, hash_type);

		skb_record_rx_queue(skb, queue);
		napi_gro_receive(&ch->rx_napi, skb);
		skb = NULL;

		priv->dev->stats.rx_packets++;
#ifdef CONFIG_QGKI_MSM_BOOT_TIME_MARKER
	if (priv->dev->stats.rx_packets == 1)
		place_marker("M - Ethernet first packet received");
#endif
		priv->dev->stats.rx_bytes += len;
		count++;
	}

	if (status & rx_not_ls || skb) {
		rx_q->state_saved = true;
		rx_q->state.skb = skb;
		rx_q->state.error = error;
		rx_q->state.len = len;
	}

	stmmac_rx_refill(priv, queue);

	priv->xstats.rx_pkt_n += count;
	priv->xstats.q_rx_pkt_n[queue] += count;

	return count;
}

static int stmmac_napi_poll_rx(struct napi_struct *napi, int budget)
{
	struct stmmac_channel *ch =
		container_of(napi, struct stmmac_channel, rx_napi);
	struct stmmac_priv *priv = ch->priv_data;
	u32 chan = ch->index;
	int work_done;

	priv->xstats.napi_poll++;

	work_done = stmmac_rx(priv, budget, chan);
	if (work_done < budget && napi_complete_done(napi, work_done))
		stmmac_enable_dma_irq(priv, priv->ioaddr, chan);
	return work_done;
}

static int stmmac_napi_poll_tx(struct napi_struct *napi, int budget)
{
	struct stmmac_channel *ch =
		container_of(napi, struct stmmac_channel, tx_napi);
	struct stmmac_priv *priv = ch->priv_data;
	struct stmmac_tx_queue *tx_q;
	u32 chan = ch->index;
	int work_done;

	priv->xstats.napi_poll++;

	work_done = stmmac_tx_clean(priv, DMA_TX_SIZE, chan);
	work_done = min(work_done, budget);

	if (work_done < budget)
		napi_complete_done(napi, work_done);

	/* Force transmission restart */
	tx_q = &priv->tx_queue[chan];
	if (tx_q->cur_tx != tx_q->dirty_tx) {
		stmmac_enable_dma_transmission(priv, priv->ioaddr);
		stmmac_set_tx_tail_ptr(priv, priv->ioaddr, tx_q->tx_tail_addr,
				       chan);
	}

	return work_done;
}

/**
 *  stmmac_tx_timeout
 *  @dev : Pointer to net device structure
 *  Description: this function is called when a packet transmission fails to
 *   complete within a reasonable time. The driver will mark the error in the
 *   netdev structure and arrange for the device to be reset to a sane state
 *   in order to transmit a new packet.
 */
static void stmmac_tx_timeout(struct net_device *dev)
{
	struct stmmac_priv *priv = netdev_priv(dev);

	stmmac_global_err(priv);
}

/**
 *  stmmac_set_rx_mode - entry point for multicast addressing
 *  @dev : pointer to the device structure
 *  Description:
 *  This function is a driver entry point which gets called by the kernel
 *  whenever multicast addresses must be enabled/disabled.
 *  Return value:
 *  void.
 */
static void stmmac_set_rx_mode(struct net_device *dev)
{
	struct stmmac_priv *priv = netdev_priv(dev);

	stmmac_set_filter(priv, priv->hw, dev);
}

/**
 *  stmmac_change_mtu - entry point to change MTU size for the device.
 *  @dev : device pointer.
 *  @new_mtu : the new MTU size for the device.
 *  Description: the Maximum Transfer Unit (MTU) is used by the network layer
 *  to drive packet transmission. Ethernet has an MTU of 1500 octets
 *  (ETH_DATA_LEN). This value can be changed with ifconfig.
 *  Return value:
 *  0 on success and an appropriate (-)ve integer as defined in errno.h
 *  file on failure.
 */
static int stmmac_change_mtu(struct net_device *dev, int new_mtu)
{
	struct stmmac_priv *priv = netdev_priv(dev);
	int txfifosz = priv->plat->tx_fifo_size;
	const int mtu = new_mtu;

	if (txfifosz == 0)
		txfifosz = priv->dma_cap.tx_fifo_size;

	txfifosz /= priv->plat->tx_queues_to_use;

	if (netif_running(dev)) {
		netdev_err(priv->dev, "must be stopped to change its MTU\n");
		return -EBUSY;
	}

	new_mtu = STMMAC_ALIGN(new_mtu);

	/* If condition true, FIFO is too small or MTU too large */
	if ((txfifosz < new_mtu) || (new_mtu > BUF_SIZE_16KiB))
		return -EINVAL;

	dev->mtu = mtu;

	netdev_update_features(dev);

	return 0;
}

static netdev_features_t stmmac_fix_features(struct net_device *dev,
					     netdev_features_t features)
{
	struct stmmac_priv *priv = netdev_priv(dev);

	if (priv->plat->rx_coe == STMMAC_RX_COE_NONE)
		features &= ~NETIF_F_RXCSUM;

	if (!priv->plat->tx_coe)
		features &= ~NETIF_F_CSUM_MASK;

	/* Some GMAC devices have a bugged Jumbo frame support that
	 * needs to have the Tx COE disabled for oversized frames
	 * (due to limited buffer sizes). In this case we disable
	 * the TX csum insertion in the TDES and not use SF.
	 */
	if (priv->plat->bugged_jumbo && (dev->mtu > ETH_DATA_LEN))
		features &= ~NETIF_F_CSUM_MASK;

	/* Disable tso if asked by ethtool */
	if ((priv->plat->tso_en) && (priv->dma_cap.tsoen)) {
		if (features & NETIF_F_TSO)
			priv->tso = true;
		else
			priv->tso = false;
	}

	return features;
}

static int stmmac_set_features(struct net_device *netdev,
			       netdev_features_t features)
{
	struct stmmac_priv *priv = netdev_priv(netdev);
	bool sph_en;
	u32 chan;

	/* Keep the COE Type in case of csum is supporting */
	if (features & NETIF_F_RXCSUM)
		priv->hw->rx_csum = priv->plat->rx_coe;
	else
		priv->hw->rx_csum = 0;
	/* No check needed because rx_coe has been set before and it will be
	 * fixed in case of issue.
	 */
	stmmac_rx_ipc(priv, priv->hw);

	sph_en = (priv->hw->rx_csum > 0) && priv->sph;
	for (chan = 0; chan < priv->plat->rx_queues_to_use; chan++)
		stmmac_enable_sph(priv, priv->ioaddr, sph_en, chan);

	return 0;
}

/**
 *  stmmac_interrupt - main ISR
 *  @irq: interrupt number.
 *  @dev_id: to pass the net device pointer (must be valid).
 *  Description: this is the main driver interrupt service routine.
 *  It can call:
 *  o DMA service routine (to manage incoming frame reception and transmission
 *    status)
 *  o Core interrupts to manage: remote wake-up, management counter, LPI
 *    interrupts.
 */
static irqreturn_t stmmac_interrupt(int irq, void *dev_id)
{
	struct net_device *dev = (struct net_device *)dev_id;
	struct stmmac_priv *priv = netdev_priv(dev);
	u32 rx_cnt = priv->plat->rx_queues_to_use;
	u32 tx_cnt = priv->plat->tx_queues_to_use;
	u32 queues_count;
	u32 queue;
	bool xmac;

	xmac = priv->plat->has_gmac4 || priv->plat->has_xgmac;
	queues_count = (rx_cnt > tx_cnt) ? rx_cnt : tx_cnt;

	if (priv->irq_wake)
		pm_wakeup_event(priv->device, 0);

	/* Check if adapter is up */
	if (test_bit(STMMAC_DOWN, &priv->state))
		return IRQ_HANDLED;
	/* Check if a fatal error happened */
	if (stmmac_safety_feat_interrupt(priv))
		return IRQ_HANDLED;

	/* To handle GMAC own interrupts */
	if ((priv->plat->has_gmac) || xmac) {
		int status = stmmac_host_irq_status(priv, priv->hw, &priv->xstats);

		if (unlikely(status)) {
			/* For LPI we need to save the tx status */
			if (status & CORE_IRQ_TX_PATH_IN_LPI_MODE)
				priv->tx_path_in_lpi_mode = true;
			if (status & CORE_IRQ_TX_PATH_EXIT_LPI_MODE)
				priv->tx_path_in_lpi_mode = false;
		}

		for (queue = 0; queue < queues_count; queue++) {
			status = stmmac_host_mtl_irq_status(priv, priv->hw,
							    queue);
		}

		/* PCS link status */
		if (priv->hw->pcs) {
			if (priv->xstats.pcs_link)
				netif_carrier_on(dev);
			else
				netif_carrier_off(dev);
		}
	}

	/* To handle DMA interrupts */
	stmmac_dma_interrupt(priv);

	return IRQ_HANDLED;
}

#ifdef CONFIG_NET_POLL_CONTROLLER
/* Polling receive - used by NETCONSOLE and other diagnostic tools
 * to allow network I/O with interrupts disabled.
 */
static void stmmac_poll_controller(struct net_device *dev)
{
	disable_irq(dev->irq);
	stmmac_interrupt(dev->irq, dev);
	enable_irq(dev->irq);
}
#endif

/**
 *  stmmac_ioctl - Entry point for the Ioctl
 *  @dev: Device pointer.
 *  @rq: An IOCTL specefic structure, that can contain a pointer to
 *  a proprietary structure used to pass information to the driver.
 *  @cmd: IOCTL command
 *  Description:
 *  Currently it supports the phy_mii_ioctl(...) and HW time stamping.
 */
static int stmmac_ioctl(struct net_device *dev, struct ifreq *rq, int cmd)
{
	int ret = -EOPNOTSUPP;
	struct stmmac_priv *priv;

	if (!netif_running(dev))
		return -EINVAL;

	priv = netdev_priv(dev);

	switch (cmd) {
	case SIOCGMIIPHY:
	case SIOCGMIIREG:
	case SIOCSMIIREG:
		ret = phylink_mii_ioctl(priv->phylink, rq, cmd);
		break;
	case SIOCSHWTSTAMP:
		ret = stmmac_hwtstamp_set(dev, rq);
		break;
	case SIOCGHWTSTAMP:
		ret = stmmac_hwtstamp_get(dev, rq);
	case SIOCDEVPRIVATE:
		ret = priv->plat->handle_prv_ioctl(dev, rq, cmd);
		break;
	default:
		break;
	}

	return ret;
}

static int stmmac_setup_tc_block_cb(enum tc_setup_type type, void *type_data,
				    void *cb_priv)
{
	struct stmmac_priv *priv = cb_priv;
	int ret = -EOPNOTSUPP;

	if (!tc_cls_can_offload_and_chain0(priv->dev, type_data))
		return ret;

	stmmac_disable_all_queues(priv);

	switch (type) {
	case TC_SETUP_CLSU32:
		ret = stmmac_tc_setup_cls_u32(priv, priv, type_data);
		break;
	case TC_SETUP_CLSFLOWER:
		ret = stmmac_tc_setup_cls(priv, priv, type_data);
		break;
	default:
		break;
	}

	stmmac_enable_all_queues(priv);
	return ret;
}

static LIST_HEAD(stmmac_block_cb_list);

static int stmmac_setup_tc(struct net_device *ndev, enum tc_setup_type type,
			   void *type_data)
{
	struct stmmac_priv *priv = netdev_priv(ndev);

	switch (type) {
	case TC_SETUP_BLOCK:
		return flow_block_cb_setup_simple(type_data,
						  &stmmac_block_cb_list,
						  stmmac_setup_tc_block_cb,
						  priv, priv, true);
	case TC_SETUP_QDISC_CBS:
		return stmmac_tc_setup_cbs(priv, priv, type_data);
	default:
		return -EOPNOTSUPP;
	}
}

static int stmmac_set_mac_address(struct net_device *ndev, void *addr)
{
	struct stmmac_priv *priv = netdev_priv(ndev);
	int ret = 0;

	ret = eth_mac_addr(ndev, addr);
	if (ret)
		return ret;

	stmmac_set_umac_addr(priv, priv->hw, ndev->dev_addr, 0);

	return ret;
}

static u16 stmmac_tx_select_queue(struct net_device *dev,
				  struct sk_buff *skb,
				  struct net_device *sb_dev)
{
	struct stmmac_priv *priv = netdev_priv(dev);

	if (likely(priv->plat->tx_select_queue))
		return priv->plat->tx_select_queue(dev, skb, sb_dev);

	return netdev_pick_tx(dev, skb, NULL) % dev->real_num_tx_queues;
}

#ifdef CONFIG_DEBUG_FS
static struct dentry *stmmac_fs_dir;

static void sysfs_display_ring(void *head, int size, int extend_desc,
			       struct seq_file *seq)
{
	int i;
	struct dma_extended_desc *ep = (struct dma_extended_desc *)head;
	struct dma_desc *p = (struct dma_desc *)head;

	for (i = 0; i < size; i++) {
		if (extend_desc) {
			seq_printf(seq, "%d [0x%x]: 0x%x 0x%x 0x%x 0x%x\n",
				   i, (unsigned int)virt_to_phys(ep),
				   le32_to_cpu(ep->basic.des0),
				   le32_to_cpu(ep->basic.des1),
				   le32_to_cpu(ep->basic.des2),
				   le32_to_cpu(ep->basic.des3));
			ep++;
		} else {
			seq_printf(seq, "%d [0x%x]: 0x%x 0x%x 0x%x 0x%x\n",
				   i, (unsigned int)virt_to_phys(p),
				   le32_to_cpu(p->des0), le32_to_cpu(p->des1),
				   le32_to_cpu(p->des2), le32_to_cpu(p->des3));
			p++;
		}
		seq_printf(seq, "\n");
	}
}

static int stmmac_rings_status_show(struct seq_file *seq, void *v)
{
	struct net_device *dev = seq->private;
	struct stmmac_priv *priv = netdev_priv(dev);
	u32 rx_count = priv->plat->rx_queues_to_use;
	u32 tx_count = priv->plat->tx_queues_to_use;
	u32 queue;

	if ((dev->flags & IFF_UP) == 0)
		return 0;

	for (queue = 0; queue < rx_count; queue++) {
		struct stmmac_rx_queue *rx_q = &priv->rx_queue[queue];

		seq_printf(seq, "RX Queue %d:\n", queue);

		if (priv->extend_desc) {
			seq_printf(seq, "Extended descriptor ring:\n");
			sysfs_display_ring((void *)rx_q->dma_erx,
					   DMA_RX_SIZE, 1, seq);
		} else {
			seq_printf(seq, "Descriptor ring:\n");
			sysfs_display_ring((void *)rx_q->dma_rx,
					   DMA_RX_SIZE, 0, seq);
		}
	}

	for (queue = 0; queue < tx_count; queue++) {
		struct stmmac_tx_queue *tx_q = &priv->tx_queue[queue];

		seq_printf(seq, "TX Queue %d:\n", queue);

		if (priv->extend_desc) {
			seq_printf(seq, "Extended descriptor ring:\n");
			sysfs_display_ring((void *)tx_q->dma_etx,
					   DMA_TX_SIZE, 1, seq);
		} else {
			seq_printf(seq, "Descriptor ring:\n");
			sysfs_display_ring((void *)tx_q->dma_tx,
					   DMA_TX_SIZE, 0, seq);
		}
	}

	return 0;
}
DEFINE_SHOW_ATTRIBUTE(stmmac_rings_status);

static int stmmac_dma_cap_show(struct seq_file *seq, void *v)
{
	struct net_device *dev = seq->private;
	struct stmmac_priv *priv = netdev_priv(dev);

	if (!priv->hw_cap_support) {
		seq_printf(seq, "DMA HW features not supported\n");
		return 0;
	}

	seq_printf(seq, "==============================\n");
	seq_printf(seq, "\tDMA HW features\n");
	seq_printf(seq, "==============================\n");

	seq_printf(seq, "\t10/100 Mbps: %s\n",
		   (priv->dma_cap.mbps_10_100) ? "Y" : "N");
	seq_printf(seq, "\t1000 Mbps: %s\n",
		   (priv->dma_cap.mbps_1000) ? "Y" : "N");
	seq_printf(seq, "\tHalf duplex: %s\n",
		   (priv->dma_cap.half_duplex) ? "Y" : "N");
	seq_printf(seq, "\tHash Filter: %s\n",
		   (priv->dma_cap.hash_filter) ? "Y" : "N");
	seq_printf(seq, "\tMultiple MAC address registers: %s\n",
		   (priv->dma_cap.multi_addr) ? "Y" : "N");
	seq_printf(seq, "\tPCS (TBI/SGMII/RTBI PHY interfaces): %s\n",
		   (priv->dma_cap.pcs) ? "Y" : "N");
	seq_printf(seq, "\tSMA (MDIO) Interface: %s\n",
		   (priv->dma_cap.sma_mdio) ? "Y" : "N");
	seq_printf(seq, "\tPMT Remote wake up: %s\n",
		   (priv->dma_cap.pmt_remote_wake_up) ? "Y" : "N");
	seq_printf(seq, "\tPMT Magic Frame: %s\n",
		   (priv->dma_cap.pmt_magic_frame) ? "Y" : "N");
	seq_printf(seq, "\tRMON module: %s\n",
		   (priv->dma_cap.rmon) ? "Y" : "N");
	seq_printf(seq, "\tIEEE 1588-2002 Time Stamp: %s\n",
		   (priv->dma_cap.time_stamp) ? "Y" : "N");
	seq_printf(seq, "\tIEEE 1588-2008 Advanced Time Stamp: %s\n",
		   (priv->dma_cap.atime_stamp) ? "Y" : "N");
	seq_printf(seq, "\t802.3az - Energy-Efficient Ethernet (EEE): %s\n",
		   (priv->dma_cap.eee) ? "Y" : "N");
	seq_printf(seq, "\tAV features: %s\n", (priv->dma_cap.av) ? "Y" : "N");
	seq_printf(seq, "\tChecksum Offload in TX: %s\n",
		   (priv->dma_cap.tx_coe) ? "Y" : "N");
	if (priv->synopsys_id >= DWMAC_CORE_4_00) {
		seq_printf(seq, "\tIP Checksum Offload in RX: %s\n",
			   (priv->dma_cap.rx_coe) ? "Y" : "N");
	} else {
		seq_printf(seq, "\tIP Checksum Offload (type1) in RX: %s\n",
			   (priv->dma_cap.rx_coe_type1) ? "Y" : "N");
		seq_printf(seq, "\tIP Checksum Offload (type2) in RX: %s\n",
			   (priv->dma_cap.rx_coe_type2) ? "Y" : "N");
	}
	seq_printf(seq, "\tRXFIFO > 2048bytes: %s\n",
		   (priv->dma_cap.rxfifo_over_2048) ? "Y" : "N");
	seq_printf(seq, "\tNumber of Additional RX channel: %d\n",
		   priv->dma_cap.number_rx_channel);
	seq_printf(seq, "\tNumber of Additional TX channel: %d\n",
		   priv->dma_cap.number_tx_channel);
	seq_printf(seq, "\tEnhanced descriptors: %s\n",
		   (priv->dma_cap.enh_desc) ? "Y" : "N");

	return 0;
}
DEFINE_SHOW_ATTRIBUTE(stmmac_dma_cap);

/* Use network device events to rename debugfs file entries.
 */
static int stmmac_device_event(struct notifier_block *unused,
			       unsigned long event, void *ptr)
{
	struct net_device *dev = netdev_notifier_info_to_dev(ptr);
	struct stmmac_priv *priv = netdev_priv(dev);

	if (dev->netdev_ops != &stmmac_netdev_ops)
		goto done;

	switch (event) {
	case NETDEV_CHANGENAME:
		if (priv->dbgfs_dir)
			priv->dbgfs_dir = debugfs_rename(stmmac_fs_dir,
							 priv->dbgfs_dir,
							 stmmac_fs_dir,
							 dev->name);
		break;
	}
done:
	return NOTIFY_DONE;
}

static struct notifier_block stmmac_notifier = {
	.notifier_call = stmmac_device_event,
};

static void stmmac_init_fs(struct net_device *dev)
{
	struct stmmac_priv *priv = netdev_priv(dev);

	rtnl_lock();

	/* Create per netdev entries */
	priv->dbgfs_dir = debugfs_create_dir(dev->name, stmmac_fs_dir);

	/* Entry to report DMA RX/TX rings */
	debugfs_create_file("descriptors_status", 0444, priv->dbgfs_dir, dev,
			    &stmmac_rings_status_fops);

	/* Entry to report the DMA HW features */
	debugfs_create_file("dma_cap", 0444, priv->dbgfs_dir, dev,
			    &stmmac_dma_cap_fops);

	rtnl_unlock();
}

static void stmmac_exit_fs(struct net_device *dev)
{
	struct stmmac_priv *priv = netdev_priv(dev);

	debugfs_remove_recursive(priv->dbgfs_dir);
}
#endif /* CONFIG_DEBUG_FS */

static u32 stmmac_vid_crc32_le(__le16 vid_le)
{
	unsigned char *data = (unsigned char *)&vid_le;
	unsigned char data_byte = 0;
	u32 crc = ~0x0;
	u32 temp = 0;
	int i, bits;

	bits = get_bitmask_order(VLAN_VID_MASK);
	for (i = 0; i < bits; i++) {
		if ((i % 8) == 0)
			data_byte = data[i / 8];

		temp = ((crc & 1) ^ data_byte) & 1;
		crc >>= 1;
		data_byte >>= 1;

		if (temp)
			crc ^= 0xedb88320;
	}

	return crc;
}

static int stmmac_vlan_update(struct stmmac_priv *priv, bool is_double)
{
	u32 crc, hash = 0;
	u16 vid;

	for_each_set_bit(vid, priv->active_vlans, VLAN_N_VID) {
		__le16 vid_le = cpu_to_le16(vid);
		crc = bitrev32(~stmmac_vid_crc32_le(vid_le)) >> 28;
		hash |= (1 << crc);
	}

	return stmmac_update_vlan_hash(priv, priv->hw, hash, is_double);
}

static int stmmac_vlan_rx_add_vid(struct net_device *ndev, __be16 proto, u16 vid)
{
	struct stmmac_priv *priv = netdev_priv(ndev);
	bool is_double = false;
	int ret;

	if (!priv->dma_cap.vlhash)
		return -EOPNOTSUPP;
	if (be16_to_cpu(proto) == ETH_P_8021AD)
		is_double = true;

	set_bit(vid, priv->active_vlans);
	ret = stmmac_vlan_update(priv, is_double);
	if (ret) {
		clear_bit(vid, priv->active_vlans);
		return ret;
	}

	return ret;
}

static int stmmac_vlan_rx_kill_vid(struct net_device *ndev, __be16 proto, u16 vid)
{
	struct stmmac_priv *priv = netdev_priv(ndev);
	bool is_double = false;

	if (!priv->dma_cap.vlhash)
		return -EOPNOTSUPP;
	if (be16_to_cpu(proto) == ETH_P_8021AD)
		is_double = true;

	clear_bit(vid, priv->active_vlans);
	return stmmac_vlan_update(priv, is_double);
}

static const struct net_device_ops stmmac_netdev_ops = {
	.ndo_open = stmmac_open,
	.ndo_start_xmit = stmmac_xmit,
	.ndo_stop = stmmac_release,
	.ndo_change_mtu = stmmac_change_mtu,
	.ndo_fix_features = stmmac_fix_features,
	.ndo_set_features = stmmac_set_features,
	.ndo_set_rx_mode = stmmac_set_rx_mode,
	.ndo_tx_timeout = stmmac_tx_timeout,
	.ndo_do_ioctl = stmmac_ioctl,
	.ndo_setup_tc = stmmac_setup_tc,
#ifdef CONFIG_NET_POLL_CONTROLLER
	.ndo_poll_controller = stmmac_poll_controller,
#endif
	.ndo_set_mac_address = stmmac_set_mac_address,
	.ndo_vlan_rx_add_vid = stmmac_vlan_rx_add_vid,
	.ndo_vlan_rx_kill_vid = stmmac_vlan_rx_kill_vid,
	.ndo_select_queue = stmmac_tx_select_queue,
};

static void stmmac_reset_subtask(struct stmmac_priv *priv)
{
	if (!test_and_clear_bit(STMMAC_RESET_REQUESTED, &priv->state))
		return;
	if (test_bit(STMMAC_DOWN, &priv->state))
		return;

	netdev_err(priv->dev, "Reset adapter.\n");

	rtnl_lock();
	netif_trans_update(priv->dev);
	while (test_and_set_bit(STMMAC_RESETING, &priv->state))
		usleep_range(1000, 2000);

	set_bit(STMMAC_DOWN, &priv->state);
	dev_close(priv->dev);
	dev_open(priv->dev, NULL);
	clear_bit(STMMAC_DOWN, &priv->state);
	clear_bit(STMMAC_RESETING, &priv->state);
	rtnl_unlock();
}

static void stmmac_service_task(struct work_struct *work)
{
	struct stmmac_priv *priv = container_of(work, struct stmmac_priv,
			service_task);

	stmmac_reset_subtask(priv);
	clear_bit(STMMAC_SERVICE_SCHED, &priv->state);
}

/**
 *  stmmac_hw_init - Init the MAC device
 *  @priv: driver private structure
 *  Description: this function is to configure the MAC device according to
 *  some platform parameters or the HW capability register. It prepares the
 *  driver to use either ring or chain modes and to setup either enhanced or
 *  normal descriptors.
 */
static int stmmac_hw_init(struct stmmac_priv *priv)
{
	int ret;

	/* dwmac-sun8i only work in chain mode */
	if (priv->plat->has_sun8i)
		chain_mode = 1;
	priv->chain_mode = chain_mode;

	/* Initialize HW Interface */
	ret = stmmac_hwif_init(priv);
	if (ret)
		return ret;

	/* Get the HW capability (new GMAC newer than 3.50a) */
	priv->hw_cap_support = stmmac_get_hw_features(priv);
	if (priv->hw_cap_support) {
		dev_info(priv->device, "DMA HW capability register supported\n");

		/* We can override some gmac/dma configuration fields: e.g.
		 * enh_desc, tx_coe (e.g. that are passed through the
		 * platform) with the values from the HW capability
		 * register (if supported).
		 */
		priv->plat->enh_desc = priv->dma_cap.enh_desc;
		priv->plat->pmt = priv->dma_cap.pmt_remote_wake_up;
		priv->hw->pmt = priv->plat->pmt;
		if (priv->dma_cap.hash_tb_sz) {
			priv->hw->multicast_filter_bins =
					(BIT(priv->dma_cap.hash_tb_sz) << 5);
			priv->hw->mcast_bits_log2 =
					ilog2(priv->hw->multicast_filter_bins);
		}

		/* TXCOE doesn't work in thresh DMA mode */
		if (priv->plat->force_thresh_dma_mode)
			priv->plat->tx_coe = 0;
		else
			priv->plat->tx_coe = priv->dma_cap.tx_coe;

		/* In case of GMAC4 rx_coe is from HW cap register. */
		priv->plat->rx_coe = priv->dma_cap.rx_coe;

		if (priv->dma_cap.rx_coe_type2)
			priv->plat->rx_coe = STMMAC_RX_COE_TYPE2;
		else if (priv->dma_cap.rx_coe_type1)
			priv->plat->rx_coe = STMMAC_RX_COE_TYPE1;

	} else {
		dev_info(priv->device, "No HW DMA feature register supported\n");
	}

	if (priv->plat->rx_coe) {
		priv->hw->rx_csum = priv->plat->rx_coe;
		dev_info(priv->device, "RX Checksum Offload Engine supported\n");
		if (priv->synopsys_id < DWMAC_CORE_4_00)
			dev_info(priv->device, "COE Type %d\n", priv->hw->rx_csum);
	}
	if (priv->plat->tx_coe)
		dev_info(priv->device, "TX Checksum insertion supported\n");

	if (priv->plat->pmt) {
		dev_info(priv->device, "Wake-Up On Lan supported\n");
		device_set_wakeup_capable(priv->device, 1);
	}

	if (priv->dma_cap.tsoen)
		dev_info(priv->device, "TSO supported\n");

	/* Run HW quirks, if any */
	if (priv->hwif_quirks) {
		ret = priv->hwif_quirks(priv);
		if (ret)
			return ret;
	}

	/* Rx Watchdog is available in the COREs newer than the 3.40.
	 * In some case, for example on bugged HW this feature
	 * has to be disable and this can be done by passing the
	 * riwt_off field from the platform.
	 */
	if (((priv->synopsys_id >= DWMAC_CORE_3_50) ||
	    (priv->plat->has_xgmac)) && (!priv->plat->riwt_off)) {
		priv->use_riwt = 1;
		dev_info(priv->device,
			 "Enable RX Mitigation via HW Watchdog Timer\n");
	}

	return 0;
}

/**
 * stmmac_dvr_probe
 * @device: device pointer
 * @plat_dat: platform data pointer
 * @res: stmmac resource pointer
 * Description: this is the main probe function used to
 * call the alloc_etherdev, allocate the priv structure.
 * Return:
 * returns 0 on success, otherwise errno.
 */
int stmmac_dvr_probe(struct device *device,
		     struct plat_stmmacenet_data *plat_dat,
		     struct stmmac_resources *res)
{
	struct net_device *ndev = NULL;
	struct stmmac_priv *priv;
	u32 queue, rxq, maxq;
	int i, ret = 0;

	ndev = devm_alloc_etherdev_mqs(device, sizeof(struct stmmac_priv),
				       MTL_MAX_TX_QUEUES, MTL_MAX_RX_QUEUES);
	if (!ndev)
		return -ENOMEM;

	SET_NETDEV_DEV(ndev, device);

	priv = netdev_priv(ndev);
	priv->device = device;
	priv->dev = ndev;

	stmmac_set_ethtool_ops(ndev);
	priv->pause = pause;
	priv->plat = plat_dat;
	priv->ioaddr = res->addr;
	priv->dev->base_addr = (unsigned long)res->addr;

	priv->dev->irq = res->irq;
	priv->wol_irq = res->wol_irq;
	priv->lpi_irq = res->lpi_irq;

	if (!IS_ERR_OR_NULL(res->mac))
		memcpy(priv->dev->dev_addr, res->mac, ETH_ALEN);

	dev_set_drvdata(device, priv->dev);

	/* Verify driver arguments */
	stmmac_verify_args();

	/* Allocate workqueue */
	priv->wq = create_singlethread_workqueue("stmmac_wq");
	if (!priv->wq) {
		dev_err(priv->device, "failed to create workqueue\n");
		return -ENOMEM;
	}

	INIT_WORK(&priv->service_task, stmmac_service_task);

	/* Override with kernel parameters if supplied XXX CRS XXX
	 * this needs to have multiple instances
	 */
	if ((phyaddr >= 0) && (phyaddr <= 31))
		priv->plat->phy_addr = phyaddr;

	if (priv->plat->stmmac_rst) {
		ret = reset_control_assert(priv->plat->stmmac_rst);
		reset_control_deassert(priv->plat->stmmac_rst);
		/* Some reset controllers have only reset callback instead of
		 * assert + deassert callbacks pair.
		 */
		if (ret == -ENOTSUPP)
			reset_control_reset(priv->plat->stmmac_rst);
	}

	/* Init MAC and get the capabilities */
	ret = stmmac_hw_init(priv);
	if (ret)
		goto error_hw_init;

	stmmac_check_ether_addr(priv);

	/* Configure real RX and TX queues */
	netif_set_real_num_rx_queues(ndev, priv->plat->rx_queues_to_use);
	netif_set_real_num_tx_queues(ndev, priv->plat->tx_queues_to_use);

	ndev->netdev_ops = &stmmac_netdev_ops;

	ndev->hw_features = NETIF_F_SG | NETIF_F_IP_CSUM | NETIF_F_IPV6_CSUM |
			    NETIF_F_RXCSUM;

	ret = stmmac_tc_init(priv, priv);
	if (!ret) {
		ndev->hw_features |= NETIF_F_HW_TC;
	}

	if ((priv->plat->tso_en) && (priv->dma_cap.tsoen)) {
		ndev->hw_features |= NETIF_F_TSO | NETIF_F_TSO6;
		priv->tso = true;
		dev_info(priv->device, "TSO feature enabled\n");
	}

	if (priv->dma_cap.sphen && !priv->plat->sph_disable) {
		ndev->hw_features |= NETIF_F_GRO;
		priv->sph = true;
		dev_info(priv->device, "SPH feature enabled\n");
	}

	if (priv->dma_cap.addr64) {
		ret = dma_set_mask_and_coherent(device,
				DMA_BIT_MASK(priv->dma_cap.addr64));
		if (!ret) {
			dev_info(priv->device, "Using %d bits DMA width\n",
				 priv->dma_cap.addr64);
		} else {
			ret = dma_set_mask_and_coherent(device, DMA_BIT_MASK(32));
			if (ret) {
				dev_err(priv->device, "Failed to set DMA Mask\n");
				goto error_hw_init;
			}

			priv->dma_cap.addr64 = 32;
		}
	}

	ndev->features |= ndev->hw_features | NETIF_F_HIGHDMA;
	ndev->watchdog_timeo = msecs_to_jiffies(watchdog);
#ifdef STMMAC_VLAN_TAG_USED
	/* Both mac100 and gmac support receive VLAN tag detection */
	ndev->features |= NETIF_F_HW_VLAN_CTAG_RX | NETIF_F_HW_VLAN_STAG_RX;
	if (priv->dma_cap.vlhash) {
		ndev->features |= NETIF_F_HW_VLAN_CTAG_FILTER;
		ndev->features |= NETIF_F_HW_VLAN_STAG_FILTER;
	}
	if (priv->dma_cap.vlins) {
		ndev->features |= NETIF_F_HW_VLAN_CTAG_TX;
		if (priv->dma_cap.dvlan)
			ndev->features |= NETIF_F_HW_VLAN_STAG_TX;
	}
#endif
	priv->msg_enable = netif_msg_init(debug, default_msg_level);

	/* Initialize RSS */
	rxq = priv->plat->rx_queues_to_use;
	netdev_rss_key_fill(priv->rss.key, sizeof(priv->rss.key));
	for (i = 0; i < ARRAY_SIZE(priv->rss.table); i++)
		priv->rss.table[i] = ethtool_rxfh_indir_default(i, rxq);

	if (priv->dma_cap.rssen && priv->plat->rss_en)
		ndev->features |= NETIF_F_RXHASH;

	/* MTU range: 46 - hw-specific max */
	ndev->min_mtu = ETH_ZLEN - ETH_HLEN;
	if (priv->plat->has_xgmac)
		ndev->max_mtu = XGMAC_JUMBO_LEN;
	else if ((priv->plat->enh_desc) || (priv->synopsys_id >= DWMAC_CORE_4_00))
		ndev->max_mtu = JUMBO_LEN;
	else
		ndev->max_mtu = SKB_MAX_HEAD(NET_SKB_PAD + NET_IP_ALIGN);
	/* Will not overwrite ndev->max_mtu if plat->maxmtu > ndev->max_mtu
	 * as well as plat->maxmtu < ndev->min_mtu which is a invalid range.
	 */
	if ((priv->plat->maxmtu < ndev->max_mtu) &&
	    (priv->plat->maxmtu >= ndev->min_mtu))
		ndev->max_mtu = priv->plat->maxmtu;
	else if (priv->plat->maxmtu < ndev->min_mtu)
		dev_warn(priv->device,
			 "%s: warning: maxmtu having invalid value (%d)\n",
			 __func__, priv->plat->maxmtu);

	if (flow_ctrl)
		priv->flow_ctrl = FLOW_AUTO;	/* RX/TX pause on */

	/* Setup channels NAPI */
	maxq = max(priv->plat->rx_queues_to_use, priv->plat->tx_queues_to_use);

	for (queue = 0; queue < maxq; queue++) {
		struct stmmac_channel *ch = &priv->channel[queue];

		ch->priv_data = priv;
		ch->index = queue;

		if (queue < priv->plat->rx_queues_to_use) {
			netif_napi_add(ndev, &ch->rx_napi, stmmac_napi_poll_rx,
				       NAPI_POLL_WEIGHT);
		}
		if (queue < priv->plat->tx_queues_to_use) {
			netif_tx_napi_add(ndev, &ch->tx_napi,
					  stmmac_napi_poll_tx,
					  NAPI_POLL_WEIGHT);
		}
	}

	mutex_init(&priv->lock);

	/* If a specific clk_csr value is passed from the platform
	 * this means that the CSR Clock Range selection cannot be
	 * changed at run-time and it is fixed. Viceversa the driver'll try to
	 * set the MDC clock dynamically according to the csr actual
	 * clock input.
	 */
	if (priv->plat->clk_csr >= 0)
		priv->clk_csr = priv->plat->clk_csr;
	else
		stmmac_clk_csr_set(priv);

	stmmac_check_pcs_mode(priv);

	if (priv->hw->pcs != STMMAC_PCS_RGMII  &&
	    priv->hw->pcs != STMMAC_PCS_TBI &&
	    priv->hw->pcs != STMMAC_PCS_RTBI) {
		/* MDIO bus Registration */
		ret = stmmac_mdio_register(ndev);
		if (ret < 0) {
			dev_err_probe(priv->device, ret,
				      "%s: MDIO bus (id: %d) registration failed\n",
				      __func__, priv->plat->bus_id);
			goto error_mdio_register;
		}
	}

	ret = stmmac_phy_setup(priv);
	if (ret) {
		netdev_err(ndev, "failed to setup phy (%d)\n", ret);
		goto error_phy_setup;
	}

	ret = register_netdev(ndev);
	if (ret) {
		dev_err(priv->device, "%s: ERROR %i registering the device\n",
			__func__, ret);
		goto error_netdev_register;
	}

	/* Disable tx_coal_timer if plat provides callback */
	priv->tx_coal_timer_disable =
		plat_dat->get_plat_tx_coal_frames ? true : false;

#ifdef CONFIG_DEBUG_FS
	stmmac_init_fs(ndev);
#endif

	return ret;

error_netdev_register:
	phylink_destroy(priv->phylink);
error_phy_setup:
	if (priv->hw->pcs != STMMAC_PCS_RGMII &&
	    priv->hw->pcs != STMMAC_PCS_TBI &&
	    priv->hw->pcs != STMMAC_PCS_RTBI)
		stmmac_mdio_unregister(ndev);
error_mdio_register:
	for (queue = 0; queue < maxq; queue++) {
		struct stmmac_channel *ch = &priv->channel[queue];

		if (queue < priv->plat->rx_queues_to_use)
			netif_napi_del(&ch->rx_napi);
		if (queue < priv->plat->tx_queues_to_use)
			netif_napi_del(&ch->tx_napi);
	}
error_hw_init:
	destroy_workqueue(priv->wq);

	return ret;
}
EXPORT_SYMBOL_GPL(stmmac_dvr_probe);

/**
 * stmmac_dvr_remove
 * @dev: device pointer
 * Description: this function resets the TX/RX processes, disables the MAC RX/TX
 * changes the link status, releases the DMA descriptor rings.
 */
int stmmac_dvr_remove(struct device *dev)
{
	struct net_device *ndev = dev_get_drvdata(dev);
	struct stmmac_priv *priv = netdev_priv(ndev);

	netdev_info(priv->dev, "%s: removing driver", __func__);

	stmmac_stop_all_dma(priv);

	stmmac_mac_set(priv, priv->ioaddr, false);
	netif_carrier_off(ndev);
	unregister_netdev(ndev);
#ifdef CONFIG_DEBUG_FS
	stmmac_exit_fs(ndev);
#endif
	phylink_destroy(priv->phylink);
	if (priv->plat->stmmac_rst)
		reset_control_assert(priv->plat->stmmac_rst);
	clk_disable_unprepare(priv->plat->pclk);
	clk_disable_unprepare(priv->plat->stmmac_clk);
	if (priv->hw->pcs != STMMAC_PCS_RGMII &&
	    priv->hw->pcs != STMMAC_PCS_TBI &&
	    priv->hw->pcs != STMMAC_PCS_RTBI)
		stmmac_mdio_unregister(ndev);
	destroy_workqueue(priv->wq);
	mutex_destroy(&priv->lock);

	return 0;
}
EXPORT_SYMBOL_GPL(stmmac_dvr_remove);

/**
 * stmmac_suspend - suspend callback
 * @dev: device pointer
 * Description: this is the function to suspend the device and it is called
 * by the platform driver to stop the network queue, release the resources,
 * program the PMT register (for WoL), clean and release driver resources.
 */
int stmmac_suspend(struct device *dev)
{
	struct net_device *ndev = dev_get_drvdata(dev);
	struct stmmac_priv *priv = netdev_priv(ndev);
	u32 chan;

	if (!ndev || !netif_running(ndev))
		return 0;

	phylink_mac_change(priv->phylink, false);

#ifdef CONFIG_DWMAC_QCOM_ETHQOS
	rtnl_lock();
	phylink_stop(priv->phylink);
	rtnl_unlock();
#endif
	mutex_lock(&priv->lock);

	netif_device_detach(ndev);

	stmmac_disable_all_queues(priv);

	for (chan = 0; chan < priv->plat->tx_queues_to_use; chan++)
		del_timer_sync(&priv->tx_queue[chan].txtimer);

	if (priv->eee_enabled) {
		priv->tx_path_in_lpi_mode = false;
		del_timer_sync(&priv->eee_ctrl_timer);
	}

	/* Stop TX/RX DMA */
	stmmac_stop_all_dma(priv);

	/* Enable Power down mode by programming the PMT regs */
	if (device_may_wakeup(priv->device)) {
		stmmac_pmt(priv, priv->hw, priv->wolopts);
		priv->irq_wake = 1;
	} else {
		mutex_unlock(&priv->lock);
#ifndef CONFIG_DWMAC_QCOM_ETHQOS
		rtnl_lock();
		phylink_stop(priv->phylink);
		rtnl_unlock();
#endif
		mutex_lock(&priv->lock);

		stmmac_mac_set(priv, priv->ioaddr, false);
		pinctrl_pm_select_sleep_state(priv->device);
		/* Disable clock in case of PWM is off */
		if (priv->plat->clk_ptp_ref)
			clk_disable_unprepare(priv->plat->clk_ptp_ref);
		clk_disable_unprepare(priv->plat->pclk);
		clk_disable_unprepare(priv->plat->stmmac_clk);
	}
	mutex_unlock(&priv->lock);

	priv->speed = SPEED_UNKNOWN;
	return 0;
}
EXPORT_SYMBOL_GPL(stmmac_suspend);

/**
 * stmmac_reset_queues_param - reset queue parameters
 * @dev: device pointer
 */
static void stmmac_reset_queues_param(struct stmmac_priv *priv)
{
	u32 rx_cnt = priv->plat->rx_queues_to_use;
	u32 tx_cnt = priv->plat->tx_queues_to_use;
	u32 queue;

	for (queue = 0; queue < rx_cnt; queue++) {
		struct stmmac_rx_queue *rx_q = &priv->rx_queue[queue];

		rx_q->cur_rx = 0;
		rx_q->dirty_rx = 0;
	}

	for (queue = 0; queue < tx_cnt; queue++) {
		struct stmmac_tx_queue *tx_q = &priv->tx_queue[queue];

		tx_q->cur_tx = 0;
		tx_q->dirty_tx = 0;
		tx_q->mss = 0;

		netdev_tx_reset_queue(netdev_get_tx_queue(priv->dev, queue));
	}
}

/**
 * stmmac_resume - resume callback
 * @dev: device pointer
 * Description: when resume this function is invoked to setup the DMA and CORE
 * in a usable state.
 */
int stmmac_resume(struct device *dev)
{
	struct net_device *ndev = dev_get_drvdata(dev);
	struct stmmac_priv *priv = netdev_priv(ndev);

	if (!netif_running(ndev))
		return 0;

	/* Power Down bit, into the PM register, is cleared
	 * automatically as soon as a magic packet or a Wake-up frame
	 * is received. Anyway, it's better to manually clear
	 * this bit because it can generate problems while resuming
	 * from another devices (e.g. serial console).
	 */
	if (device_may_wakeup(priv->device)) {
		mutex_lock(&priv->lock);
		stmmac_pmt(priv, priv->hw, 0);
		mutex_unlock(&priv->lock);
		priv->irq_wake = 0;
	} else {
		pinctrl_pm_select_default_state(priv->device);
		/* enable the clk previously disabled */
		clk_prepare_enable(priv->plat->stmmac_clk);
		clk_prepare_enable(priv->plat->pclk);
		if (priv->plat->clk_ptp_ref)
			clk_prepare_enable(priv->plat->clk_ptp_ref);
		/* reset the phy so that it's ready */
		if (priv->mii)
			stmmac_mdio_reset(priv->mii);
	}

	mutex_lock(&priv->lock);

	stmmac_reset_queues_param(priv);

	stmmac_free_tx_skbufs(priv);
	stmmac_clear_descriptors(priv);

	stmmac_hw_setup(ndev, false);

	if (!priv->tx_coal_timer_disable)
		stmmac_init_coalesce(priv);
	else
		priv->rx_coal_frames = STMMAC_RX_FRAMES;

	stmmac_set_rx_mode(ndev);

	stmmac_enable_all_queues(priv);

	mutex_unlock(&priv->lock);
#ifndef CONFIG_DWMAC_QCOM_ETHQOS
	if (!device_may_wakeup(priv->device)) {
		rtnl_lock();
		phylink_start(priv->phylink);
		rtnl_unlock();
	}
#endif
#ifdef CONFIG_DWMAC_QCOM_ETHQOS
		rtnl_lock();
		phylink_start(priv->phylink);
		rtnl_unlock();
#endif
	phylink_mac_change(priv->phylink, true);

	netif_device_attach(ndev);

	return 0;
}
EXPORT_SYMBOL_GPL(stmmac_resume);

#ifndef MODULE
static int __init stmmac_cmdline_opt(char *str)
{
	char *opt;

	if (!str || !*str)
		return 1;
	while ((opt = strsep(&str, ",")) != NULL) {
		if (!strncmp(opt, "debug:", 6)) {
			if (kstrtoint(opt + 6, 0, &debug))
				goto err;
		} else if (!strncmp(opt, "phyaddr:", 8)) {
			if (kstrtoint(opt + 8, 0, &phyaddr))
				goto err;
		} else if (!strncmp(opt, "buf_sz:", 7)) {
			if (kstrtoint(opt + 7, 0, &buf_sz))
				goto err;
		} else if (!strncmp(opt, "tc:", 3)) {
			if (kstrtoint(opt + 3, 0, &tc))
				goto err;
		} else if (!strncmp(opt, "watchdog:", 9)) {
			if (kstrtoint(opt + 9, 0, &watchdog))
				goto err;
		} else if (!strncmp(opt, "flow_ctrl:", 10)) {
			if (kstrtoint(opt + 10, 0, &flow_ctrl))
				goto err;
		} else if (!strncmp(opt, "pause:", 6)) {
			if (kstrtoint(opt + 6, 0, &pause))
				goto err;
		} else if (!strncmp(opt, "eee_timer:", 10)) {
			if (kstrtoint(opt + 10, 0, &eee_timer))
				goto err;
		} else if (!strncmp(opt, "chain_mode:", 11)) {
			if (kstrtoint(opt + 11, 0, &chain_mode))
				goto err;
		}
	}
	return 1;

err:
	pr_err("%s: ERROR broken module parameter conversion", __func__);
	return 1;
}

__setup("stmmaceth=", stmmac_cmdline_opt);
#endif /* MODULE */

static int __init stmmac_init(void)
{
#ifdef CONFIG_DEBUG_FS
	/* Create debugfs main directory if it doesn't exist yet */
	if (!stmmac_fs_dir)
		stmmac_fs_dir = debugfs_create_dir(STMMAC_RESOURCE_NAME, NULL);
	register_netdevice_notifier(&stmmac_notifier);
#endif

	return 0;
}

static void __exit stmmac_exit(void)
{
#ifdef CONFIG_DEBUG_FS
	unregister_netdevice_notifier(&stmmac_notifier);
	debugfs_remove_recursive(stmmac_fs_dir);
#endif
}

module_init(stmmac_init)
module_exit(stmmac_exit)

MODULE_DESCRIPTION("STMMAC 10/100/1000 Ethernet device driver");
MODULE_AUTHOR("Giuseppe Cavallaro <peppe.cavallaro@st.com>");
MODULE_LICENSE("GPL");<|MERGE_RESOLUTION|>--- conflicted
+++ resolved
@@ -3760,14 +3760,9 @@
 				goto drain_data;
 			}
 
-<<<<<<< HEAD
 			dma_sync_single_for_cpu(GET_MEM_PDEV_DEV,
 						buf->addr, len,
 						DMA_FROM_DEVICE);
-=======
-			dma_sync_single_for_cpu(priv->device, buf->addr,
-						buf1_len, DMA_FROM_DEVICE);
->>>>>>> 1ffd957f
 			skb_copy_to_linear_data(skb, page_address(buf->page),
 						buf1_len);
 			skb_put(skb, buf1_len);
@@ -3775,7 +3770,6 @@
 			/* Data payload copied into SKB, page ready for recycle */
 			page_pool_recycle_direct(rx_q->page_pool, buf->page);
 			buf->page = NULL;
-<<<<<<< HEAD
 		} else {
 			unsigned int buf_len = len - prev_len;
 
@@ -3784,11 +3778,6 @@
 
 			dma_sync_single_for_cpu(GET_MEM_PDEV_DEV, buf->addr,
 						buf_len, DMA_FROM_DEVICE);
-=======
-		} else if (buf1_len) {
-			dma_sync_single_for_cpu(priv->device, buf->addr,
-						buf1_len, DMA_FROM_DEVICE);
->>>>>>> 1ffd957f
 			skb_add_rx_frag(skb, skb_shinfo(skb)->nr_frags,
 					buf->page, 0, buf1_len,
 					priv->dma_buf_sz);
@@ -3798,15 +3787,9 @@
 			buf->page = NULL;
 		}
 
-<<<<<<< HEAD
 		if (sec_len > 0) {
 			dma_sync_single_for_cpu(GET_MEM_PDEV_DEV, buf->sec_addr,
 						sec_len, DMA_FROM_DEVICE);
-=======
-		if (buf2_len) {
-			dma_sync_single_for_cpu(priv->device, buf->sec_addr,
-						buf2_len, DMA_FROM_DEVICE);
->>>>>>> 1ffd957f
 			skb_add_rx_frag(skb, skb_shinfo(skb)->nr_frags,
 					buf->sec_page, 0, buf2_len,
 					priv->dma_buf_sz);
