--- conflicted
+++ resolved
@@ -4057,11 +4057,7 @@
 		 * capped by the number of available cores.
 		 */
 		if (n10g) {
-<<<<<<< HEAD
-			i = num_online_cpus();
-=======
 			i = min_t(int, MAX_OFLD_QSETS, num_online_cpus());
->>>>>>> d06e622d
 			s->ofldqsets = roundup(i, adap->params.nports);
 		} else {
 			s->ofldqsets = adap->params.nports;
