// SPDX-License-Identifier: GPL-2.0-only
/*
 * Copyright (c) 2018-2021, The Linux Foundation. All rights reserved.
 */

#include <linux/clk-provider.h>
#include <linux/err.h>
#include <linux/kernel.h>
#include <linux/module.h>
#include <linux/of.h>
#include <linux/of_device.h>
#include <linux/platform_device.h>
#include <soc/qcom/cmd-db.h>
#include <soc/qcom/rpmh.h>
#include <soc/qcom/tcs.h>

#include <dt-bindings/clock/qcom,rpmh.h>

#define CLK_RPMH_ARC_EN_OFFSET		0
#define CLK_RPMH_VRM_EN_OFFSET		4

/**
 * struct bcm_db - Auxiliary data pertaining to each Bus Clock Manager(BCM)
 * @unit: divisor used to convert Hz value to an RPMh msg
 * @width: multiplier used to convert Hz value to an RPMh msg
 * @vcd: virtual clock domain that this bcm belongs to
 * @reserved: reserved to pad the struct
 */
struct bcm_db {
	__le32 unit;
	__le16 width;
	u8 vcd;
	u8 reserved;
};

/**
 * struct clk_rpmh - individual rpmh clock data structure
 * @hw:			handle between common and hardware-specific interfaces
 * @res_name:		resource name for the rpmh clock
 * @div:		clock divider to compute the clock rate
 * @res_addr:		base address of the rpmh resource within the RPMh
 * @res_on_val:		rpmh clock enable value
 * @state:		rpmh clock requested state
 * @aggr_state:		rpmh clock aggregated state
 * @last_sent_aggr_state: rpmh clock last aggr state sent to RPMh
 * @valid_state_mask:	mask to determine the state of the rpmh clock
 * @unit:		divisor to convert rate to rpmh msg in magnitudes of Khz
 * @dev:		device to which it is attached
 * @peer:		pointer to the clock rpmh sibling
 */
struct clk_rpmh {
	struct clk_hw hw;
	const char *res_name;
	u8 div;
	bool optional;
	u32 res_addr;
	u32 res_on_val;
	u32 state;
	u32 aggr_state;
	u32 last_sent_aggr_state;
	u32 valid_state_mask;
	u32 unit;
	struct device *dev;
	struct clk_rpmh *peer;
};

struct clk_rpmh_desc {
	struct clk_hw **clks;
	size_t num_clks;
};

static DEFINE_MUTEX(rpmh_clk_lock);

#define __DEFINE_CLK_RPMH(_platform, _name, _name_active, _res_name,	\
			  _res_en_offset, _res_on, _div, _optional)	\
	static struct clk_rpmh _platform##_##_name_active;		\
	static struct clk_rpmh _platform##_##_name = {			\
		.res_name = _res_name,					\
		.res_addr = _res_en_offset,				\
		.res_on_val = _res_on,					\
		.div = _div,						\
		.optional = _optional,					\
		.peer = &_platform##_##_name_active,			\
		.valid_state_mask = (BIT(RPMH_WAKE_ONLY_STATE) |	\
				      BIT(RPMH_ACTIVE_ONLY_STATE) |	\
				      BIT(RPMH_SLEEP_STATE)),		\
		.hw.init = &(struct clk_init_data){			\
			.ops = &clk_rpmh_ops,				\
			.name = #_name,					\
			.parent_data =  &(const struct clk_parent_data){ \
					.fw_name = "xo",		\
					.name = "xo_board",		\
			},						\
			.num_parents = 1,				\
		},							\
	};								\
	static struct clk_rpmh _platform##_##_name_active = {		\
		.res_name = _res_name,					\
		.res_addr = _res_en_offset,				\
		.res_on_val = _res_on,					\
		.div = _div,						\
		.optional = _optional,					\
		.peer = &_platform##_##_name,				\
		.valid_state_mask = (BIT(RPMH_WAKE_ONLY_STATE) |	\
					BIT(RPMH_ACTIVE_ONLY_STATE)),	\
		.hw.init = &(struct clk_init_data){			\
			.ops = &clk_rpmh_ops,				\
			.name = #_name_active,				\
			.parent_data =  &(const struct clk_parent_data){ \
					.fw_name = "xo",		\
					.name = "xo_board",		\
			},						\
			.num_parents = 1,				\
		},							\
	}

#define DEFINE_CLK_RPMH_ARC(_platform, _name, _name_active, _res_name,	\
			    _res_on, _div)				\
	__DEFINE_CLK_RPMH(_platform, _name, _name_active, _res_name,	\
			  CLK_RPMH_ARC_EN_OFFSET, _res_on, _div, false)

#define DEFINE_CLK_RPMH_VRM(_platform, _name, _name_active, _res_name,	\
				_div)					\
	__DEFINE_CLK_RPMH(_platform, _name, _name_active, _res_name,	\
			  CLK_RPMH_VRM_EN_OFFSET, 1, _div, false)

#define DEFINE_CLK_RPMH_VRM_OPT(_platform, _name, _name_active,		\
			_res_name, _div)				\
	__DEFINE_CLK_RPMH(_platform, _name, _name_active, _res_name,	\
			  CLK_RPMH_VRM_EN_OFFSET, 1, _div, true)



#define DEFINE_CLK_RPMH_BCM(_platform, _name, _res_name)		\
	static struct clk_rpmh _platform##_##_name = {			\
		.res_name = _res_name,					\
		.valid_state_mask = BIT(RPMH_ACTIVE_ONLY_STATE),	\
		.div = 1,						\
		.hw.init = &(struct clk_init_data){			\
			.ops = &clk_rpmh_bcm_ops,			\
			.name = #_name,					\
		},							\
	}

static inline struct clk_rpmh *to_clk_rpmh(struct clk_hw *_hw)
{
	return container_of(_hw, struct clk_rpmh, hw);
}

static inline bool has_state_changed(struct clk_rpmh *c, u32 state)
{
	return (c->last_sent_aggr_state & BIT(state))
		!= (c->aggr_state & BIT(state));
}

static int clk_rpmh_send(struct clk_rpmh *c, enum rpmh_state state,
			 struct tcs_cmd *cmd, bool wait)
{
	if (wait)
		return rpmh_write(c->dev, state, cmd, 1);

	return rpmh_write_async(c->dev, state, cmd, 1);
}

static int clk_rpmh_send_aggregate_command(struct clk_rpmh *c)
{
	struct tcs_cmd cmd = { 0 };
	u32 cmd_state, on_val;
	enum rpmh_state state = RPMH_SLEEP_STATE;
	int ret;
	bool wait;

	cmd.addr = c->res_addr;
	cmd_state = c->aggr_state;
	on_val = c->res_on_val;

	for (; state <= RPMH_ACTIVE_ONLY_STATE; state++) {
		if (has_state_changed(c, state)) {
			if (cmd_state & BIT(state))
				cmd.data = on_val;

			wait = cmd_state && state == RPMH_ACTIVE_ONLY_STATE;
			ret = clk_rpmh_send(c, state, &cmd, wait);
			if (ret) {
				dev_err(c->dev, "set %s state of %s failed: (%d)\n",
					!state ? "sleep" :
					state == RPMH_WAKE_ONLY_STATE	?
					"wake" : "active", c->res_name, ret);
				return ret;
			}
		}
	}

	c->last_sent_aggr_state = c->aggr_state;
	c->peer->last_sent_aggr_state =  c->last_sent_aggr_state;

	return 0;
}

/*
 * Update state and aggregate state values based on enable value.
 */
static int clk_rpmh_aggregate_state_send_command(struct clk_rpmh *c,
						bool enable)
{
	int ret;

	/* Nothing required to be done if already off or on */
	if (enable == c->state)
		return 0;

	c->state = enable ? c->valid_state_mask : 0;
	c->aggr_state = c->state | c->peer->state;
	c->peer->aggr_state = c->aggr_state;

	ret = clk_rpmh_send_aggregate_command(c);
	if (!ret)
		return 0;

	if (ret && enable)
		c->state = 0;
	else if (ret)
		c->state = c->valid_state_mask;

	WARN(1, "clk: %s failed to %s\n", c->res_name,
	     enable ? "enable" : "disable");
	return ret;
}

static int clk_rpmh_prepare(struct clk_hw *hw)
{
	struct clk_rpmh *c = to_clk_rpmh(hw);
	int ret = 0;

	mutex_lock(&rpmh_clk_lock);
	ret = clk_rpmh_aggregate_state_send_command(c, true);
	mutex_unlock(&rpmh_clk_lock);

	return ret;
};

static void clk_rpmh_unprepare(struct clk_hw *hw)
{
	struct clk_rpmh *c = to_clk_rpmh(hw);

	mutex_lock(&rpmh_clk_lock);
	clk_rpmh_aggregate_state_send_command(c, false);
	mutex_unlock(&rpmh_clk_lock);
};

static unsigned long clk_rpmh_recalc_rate(struct clk_hw *hw,
					unsigned long prate)
{
	struct clk_rpmh *r = to_clk_rpmh(hw);

	/*
	 * RPMh clocks have a fixed rate. Return static rate.
	 */
	return prate / r->div;
}

static const struct clk_ops clk_rpmh_ops = {
	.prepare	= clk_rpmh_prepare,
	.unprepare	= clk_rpmh_unprepare,
	.recalc_rate	= clk_rpmh_recalc_rate,
};

static int clk_rpmh_bcm_send_cmd(struct clk_rpmh *c, bool enable)
{
	struct tcs_cmd cmd = { 0 };
	u32 cmd_state;
	int ret = 0;

	mutex_lock(&rpmh_clk_lock);
	if (enable) {
		cmd_state = 1;
		if (c->aggr_state)
			cmd_state = c->aggr_state;
	} else {
		cmd_state = 0;
	}

<<<<<<< HEAD
	if (cmd_state > BCM_TCS_CMD_VOTE_MASK)
		cmd_state = BCM_TCS_CMD_VOTE_MASK;

	if (c->last_sent_aggr_state == cmd_state) {
		mutex_unlock(&rpmh_clk_lock);
		return 0;
	}
=======
	cmd_state = min(cmd_state, BCM_TCS_CMD_VOTE_MASK);
>>>>>>> 6b8cbbd5

	if (c->last_sent_aggr_state != cmd_state) {
		cmd.addr = c->res_addr;
		cmd.data = BCM_TCS_CMD(1, enable, 0, cmd_state);

		ret = clk_rpmh_send(c, RPMH_ACTIVE_ONLY_STATE, &cmd, enable);
		if (ret) {
			dev_err(c->dev, "set active state of %s failed: (%d)\n",
				c->res_name, ret);
		} else {
			c->last_sent_aggr_state = cmd_state;
		}
	}

	mutex_unlock(&rpmh_clk_lock);

	return ret;
}

static int clk_rpmh_bcm_prepare(struct clk_hw *hw)
{
	struct clk_rpmh *c = to_clk_rpmh(hw);

	return clk_rpmh_bcm_send_cmd(c, true);
};

static void clk_rpmh_bcm_unprepare(struct clk_hw *hw)
{
	struct clk_rpmh *c = to_clk_rpmh(hw);

	clk_rpmh_bcm_send_cmd(c, false);
};

static int clk_rpmh_bcm_set_rate(struct clk_hw *hw, unsigned long rate,
				 unsigned long parent_rate)
{
	struct clk_rpmh *c = to_clk_rpmh(hw);

	c->aggr_state = rate / c->unit;
	/*
	 * Since any non-zero value sent to hw would result in enabling the
	 * clock, only send the value if the clock has already been prepared.
	 */
	if (clk_hw_is_prepared(hw))
		clk_rpmh_bcm_send_cmd(c, true);

	return 0;
};

static long clk_rpmh_round_rate(struct clk_hw *hw, unsigned long rate,
				unsigned long *parent_rate)
{
	return rate;
}

static unsigned long clk_rpmh_bcm_recalc_rate(struct clk_hw *hw,
					unsigned long prate)
{
	struct clk_rpmh *c = to_clk_rpmh(hw);

	return c->aggr_state * c->unit;
}

static const struct clk_ops clk_rpmh_bcm_ops = {
	.prepare	= clk_rpmh_bcm_prepare,
	.unprepare	= clk_rpmh_bcm_unprepare,
	.set_rate	= clk_rpmh_bcm_set_rate,
	.round_rate	= clk_rpmh_round_rate,
	.recalc_rate	= clk_rpmh_bcm_recalc_rate,
};

/* Resource name must match resource id present in cmd-db. */
DEFINE_CLK_RPMH_ARC(sdm845, bi_tcxo, bi_tcxo_ao, "xo.lvl", 0x3, 2);
DEFINE_CLK_RPMH_VRM(sdm845, ln_bb_clk2, ln_bb_clk2_ao, "lnbclka2", 2);
DEFINE_CLK_RPMH_VRM(sdm845, ln_bb_clk3, ln_bb_clk3_ao, "lnbclka3", 2);
DEFINE_CLK_RPMH_VRM(sdm845, rf_clk1, rf_clk1_ao, "rfclka1", 1);
DEFINE_CLK_RPMH_VRM(sdm845, rf_clk2, rf_clk2_ao, "rfclka2", 1);
DEFINE_CLK_RPMH_VRM(sdm845, rf_clk3, rf_clk3_ao, "rfclka3", 1);
DEFINE_CLK_RPMH_BCM(sdm845, ipa, "IP0");

static struct clk_hw *sdm845_rpmh_clocks[] = {
	[RPMH_CXO_CLK]		= &sdm845_bi_tcxo.hw,
	[RPMH_CXO_CLK_A]	= &sdm845_bi_tcxo_ao.hw,
	[RPMH_LN_BB_CLK2]	= &sdm845_ln_bb_clk2.hw,
	[RPMH_LN_BB_CLK2_A]	= &sdm845_ln_bb_clk2_ao.hw,
	[RPMH_LN_BB_CLK3]	= &sdm845_ln_bb_clk3.hw,
	[RPMH_LN_BB_CLK3_A]	= &sdm845_ln_bb_clk3_ao.hw,
	[RPMH_RF_CLK1]		= &sdm845_rf_clk1.hw,
	[RPMH_RF_CLK1_A]	= &sdm845_rf_clk1_ao.hw,
	[RPMH_RF_CLK2]		= &sdm845_rf_clk2.hw,
	[RPMH_RF_CLK2_A]	= &sdm845_rf_clk2_ao.hw,
	[RPMH_RF_CLK3]		= &sdm845_rf_clk3.hw,
	[RPMH_RF_CLK3_A]	= &sdm845_rf_clk3_ao.hw,
	[RPMH_IPA_CLK]		= &sdm845_ipa.hw,
};

static const struct clk_rpmh_desc clk_rpmh_sdm845 = {
	.clks = sdm845_rpmh_clocks,
	.num_clks = ARRAY_SIZE(sdm845_rpmh_clocks),
};

DEFINE_CLK_RPMH_ARC(kona, bi_tcxo, bi_tcxo_ao, "xo.lvl", 0x3, 2);
DEFINE_CLK_RPMH_VRM(kona, ln_bb_clk1, ln_bb_clk1_ao, "lnbclka1", 2);
DEFINE_CLK_RPMH_VRM(kona, ln_bb_clk2, ln_bb_clk2_ao, "lnbclka2", 2);
DEFINE_CLK_RPMH_VRM(kona, ln_bb_clk3, ln_bb_clk3_ao, "lnbclka3", 2);
DEFINE_CLK_RPMH_VRM(kona, rf_clk1, rf_clk1_ao, "rfclka1", 1);
DEFINE_CLK_RPMH_VRM(kona, rf_clk3, rf_clk3_ao, "rfclka3", 1);
DEFINE_CLK_RPMH_VRM_OPT(kona, rf_clkd3, rf_clkd3_ao, "rfclkd3", 1);
DEFINE_CLK_RPMH_VRM_OPT(kona, rf_clkd4, rf_clkd4_ao, "rfclkd4", 1);

static struct clk_hw *kona_rpmh_clocks[] = {
	[RPMH_CXO_CLK]		= &kona_bi_tcxo.hw,
	[RPMH_CXO_CLK_A]	= &kona_bi_tcxo_ao.hw,
	[RPMH_LN_BB_CLK1]	= &kona_ln_bb_clk1.hw,
	[RPMH_LN_BB_CLK1_A]	= &kona_ln_bb_clk1_ao.hw,
	[RPMH_LN_BB_CLK2]	= &kona_ln_bb_clk2.hw,
	[RPMH_LN_BB_CLK2_A]	= &kona_ln_bb_clk2_ao.hw,
	[RPMH_LN_BB_CLK3]	= &kona_ln_bb_clk3.hw,
	[RPMH_LN_BB_CLK3_A]	= &kona_ln_bb_clk3_ao.hw,
	[RPMH_RF_CLK1]		= &kona_rf_clk1.hw,
	[RPMH_RF_CLK1_A]	= &kona_rf_clk1_ao.hw,
	[RPMH_RF_CLK3]		= &kona_rf_clk3.hw,
	[RPMH_RF_CLK3_A]	= &kona_rf_clk3_ao.hw,
	[RPMH_RF_CLKD3]		= &kona_rf_clkd3.hw,
	[RPMH_RF_CLKD3_A]	= &kona_rf_clkd3_ao.hw,
	[RPMH_RF_CLKD4]		= &kona_rf_clkd4.hw,
	[RPMH_RF_CLKD4_A]	= &kona_rf_clkd4_ao.hw,
};

static const struct clk_rpmh_desc clk_rpmh_kona = {
	.clks = kona_rpmh_clocks,
	.num_clks = ARRAY_SIZE(kona_rpmh_clocks),
};

DEFINE_CLK_RPMH_ARC(sm8150, bi_tcxo, bi_tcxo_ao, "xo.lvl", 0x3, 2);
DEFINE_CLK_RPMH_VRM(sm8150, ln_bb_clk2, ln_bb_clk2_ao, "lnbclka2", 2);
DEFINE_CLK_RPMH_VRM(sm8150, ln_bb_clk3, ln_bb_clk3_ao, "lnbclka3", 2);
DEFINE_CLK_RPMH_VRM(sm8150, rf_clk1, rf_clk1_ao, "rfclka1", 1);
DEFINE_CLK_RPMH_VRM(sm8150, rf_clk2, rf_clk2_ao, "rfclka2", 1);
DEFINE_CLK_RPMH_VRM(sm8150, rf_clk3, rf_clk3_ao, "rfclka3", 1);

static struct clk_hw *sm8150_rpmh_clocks[] = {
	[RPMH_CXO_CLK]		= &sm8150_bi_tcxo.hw,
	[RPMH_CXO_CLK_A]	= &sm8150_bi_tcxo_ao.hw,
	[RPMH_LN_BB_CLK2]	= &sm8150_ln_bb_clk2.hw,
	[RPMH_LN_BB_CLK2_A]	= &sm8150_ln_bb_clk2_ao.hw,
	[RPMH_LN_BB_CLK3]	= &sm8150_ln_bb_clk3.hw,
	[RPMH_LN_BB_CLK3_A]	= &sm8150_ln_bb_clk3_ao.hw,
	[RPMH_RF_CLK1]		= &sm8150_rf_clk1.hw,
	[RPMH_RF_CLK1_A]	= &sm8150_rf_clk1_ao.hw,
	[RPMH_RF_CLK2]		= &sm8150_rf_clk2.hw,
	[RPMH_RF_CLK2_A]	= &sm8150_rf_clk2_ao.hw,
	[RPMH_RF_CLK3]		= &sm8150_rf_clk3.hw,
	[RPMH_RF_CLK3_A]	= &sm8150_rf_clk3_ao.hw,
};

static const struct clk_rpmh_desc clk_rpmh_sm8150 = {
	.clks = sm8150_rpmh_clocks,
	.num_clks = ARRAY_SIZE(sm8150_rpmh_clocks),
};

static struct clk_hw *sm6150_rpmh_clocks[] = {
	[RPMH_CXO_CLK]		= &sm8150_bi_tcxo.hw,
	[RPMH_CXO_CLK_A]	= &sm8150_bi_tcxo_ao.hw,
	[RPMH_LN_BB_CLK2]	= &sm8150_ln_bb_clk2.hw,
	[RPMH_LN_BB_CLK2_A]	= &sm8150_ln_bb_clk2_ao.hw,
	[RPMH_LN_BB_CLK3]	= &sm8150_ln_bb_clk3.hw,
	[RPMH_LN_BB_CLK3_A]	= &sm8150_ln_bb_clk3_ao.hw,
	[RPMH_RF_CLK1]		= &sm8150_rf_clk1.hw,
	[RPMH_RF_CLK1_A]	= &sm8150_rf_clk1_ao.hw,
	[RPMH_RF_CLK2]		= &sm8150_rf_clk2.hw,
	[RPMH_RF_CLK2_A]	= &sm8150_rf_clk2_ao.hw,
};

static const struct clk_rpmh_desc clk_rpmh_sm6150 = {
	.clks = sm6150_rpmh_clocks,
	.num_clks = ARRAY_SIZE(sm6150_rpmh_clocks),
};

DEFINE_CLK_RPMH_ARC(lahaina, bi_tcxo, bi_tcxo_ao, "xo.lvl", 0x3, 2);
DEFINE_CLK_RPMH_VRM_OPT(lahaina, div_clk1, div_clk1_ao, "divclka1", 2);
DEFINE_CLK_RPMH_VRM(lahaina, ln_bb_clk1, ln_bb_clk1_ao, "lnbclka1", 2);
DEFINE_CLK_RPMH_VRM(lahaina, ln_bb_clk2, ln_bb_clk2_ao, "lnbclka2", 2);
DEFINE_CLK_RPMH_VRM(lahaina, rf_clk1, rf_clk1_ao, "rfclka1", 1);
DEFINE_CLK_RPMH_VRM_OPT(lahaina, rf_clk2, rf_clk2_ao, "rfclka2", 1);
DEFINE_CLK_RPMH_VRM(lahaina, rf_clk3, rf_clk3_ao, "rfclka3", 1);
DEFINE_CLK_RPMH_VRM(lahaina, rf_clk4, rf_clk4_ao, "rfclka4", 1);
DEFINE_CLK_RPMH_VRM(lahaina, rf_clk5, rf_clk5_ao, "rfclka5", 1);
DEFINE_CLK_RPMH_BCM(lahaina, ipa, "IP0");
DEFINE_CLK_RPMH_BCM(lahaina, pka, "PKA0");
DEFINE_CLK_RPMH_BCM(lahaina, hwkm, "HK0");

static struct clk_hw *lahaina_rpmh_clocks[] = {
	[RPMH_CXO_CLK]		= &lahaina_bi_tcxo.hw,
	[RPMH_CXO_CLK_A]	= &lahaina_bi_tcxo_ao.hw,
	[RPMH_DIV_CLK1]		= &lahaina_div_clk1.hw,
	[RPMH_DIV_CLK1_A]	= &lahaina_div_clk1_ao.hw,
	[RPMH_LN_BB_CLK1]	= &lahaina_ln_bb_clk1.hw,
	[RPMH_LN_BB_CLK1_A]	= &lahaina_ln_bb_clk1_ao.hw,
	[RPMH_LN_BB_CLK2]	= &lahaina_ln_bb_clk2.hw,
	[RPMH_LN_BB_CLK2_A]	= &lahaina_ln_bb_clk2_ao.hw,
	[RPMH_RF_CLK1]		= &lahaina_rf_clk1.hw,
	[RPMH_RF_CLK1_A]	= &lahaina_rf_clk1_ao.hw,
	[RPMH_RF_CLK2]		= &lahaina_rf_clk2.hw,
	[RPMH_RF_CLK2_A]	= &lahaina_rf_clk2_ao.hw,
	[RPMH_RF_CLK3]		= &lahaina_rf_clk3.hw,
	[RPMH_RF_CLK3_A]	= &lahaina_rf_clk3_ao.hw,
	[RPMH_RF_CLK4]		= &lahaina_rf_clk4.hw,
	[RPMH_RF_CLK4_A]	= &lahaina_rf_clk4_ao.hw,
	[RPMH_RF_CLK5]		= &lahaina_rf_clk5.hw,
	[RPMH_RF_CLK5_A]	= &lahaina_rf_clk5_ao.hw,
	[RPMH_IPA_CLK]		= &lahaina_ipa.hw,
	[RPMH_PKA_CLK]		= &lahaina_pka.hw,
	[RPMH_HWKM_CLK]		= &lahaina_hwkm.hw,
};

static const struct clk_rpmh_desc clk_rpmh_lahaina = {
	.clks = lahaina_rpmh_clocks,
	.num_clks = ARRAY_SIZE(lahaina_rpmh_clocks),
};

static struct clk_hw *shima_rpmh_clocks[] = {
	[RPMH_CXO_CLK]		= &lahaina_bi_tcxo.hw,
	[RPMH_CXO_CLK_A]	= &lahaina_bi_tcxo_ao.hw,
	[RPMH_LN_BB_CLK2]	= &lahaina_ln_bb_clk2.hw,
	[RPMH_LN_BB_CLK2_A]	= &lahaina_ln_bb_clk2_ao.hw,
	[RPMH_RF_CLK1]		= &lahaina_rf_clk1.hw,
	[RPMH_RF_CLK1_A]	= &lahaina_rf_clk1_ao.hw,
	[RPMH_RF_CLK3]		= &lahaina_rf_clk3.hw,
	[RPMH_RF_CLK3_A]	= &lahaina_rf_clk3_ao.hw,
	[RPMH_RF_CLK4]		= &lahaina_rf_clk4.hw,
	[RPMH_RF_CLK4_A]	= &lahaina_rf_clk4_ao.hw,
	[RPMH_IPA_CLK]		= &lahaina_ipa.hw,
	[RPMH_PKA_CLK]		= &lahaina_pka.hw,
	[RPMH_HWKM_CLK]		= &lahaina_hwkm.hw,
};

static const struct clk_rpmh_desc clk_rpmh_shima = {
	.clks = shima_rpmh_clocks,
	.num_clks = ARRAY_SIZE(shima_rpmh_clocks),
};

DEFINE_CLK_RPMH_ARC(sdxlemur, bi_tcxo, bi_tcxo_ao, "xo.lvl", 0x3, 4);
DEFINE_CLK_RPMH_VRM(sdxlemur, ln_bb_clk1, ln_bb_clk1_ao, "lnbclka1", 4);
DEFINE_CLK_RPMH_BCM(sdxlemur, qpic_clk, "QP0");

static struct clk_hw *sdxlemur_rpmh_clocks[] = {
	[RPMH_CXO_CLK]		= &sdxlemur_bi_tcxo.hw,
	[RPMH_CXO_CLK_A]	= &sdxlemur_bi_tcxo_ao.hw,
	[RPMH_LN_BB_CLK1]	= &sdxlemur_ln_bb_clk1.hw,
	[RPMH_LN_BB_CLK1_A]	= &sdxlemur_ln_bb_clk1_ao.hw,
	[RPMH_RF_CLK1]		= &lahaina_rf_clk1.hw,
	[RPMH_RF_CLK1_A]	= &lahaina_rf_clk1_ao.hw,
	[RPMH_RF_CLK2]		= &lahaina_rf_clk2.hw,
	[RPMH_RF_CLK2_A]	= &lahaina_rf_clk2_ao.hw,
	[RPMH_RF_CLK3]		= &lahaina_rf_clk3.hw,
	[RPMH_RF_CLK3_A]	= &lahaina_rf_clk3_ao.hw,
	[RPMH_RF_CLK4]		= &lahaina_rf_clk4.hw,
	[RPMH_RF_CLK4_A]	= &lahaina_rf_clk4_ao.hw,
	[RPMH_IPA_CLK]		= &lahaina_ipa.hw,
	[RPMH_QPIC_CLK]		= &sdxlemur_qpic_clk.hw,
};

static const struct clk_rpmh_desc clk_rpmh_sdxlemur = {
	.clks = sdxlemur_rpmh_clocks,
	.num_clks = ARRAY_SIZE(sdxlemur_rpmh_clocks),
};

DEFINE_CLK_RPMH_ARC(yupik, bi_tcxo, bi_tcxo_ao, "xo.lvl", 0x3, 4);

static struct clk_hw *yupik_rpmh_clocks[] = {
	[RPMH_CXO_CLK]		= &yupik_bi_tcxo.hw,
	[RPMH_CXO_CLK_A]	= &yupik_bi_tcxo_ao.hw,
	[RPMH_LN_BB_CLK2]	= &lahaina_ln_bb_clk2.hw,
	[RPMH_LN_BB_CLK2_A]	= &lahaina_ln_bb_clk2_ao.hw,
	[RPMH_RF_CLK1]		= &lahaina_rf_clk1.hw,
	[RPMH_RF_CLK1_A]	= &lahaina_rf_clk1_ao.hw,
	[RPMH_RF_CLK3]		= &lahaina_rf_clk3.hw,
	[RPMH_RF_CLK3_A]	= &lahaina_rf_clk3_ao.hw,
	[RPMH_RF_CLK4]		= &lahaina_rf_clk4.hw,
	[RPMH_RF_CLK4_A]	= &lahaina_rf_clk4_ao.hw,
	[RPMH_IPA_CLK]		= &lahaina_ipa.hw,
	[RPMH_PKA_CLK]		= &lahaina_pka.hw,
	[RPMH_HWKM_CLK]		= &lahaina_hwkm.hw,
};

static const struct clk_rpmh_desc clk_rpmh_yupik = {
	.clks = yupik_rpmh_clocks,
	.num_clks = ARRAY_SIZE(yupik_rpmh_clocks),
};

DEFINE_CLK_RPMH_VRM(direwolf, ln_bb_clk3, ln_bb_clk3_ao, "lnbclka3", 2);

static struct clk_hw *direwolf_rpmh_clocks[] = {
	[RPMH_CXO_CLK]		= &lahaina_bi_tcxo.hw,
	[RPMH_CXO_CLK_A]	= &lahaina_bi_tcxo_ao.hw,
	[RPMH_LN_BB_CLK3]	= &direwolf_ln_bb_clk3.hw,
	[RPMH_LN_BB_CLK3_A]	= &direwolf_ln_bb_clk3_ao.hw,
	[RPMH_IPA_CLK]		= &lahaina_ipa.hw,
	[RPMH_PKA_CLK]		= &lahaina_pka.hw,
	[RPMH_HWKM_CLK]		= &lahaina_hwkm.hw,
};

static const struct clk_rpmh_desc clk_rpmh_direwolf = {
	.clks = direwolf_rpmh_clocks,
	.num_clks = ARRAY_SIZE(direwolf_rpmh_clocks),
};

static struct clk_hw *of_clk_rpmh_hw_get(struct of_phandle_args *clkspec,
					 void *data)
{
	struct clk_rpmh_desc *rpmh = data;
	unsigned int idx = clkspec->args[0];
	struct clk_rpmh *c;

	if (idx >= rpmh->num_clks) {
		pr_err("%s: invalid index %u\n", __func__, idx);
		return ERR_PTR(-EINVAL);
	}

	if (!rpmh->clks[idx])
		return ERR_PTR(-ENOENT);

	c = to_clk_rpmh(rpmh->clks[idx]);
	if (!c->res_addr)
		return ERR_PTR(-ENODEV);

	return rpmh->clks[idx];
}

static int clk_rpmh_probe(struct platform_device *pdev)
{
	struct clk_hw **hw_clks;
	struct clk_rpmh *rpmh_clk;
	const struct clk_rpmh_desc *desc;
	int ret, i;

	desc = of_device_get_match_data(&pdev->dev);
	if (!desc)
		return -ENODEV;

	hw_clks = desc->clks;

	for (i = 0; i < desc->num_clks; i++) {
		const char *name;
		u32 res_addr;
		size_t aux_data_len;
		const struct bcm_db *data;

		if (!hw_clks[i])
			continue;
		name =  hw_clks[i]->init->name;
		rpmh_clk = to_clk_rpmh(hw_clks[i]);
		res_addr = cmd_db_read_addr(rpmh_clk->res_name);
		if (!res_addr) {
			if (rpmh_clk->optional)
				continue;
			dev_err(&pdev->dev, "missing RPMh resource address for %s\n",
				rpmh_clk->res_name);
			return -ENODEV;
		}

		data = cmd_db_read_aux_data(rpmh_clk->res_name, &aux_data_len);
		if (IS_ERR(data)) {
			ret = PTR_ERR(data);
			dev_err(&pdev->dev,
				"error reading RPMh aux data for %s (%d)\n",
				rpmh_clk->res_name, ret);
			return ret;
		}

		/* Convert unit from Khz to Hz */
		if (aux_data_len == sizeof(*data))
			rpmh_clk->unit = le32_to_cpu(data->unit) * 1000ULL;

		rpmh_clk->res_addr += res_addr;
		rpmh_clk->dev = &pdev->dev;

		ret = devm_clk_hw_register(&pdev->dev, hw_clks[i]);
		if (ret) {
			dev_err(&pdev->dev, "failed to register %s\n", name);
			return ret;
		}
	}

	/* typecast to silence compiler warning */
	ret = devm_of_clk_add_hw_provider(&pdev->dev, of_clk_rpmh_hw_get,
					  (void *)desc);
	if (ret) {
		dev_err(&pdev->dev, "Failed to add clock provider\n");
		return ret;
	}

	dev_dbg(&pdev->dev, "Registered RPMh clocks\n");

	return 0;
}

static const struct of_device_id clk_rpmh_match_table[] = {
	{ .compatible = "qcom,sdm845-rpmh-clk", .data = &clk_rpmh_sdm845},
	{ .compatible = "qcom,kona-rpmh-clk", .data = &clk_rpmh_kona},
	{ .compatible = "qcom,sm8150-rpmh-clk", .data = &clk_rpmh_sm8150},
	{ .compatible = "qcom,sm6150-rpmh-clk", .data = &clk_rpmh_sm6150},
	{ .compatible = "qcom,lahaina-rpmh-clk", .data = &clk_rpmh_lahaina},
	{ .compatible = "qcom,shima-rpmh-clk", .data = &clk_rpmh_shima},
	{ .compatible = "qcom,sdxlemur-rpmh-clk", .data = &clk_rpmh_sdxlemur},
	{ .compatible = "qcom,yupik-rpmh-clk", .data = &clk_rpmh_yupik},
	{ .compatible = "qcom,direwolf-rpmh-clk", .data = &clk_rpmh_direwolf},
	{ }
};
MODULE_DEVICE_TABLE(of, clk_rpmh_match_table);

static struct platform_driver clk_rpmh_driver = {
	.probe		= clk_rpmh_probe,
	.driver		= {
		.name	= "clk-rpmh",
		.of_match_table = clk_rpmh_match_table,
	},
};

static int __init clk_rpmh_init(void)
{
	return platform_driver_register(&clk_rpmh_driver);
}
subsys_initcall(clk_rpmh_init);

static void __exit clk_rpmh_exit(void)
{
	platform_driver_unregister(&clk_rpmh_driver);
}
module_exit(clk_rpmh_exit);

MODULE_DESCRIPTION("QCOM RPMh Clock Driver");
MODULE_LICENSE("GPL v2");<|MERGE_RESOLUTION|>--- conflicted
+++ resolved
@@ -280,17 +280,7 @@
 		cmd_state = 0;
 	}
 
-<<<<<<< HEAD
-	if (cmd_state > BCM_TCS_CMD_VOTE_MASK)
-		cmd_state = BCM_TCS_CMD_VOTE_MASK;
-
-	if (c->last_sent_aggr_state == cmd_state) {
-		mutex_unlock(&rpmh_clk_lock);
-		return 0;
-	}
-=======
 	cmd_state = min(cmd_state, BCM_TCS_CMD_VOTE_MASK);
->>>>>>> 6b8cbbd5
 
 	if (c->last_sent_aggr_state != cmd_state) {
 		cmd.addr = c->res_addr;
