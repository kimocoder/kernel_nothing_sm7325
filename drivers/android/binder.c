--- conflicted
+++ resolved
@@ -5874,11 +5874,7 @@
 		uint32_t enable;
 
 		if (copy_from_user(&enable, ubuf, sizeof(enable))) {
-<<<<<<< HEAD
 			ret = -EFAULT;
-=======
-			ret = -EINVAL;
->>>>>>> b8b210d8
 			goto err;
 		}
 		binder_inner_proc_lock(proc);
