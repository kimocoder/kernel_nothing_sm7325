// SPDX-License-Identifier: GPL-2.0
/*
 * Copyright (c) 2016-2017, Linaro Ltd
 * Copyright (c) 2018-2021, The Linux Foundation. All rights reserved.
 */

#include <linux/idr.h>
#include <linux/interrupt.h>
#include <linux/io.h>
#include <linux/list.h>
#include <linux/mfd/syscon.h>
#include <linux/module.h>
#include <linux/of.h>
#include <linux/of_address.h>
#include <linux/of_irq.h>
#include <linux/platform_device.h>
#include <linux/regmap.h>
#include <linux/rpmsg.h>
#include <linux/sizes.h>
#include <linux/slab.h>
#include <linux/termios.h>
#include <linux/workqueue.h>
#include <linux/kthread.h>
#include <linux/mailbox_client.h>
#include <linux/ipc_logging.h>
#include <linux/suspend.h>
#include <soc/qcom/subsystem_notif.h>

#include "rpmsg_internal.h"
#include "qcom_glink_native.h"

#define GLINK_LOG_PAGE_CNT 2
#define GLINK_INFO(ctxt, x, ...)					  \
	ipc_log_string(ctxt, "[%s]: "x, __func__, ##__VA_ARGS__)

#define CH_INFO(ch, x, ...)						     \
do {									     \
	if (ch->glink)							     \
		ipc_log_string(ch->glink->ilc, "%s[%d:%d] %s: "x, ch->name,  \
			       ch->lcid, ch->rcid, __func__, ##__VA_ARGS__); \
} while (0)

#define CH_ERR(ch, x, ...)						     \
do {									     \
	if (ch->glink) {						     \
		ipc_log_string(ch->glink->ilc, "%s[%d:%d] %s: "x, ch->name,  \
			       ch->lcid, ch->rcid, __func__, ##__VA_ARGS__); \
		dev_err(ch->glink->dev, "[%s]: "x, __func__, ##__VA_ARGS__); \
	}								     \
} while (0)

#define GLINK_NAME_SIZE		32
#define GLINK_VERSION_1		1

#define RPM_GLINK_CID_MIN	1
#define RPM_GLINK_CID_MAX	65536

<<<<<<< HEAD
static int wakeup_enabled;
=======
static int should_wake;
>>>>>>> bae21357

struct glink_msg {
	__le16 cmd;
	__le16 param1;
	__le32 param2;
	u8 data[];
} __packed;

/**
 * struct glink_defer_cmd - deferred incoming control message
 * @node:	list node
 * @msg:	message header
 * @data:	payload of the message
 *
 * Copy of a received control message, to be added to @rx_queue and processed
 * by @rx_work of @qcom_glink.
 */
struct glink_defer_cmd {
	struct list_head node;

	struct glink_msg msg;
	u8 data[];
};

/**
 * struct glink_core_rx_intent - RX intent
 * RX intent
 *
 * @data: pointer to the data (may be NULL for zero-copy)
 * @id: remote or local intent ID
 * @size: size of the original intent (do not modify)
 * @reuse: To mark if the intent can be reused after first use
 * @in_use: To mark if intent is already in use for the channel
 * @offset: next write offset (initially 0)
 * @node:	list node
 */
struct glink_core_rx_intent {
	void *data;
	u32 id;
	size_t size;
	bool reuse;
	bool in_use;
	bool advertised;
	u32 offset;

	struct list_head node;
};

/**
 * struct qcom_glink - driver context, relates to one remote subsystem
 * @dev:	reference to the associated struct device
 * @mbox_client: mailbox client
 * @mbox_chan:  mailbox channel
 * @rx_pipe:	pipe object for receive FIFO
 * @tx_pipe:	pipe object for transmit FIFO
 * @irq:	IRQ for signaling incoming events
 * @kworker:	kworker to handle rx_done work
 * @task:	kthread running @kworker
 * @rx_work:	worker for handling received control messages
 * @rx_lock:	protects the @rx_queue
 * @rx_queue:	queue of received control messages to be processed in @rx_work
 * @tx_lock:	synchronizes operations on the tx fifo
 * @idr_lock:	synchronizes @lcids and @rcids modifications
 * @lcids:	idr of all channels with a known local channel id
 * @rcids:	idr of all channels with a known remote channel id
 * @in_reset:	reset status of this edge
 * @features:	remote features
 * @intentless:	flag to indicate that there is no intent
 * @tx_avail_notify: Waitqueue for pending tx tasks
 * @sent_read_notify: flag to check cmd sent or not
 * @ilc:	ipc logging context reference
 */
struct qcom_glink {
	struct device *dev;

	const char *name;

	struct mbox_client mbox_client;
	struct mbox_chan *mbox_chan;

	struct qcom_glink_pipe *rx_pipe;
	struct qcom_glink_pipe *tx_pipe;

	int irq;
	char irqname[GLINK_NAME_SIZE];

	struct kthread_worker kworker;
	struct task_struct *task;

	struct work_struct rx_work;
	spinlock_t rx_lock;
	struct list_head rx_queue;

	spinlock_t tx_lock;

	spinlock_t idr_lock;
	struct idr lcids;
	struct idr rcids;

	atomic_t in_reset;
	unsigned long features;

	bool intentless;

	wait_queue_head_t tx_avail_notify;
	bool sent_read_notify;

	void *ilc;
};

enum {
	GLINK_STATE_CLOSED,
	GLINK_STATE_OPENING,
	GLINK_STATE_OPEN,
	GLINK_STATE_CLOSING,
};

/**
 * struct glink_channel - internal representation of a channel
 * @rpdev:	rpdev reference, only used for primary endpoints
 * @ept:	rpmsg endpoint this channel is associated with
 * @glink:	qcom_glink context handle
 * @refcount:	refcount for the channel object
 * @recv_lock:	guard for @ept.cb
 * @name:	unique channel name/identifier
 * @lcid:	channel id, in local space
 * @rcid:	channel id, in remote space
 * @intent_lock: lock for protection of @liids, @riids
 * @liids:	idr of all local intents
 * @riids:	idr of all remote intents
 * @intent_work: worker responsible for transmitting rx_done packets
 * @done_intents: list of intents that needs to be announced rx_done
 * @buf:	receive buffer, for gathering fragments
 * @buf_offset:	write offset in @buf
 * @buf_size:	size of current @buf
 * @open_ack:	completed once remote has acked the open-request
 * @open_req:	completed once open-request has been received
 * @intent_req_lock: Synchronises multiple intent requests
 * @intent_req_result: Result of intent request
 * @intent_req_comp: Status of intent request completion
 * @intent_req_event: Waitqueue for @intent_req_comp
 * @lsigs:	local side signals
 * @rsigs:	remote side signals
 */
struct glink_channel {
	struct rpmsg_endpoint ept;

	struct rpmsg_device *rpdev;
	struct qcom_glink *glink;

	struct kref refcount;

	spinlock_t recv_lock;

	char *name;
	unsigned int lcid;
	unsigned int rcid;

	spinlock_t intent_lock;
	struct idr liids;
	struct idr riids;
	struct kthread_work intent_work;
	struct list_head done_intents;

	struct glink_core_rx_intent *buf;
	int buf_offset;
	int buf_size;

	struct completion open_ack;
	struct completion open_req;

	struct mutex intent_req_lock;
	bool intent_req_result;
	bool channel_ready;
	atomic_t intent_req_comp;
	wait_queue_head_t intent_req_event;

	unsigned int lsigs;
	unsigned int rsigs;
};

#define to_glink_channel(_ept) container_of(_ept, struct glink_channel, ept)

static const struct rpmsg_endpoint_ops glink_endpoint_ops;

#define RPM_CMD_VERSION			0
#define RPM_CMD_VERSION_ACK		1
#define RPM_CMD_OPEN			2
#define RPM_CMD_CLOSE			3
#define RPM_CMD_OPEN_ACK		4
#define RPM_CMD_INTENT			5
#define RPM_CMD_RX_DONE			6
#define RPM_CMD_RX_INTENT_REQ		7
#define RPM_CMD_RX_INTENT_REQ_ACK	8
#define RPM_CMD_TX_DATA			9
#define RPM_CMD_CLOSE_ACK		11
#define RPM_CMD_TX_DATA_CONT		12
#define RPM_CMD_READ_NOTIF		13
#define RPM_CMD_RX_DONE_W_REUSE		14
#define RPM_CMD_SIGNALS			15

#define GLINK_FEATURE_INTENTLESS	BIT(1)

#define NATIVE_DTR_SIG			BIT(31)
#define NATIVE_CTS_SIG			BIT(30)
#define NATIVE_CD_SIG			BIT(29)
#define NATIVE_RI_SIG			BIT(28)

static void qcom_glink_rx_done_work(struct kthread_work *work);

static struct glink_channel *qcom_glink_alloc_channel(struct qcom_glink *glink,
						      const char *name)
{
	struct glink_channel *channel;

	channel = kzalloc(sizeof(*channel), GFP_KERNEL);
	if (!channel)
		return ERR_PTR(-ENOMEM);

	/* Setup glink internal glink_channel data */
	spin_lock_init(&channel->recv_lock);
	spin_lock_init(&channel->intent_lock);
	mutex_init(&channel->intent_req_lock);

	channel->glink = glink;
	channel->name = kstrdup(name, GFP_KERNEL);

	init_completion(&channel->open_req);
	init_completion(&channel->open_ack);
	atomic_set(&channel->intent_req_comp, 0);
	init_waitqueue_head(&channel->intent_req_event);

	INIT_LIST_HEAD(&channel->done_intents);
	kthread_init_work(&channel->intent_work, qcom_glink_rx_done_work);

	idr_init(&channel->liids);
	idr_init(&channel->riids);
	kref_init(&channel->refcount);

	return channel;
}

static void qcom_glink_channel_release(struct kref *ref)
{
	struct glink_channel *channel = container_of(ref, struct glink_channel,
						     refcount);
	struct glink_core_rx_intent *intent;
	struct glink_core_rx_intent *tmp;
	unsigned long flags;
	int iid;

	CH_INFO(channel, "\n");
	wake_up(&channel->intent_req_event);

	/* cancel pending rx_done work */
	kthread_cancel_work_sync(&channel->intent_work);

	spin_lock_irqsave(&channel->intent_lock, flags);
	/* Free all non-reuse intents pending rx_done work */
	list_for_each_entry_safe(intent, tmp, &channel->done_intents, node) {
		if (!intent->reuse) {
			kfree(intent->data);
			kfree(intent);
		}
	}

	idr_for_each_entry(&channel->liids, tmp, iid) {
		kfree(tmp->data);
		kfree(tmp);
	}
	idr_destroy(&channel->liids);

	idr_for_each_entry(&channel->riids, tmp, iid)
		kfree(tmp);
	idr_destroy(&channel->riids);
	spin_unlock_irqrestore(&channel->intent_lock, flags);

	kfree(channel->name);
	kfree(channel);
}

static size_t qcom_glink_rx_avail(struct qcom_glink *glink)
{
	return glink->rx_pipe->avail(glink->rx_pipe);
}

static void qcom_glink_rx_peak(struct qcom_glink *glink,
			       void *data, unsigned int offset, size_t count)
{
	glink->rx_pipe->peak(glink->rx_pipe, data, offset, count);
}

static void qcom_glink_rx_advance(struct qcom_glink *glink, size_t count)
{
	glink->rx_pipe->advance(glink->rx_pipe, count);
}

static size_t qcom_glink_tx_avail(struct qcom_glink *glink)
{
	return glink->tx_pipe->avail(glink->tx_pipe);
}

static void qcom_glink_tx_write(struct qcom_glink *glink,
				const void *hdr, size_t hlen,
				const void *data, size_t dlen)
{
	glink->tx_pipe->write(glink->tx_pipe, hdr, hlen, data, dlen);
}

static void qcom_glink_pipe_reset(struct qcom_glink *glink)
{
	if (glink->tx_pipe->reset)
		glink->tx_pipe->reset(glink->tx_pipe);

	if (glink->rx_pipe->reset)
		glink->rx_pipe->reset(glink->rx_pipe);
}

static void qcom_glink_send_read_notify(struct qcom_glink *glink)
{
	struct glink_msg msg;

	msg.cmd = cpu_to_le16(RPM_CMD_READ_NOTIF);
	msg.param1 = 0;
	msg.param2 = 0;

	GLINK_INFO(glink->ilc, "send READ NOTIFY cmd\n");

	qcom_glink_tx_write(glink, &msg, sizeof(msg), NULL, 0);

	mbox_send_message(glink->mbox_chan, NULL);
	mbox_client_txdone(glink->mbox_chan, 0);
}

static int qcom_glink_tx(struct qcom_glink *glink,
			 const void *hdr, size_t hlen,
			 const void *data, size_t dlen, bool wait)
{
	unsigned int tlen = hlen + dlen;
	unsigned long flags;
	int ret = 0;

	/* Reject packets that are too big */
	if (tlen >= glink->tx_pipe->length)
		return -EINVAL;

	if (atomic_read(&glink->in_reset))
		return -ECONNRESET;

	spin_lock_irqsave(&glink->tx_lock, flags);

	while (qcom_glink_tx_avail(glink) < tlen) {
		if (!wait) {
			ret = -EAGAIN;
			goto out;
		}

		if (!glink->sent_read_notify) {
			glink->sent_read_notify = true;
			qcom_glink_send_read_notify(glink);
		}

		/* Wait without holding the tx_lock */
		spin_unlock_irqrestore(&glink->tx_lock, flags);

		wait_event_timeout(glink->tx_avail_notify,
				   (qcom_glink_tx_avail(glink) >= tlen
				   || atomic_read(&glink->in_reset)), 10 * HZ);

		spin_lock_irqsave(&glink->tx_lock, flags);

		if (atomic_read(&glink->in_reset)) {
			ret = -ECONNRESET;
			goto out;
		}

		if (qcom_glink_tx_avail(glink) >= tlen)
			glink->sent_read_notify = false;
	}

	qcom_glink_tx_write(glink, hdr, hlen, data, dlen);

	mbox_send_message(glink->mbox_chan, NULL);
	mbox_client_txdone(glink->mbox_chan, 0);

out:
	spin_unlock_irqrestore(&glink->tx_lock, flags);

	return ret;
}

static int qcom_glink_send_version(struct qcom_glink *glink)
{
	struct glink_msg msg;

	msg.cmd = cpu_to_le16(RPM_CMD_VERSION);
	msg.param1 = cpu_to_le16(GLINK_VERSION_1);
	msg.param2 = cpu_to_le32(glink->features);

	GLINK_INFO(glink->ilc, "vers:%d features:%d\n", msg.param1, msg.param2);
	return qcom_glink_tx(glink, &msg, sizeof(msg), NULL, 0, true);
}

static void qcom_glink_send_version_ack(struct qcom_glink *glink)
{
	struct glink_msg msg;

	msg.cmd = cpu_to_le16(RPM_CMD_VERSION_ACK);
	msg.param1 = cpu_to_le16(GLINK_VERSION_1);
	msg.param2 = cpu_to_le32(glink->features);

	GLINK_INFO(glink->ilc, "vers:%d features:%d\n", msg.param1, msg.param2);
	qcom_glink_tx(glink, &msg, sizeof(msg), NULL, 0, true);
}

static void qcom_glink_send_open_ack(struct qcom_glink *glink,
				     struct glink_channel *channel)
{
	struct glink_msg msg;

	msg.cmd = cpu_to_le16(RPM_CMD_OPEN_ACK);
	msg.param1 = cpu_to_le16(channel->rcid);
	msg.param2 = cpu_to_le32(0);

	CH_INFO(channel, "\n");
	qcom_glink_tx(glink, &msg, sizeof(msg), NULL, 0, true);
}

static void qcom_glink_handle_intent_req_ack(struct qcom_glink *glink,
					     unsigned int cid, bool granted)
{
	struct glink_channel *channel;
	unsigned long flags;

	spin_lock_irqsave(&glink->idr_lock, flags);
	channel = idr_find(&glink->rcids, cid);
	spin_unlock_irqrestore(&glink->idr_lock, flags);
	if (!channel) {
		dev_err(glink->dev, "unable to find channel\n");
		return;
	}

	channel->intent_req_result = granted;
	atomic_inc(&channel->intent_req_comp);
	wake_up(&channel->intent_req_event);
	CH_INFO(channel, "\n");
}

/**
 * qcom_glink_send_open_req() - send a RPM_CMD_OPEN request to the remote
 * @glink: Ptr to the glink edge
 * @channel: Ptr to the channel that the open req is sent
 *
 * Allocates a local channel id and sends a RPM_CMD_OPEN message to the remote.
 * Will return with refcount held, regardless of outcome.
 *
 * Returns 0 on success, negative errno otherwise.
 */
static int qcom_glink_send_open_req(struct qcom_glink *glink,
				    struct glink_channel *channel)
{
	struct {
		struct glink_msg msg;
		u8 name[GLINK_NAME_SIZE];
	} __packed req;
	int name_len = strlen(channel->name) + 1;
	int req_len = ALIGN(sizeof(req.msg) + name_len, 8);
	int ret;
	unsigned long flags;

	kref_get(&channel->refcount);

	spin_lock_irqsave(&glink->idr_lock, flags);
	ret = idr_alloc_cyclic(&glink->lcids, channel,
			       RPM_GLINK_CID_MIN, RPM_GLINK_CID_MAX,
			       GFP_ATOMIC);
	spin_unlock_irqrestore(&glink->idr_lock, flags);
	if (ret < 0)
		return ret;

	channel->lcid = ret;
	CH_INFO(channel, "\n");

	req.msg.cmd = cpu_to_le16(RPM_CMD_OPEN);
	req.msg.param1 = cpu_to_le16(channel->lcid);
	req.msg.param2 = cpu_to_le32(name_len);
	strlcpy(req.name, channel->name, GLINK_NAME_SIZE);

	ret = qcom_glink_tx(glink, &req, req_len, NULL, 0, true);
	if (ret)
		goto remove_idr;

	return 0;

remove_idr:
	CH_INFO(channel, "remote_idr\n");

	spin_lock_irqsave(&glink->idr_lock, flags);
	idr_remove(&glink->lcids, channel->lcid);
	channel->lcid = 0;
	spin_unlock_irqrestore(&glink->idr_lock, flags);

	return ret;
}

static void qcom_glink_send_close_req(struct qcom_glink *glink,
				      struct glink_channel *channel)
{
	struct glink_msg req;

	req.cmd = cpu_to_le16(RPM_CMD_CLOSE);
	req.param1 = cpu_to_le16(channel->lcid);
	req.param2 = 0;

	CH_INFO(channel, "\n");
	qcom_glink_tx(glink, &req, sizeof(req), NULL, 0, true);
}

static void qcom_glink_send_close_ack(struct qcom_glink *glink,
				      unsigned int rcid)
{
	struct glink_msg req;

	req.cmd = cpu_to_le16(RPM_CMD_CLOSE_ACK);
	req.param1 = cpu_to_le16(rcid);
	req.param2 = 0;

	GLINK_INFO(glink->ilc, "rcid:%d\n", rcid);
	qcom_glink_tx(glink, &req, sizeof(req), NULL, 0, true);
}


static int __qcom_glink_rx_done(struct qcom_glink *glink,
				struct glink_channel *channel,
				struct glink_core_rx_intent *intent,
				bool wait)
{
	struct {
		u16 id;
		u16 lcid;
		u32 liid;
	} __packed cmd;
	unsigned int cid = channel->lcid;
	unsigned int iid = intent->id;
	bool reuse = intent->reuse;
	int ret;

	cmd.id = reuse ? RPM_CMD_RX_DONE_W_REUSE : RPM_CMD_RX_DONE;
	cmd.lcid = cid;
	cmd.liid = iid;

	ret = qcom_glink_tx(glink, &cmd, sizeof(cmd), NULL, 0, wait);
	if (ret)
		return ret;

	if (!reuse) {
		kfree(intent->data);
		kfree(intent);
	}

	CH_INFO(channel, "reuse:%d liid:%d", reuse, iid);
	return 0;
}

static void qcom_glink_rx_done_work(struct kthread_work *work)
{
	struct glink_channel *channel = container_of(work, struct glink_channel,
						     intent_work);
	struct qcom_glink *glink = channel->glink;
	struct glink_core_rx_intent *intent, *tmp;
	unsigned long flags;

	spin_lock_irqsave(&channel->intent_lock, flags);
	list_for_each_entry_safe(intent, tmp, &channel->done_intents, node) {
		list_del(&intent->node);
		spin_unlock_irqrestore(&channel->intent_lock, flags);

		__qcom_glink_rx_done(glink, channel, intent, true);

		spin_lock_irqsave(&channel->intent_lock, flags);
	}
	spin_unlock_irqrestore(&channel->intent_lock, flags);
}

static void qcom_glink_rx_done(struct qcom_glink *glink,
			       struct glink_channel *channel,
			       struct glink_core_rx_intent *intent)
{
	int ret = -EAGAIN;

	/* We don't send RX_DONE to intentless systems */
	if (glink->intentless) {
		kfree(intent->data);
		kfree(intent);
		return;
	}

	/* Take it off the tree of receive intents */
	if (!intent->reuse) {
		spin_lock(&channel->intent_lock);
		idr_remove(&channel->liids, intent->id);
		spin_unlock(&channel->intent_lock);
	}

	/* Schedule the sending of a rx_done indication */
	spin_lock(&channel->intent_lock);
	if (list_empty(&channel->done_intents))
		ret = __qcom_glink_rx_done(glink, channel, intent, false);

	if (ret) {
		list_add_tail(&intent->node, &channel->done_intents);
		kthread_queue_work(&glink->kworker, &channel->intent_work);
	}
	spin_unlock(&channel->intent_lock);
}

/**
 * qcom_glink_receive_version() - receive version/features from remote system
 *
 * @glink:	pointer to transport interface
 * @version:	remote version
 * @features:	remote features
 *
 * This function is called in response to a remote-initiated version/feature
 * negotiation sequence.
 */
static void qcom_glink_receive_version(struct qcom_glink *glink,
				       u32 version,
				       u32 features)
{
	GLINK_INFO(glink->ilc, "vers:%d features:%d\n", version, features);

	switch (version) {
	case 0:
		break;
	case GLINK_VERSION_1:
		glink->features &= features;
		/* FALLTHROUGH */
	default:
		qcom_glink_send_version_ack(glink);
		break;
	}
}

/**
 * qcom_glink_receive_version_ack() - receive negotiation ack from remote system
 *
 * @glink:	pointer to transport interface
 * @version:	remote version response
 * @features:	remote features response
 *
 * This function is called in response to a local-initiated version/feature
 * negotiation sequence and is the counter-offer from the remote side based
 * upon the initial version and feature set requested.
 */
static void qcom_glink_receive_version_ack(struct qcom_glink *glink,
					   u32 version,
					   u32 features)
{
	GLINK_INFO(glink->ilc, "vers:%d features:%d\n", version, features);

	switch (version) {
	case 0:
		/* Version negotiation failed */
		break;
	case GLINK_VERSION_1:
		if (features == glink->features)
			break;

		glink->features &= features;
		/* FALLTHROUGH */
	default:
		qcom_glink_send_version(glink);
		break;
	}
}

/**
 * qcom_glink_send_intent_req_ack() - convert an rx intent request ack cmd to
 * 	wire format and transmit
 * @glink:	The transport to transmit on.
 * @channel:	The glink channel
 * @granted:	The request response to encode.
 *
 * Return: 0 on success or standard Linux error code.
 */
static int qcom_glink_send_intent_req_ack(struct qcom_glink *glink,
					  struct glink_channel *channel,
					  bool granted)
{
	struct glink_msg msg;

	msg.cmd = cpu_to_le16(RPM_CMD_RX_INTENT_REQ_ACK);
	msg.param1 = cpu_to_le16(channel->lcid);
	msg.param2 = cpu_to_le32(granted);

	CH_INFO(channel, "\n");
	qcom_glink_tx(glink, &msg, sizeof(msg), NULL, 0, true);

	return 0;
}

/**
 * qcom_glink_advertise_intent - convert an rx intent cmd to wire format and
 *			   transmit
 * @glink:	The transport to transmit on.
 * @channel:	The local channel
 * @intent:	The intent to pass on to remote.
 *
 * Return: 0 on success or standard Linux error code.
 */
static int qcom_glink_advertise_intent(struct qcom_glink *glink,
				       struct glink_channel *channel,
				       struct glink_core_rx_intent *intent)
{
	struct command {
		__le16 id;
		__le16 lcid;
		__le32 count;
		__le32 size;
		__le32 liid;
	} __packed;
	struct command cmd;
	unsigned long flags;

	spin_lock_irqsave(&channel->intent_lock, flags);
	if (intent->advertised) {
		spin_unlock_irqrestore(&channel->intent_lock, flags);
		return 0;
	}
	intent->advertised = true;
	spin_unlock_irqrestore(&channel->intent_lock, flags);

	cmd.id = cpu_to_le16(RPM_CMD_INTENT);
	cmd.lcid = cpu_to_le16(channel->lcid);
	cmd.count = cpu_to_le32(1);
	cmd.size = cpu_to_le32(intent->size);
	cmd.liid = cpu_to_le32(intent->id);

	CH_INFO(channel, "count:%d size:%zd liid:%d\n", 1,
		intent->size, intent->id);

	qcom_glink_tx(glink, &cmd, sizeof(cmd), NULL, 0, true);

	return 0;
}

static struct glink_core_rx_intent *
qcom_glink_alloc_intent(struct qcom_glink *glink,
			struct glink_channel *channel,
			size_t size,
			bool reuseable)
{
	struct glink_core_rx_intent *intent;
	int ret;
	unsigned long flags;

	intent = kzalloc(sizeof(*intent), GFP_KERNEL);
	if (!intent)
		return NULL;

	intent->data = kzalloc(size, GFP_KERNEL);
	if (!intent->data)
		goto free_intent;

	spin_lock_irqsave(&channel->intent_lock, flags);
	ret = idr_alloc_cyclic(&channel->liids, intent, 1, -1, GFP_ATOMIC);
	if (ret < 0) {
		spin_unlock_irqrestore(&channel->intent_lock, flags);
		goto free_data;
	}
	spin_unlock_irqrestore(&channel->intent_lock, flags);

	intent->id = ret;
	intent->size = size;
	intent->reuse = reuseable;

	return intent;

free_data:
	kfree(intent->data);
free_intent:
	kfree(intent);
	return NULL;
}

static void qcom_glink_handle_rx_done(struct qcom_glink *glink,
				      u32 cid, uint32_t iid,
				      bool reuse)
{
	struct glink_core_rx_intent *intent;
	struct glink_channel *channel;
	unsigned long flags;

	spin_lock_irqsave(&glink->idr_lock, flags);
	channel = idr_find(&glink->rcids, cid);
	spin_unlock_irqrestore(&glink->idr_lock, flags);
	if (!channel) {
		dev_err(glink->dev, "invalid channel id received\n");
		return;
	}

	spin_lock_irqsave(&channel->intent_lock, flags);
	intent = idr_find(&channel->riids, iid);

	if (!intent) {
		spin_unlock_irqrestore(&channel->intent_lock, flags);
		dev_err(glink->dev, "invalid intent id received\n");
		return;
	}

	intent->in_use = false;
	CH_INFO(channel, "reuse:%d iid:%d\n", reuse, intent->id);

	if (!reuse) {
		idr_remove(&channel->riids, intent->id);
		kfree(intent);
	}
	spin_unlock_irqrestore(&channel->intent_lock, flags);
}

/**
 * qcom_glink_handle_intent_req() - Receive a request for rx_intent
 *					    from remote side
 * @glink:      Pointer to the transport interface
 * @cid:	Remote channel ID
 * @size:	size of the intent
 *
 * The function searches for the local channel to which the request for
 * rx_intent has arrived and allocates and notifies the remote back
 */
static void qcom_glink_handle_intent_req(struct qcom_glink *glink,
					 u32 cid, size_t size)
{
	struct glink_core_rx_intent *intent = NULL;
	struct glink_core_rx_intent *tmp;
	struct glink_channel *channel;
	struct rpmsg_endpoint *ept;
	unsigned long flags;
	int iid;

	spin_lock_irqsave(&glink->idr_lock, flags);
	channel = idr_find(&glink->rcids, cid);
	spin_unlock_irqrestore(&glink->idr_lock, flags);

	if (!channel) {
		pr_err("%s channel not found for cid %d\n", __func__, cid);
		return;
	}

	spin_lock_irqsave(&channel->intent_lock, flags);
	idr_for_each_entry(&channel->liids, tmp, iid) {
		if (tmp->size >= size && tmp->reuse) {
			intent = tmp;
			break;
		}
	}
	spin_unlock_irqrestore(&channel->intent_lock, flags);
	if (intent) {
		qcom_glink_send_intent_req_ack(glink, channel, !!intent);
		return;
	}

	ept = &channel->ept;
	intent = qcom_glink_alloc_intent(glink, channel, size, false);
	if (intent && channel->channel_ready)
		qcom_glink_advertise_intent(glink, channel, intent);

	qcom_glink_send_intent_req_ack(glink, channel, !!intent);
}

static int qcom_glink_rx_defer(struct qcom_glink *glink, size_t extra)
{
	struct glink_defer_cmd *dcmd;

	extra = ALIGN(extra, 8);

	if (qcom_glink_rx_avail(glink) < sizeof(struct glink_msg) + extra) {
		dev_dbg(glink->dev, "Insufficient data in rx fifo");
		return -ENXIO;
	}

	dcmd = kzalloc(sizeof(*dcmd) + extra, GFP_ATOMIC);
	if (!dcmd)
		return -ENOMEM;

	INIT_LIST_HEAD(&dcmd->node);

	qcom_glink_rx_peak(glink, &dcmd->msg, 0, sizeof(dcmd->msg) + extra);

	spin_lock(&glink->rx_lock);
	list_add_tail(&dcmd->node, &glink->rx_queue);
	spin_unlock(&glink->rx_lock);

	schedule_work(&glink->rx_work);
	qcom_glink_rx_advance(glink, sizeof(dcmd->msg) + extra);

	return 0;
}

static int qcom_glink_rx_data(struct qcom_glink *glink, size_t avail)
{
	struct glink_core_rx_intent *intent;
	struct glink_channel *channel;
	struct {
		struct glink_msg msg;
		__le32 chunk_size;
		__le32 left_size;
	} __packed hdr;
	unsigned int chunk_size;
	unsigned int left_size;
	unsigned int rcid;
	unsigned int liid;
	int ret = 0;
	unsigned long flags;

	if (avail < sizeof(hdr)) {
		dev_dbg(glink->dev, "Not enough data in fifo\n");
		return -EAGAIN;
	}

	qcom_glink_rx_peak(glink, &hdr, 0, sizeof(hdr));
	chunk_size = le32_to_cpu(hdr.chunk_size);
	left_size = le32_to_cpu(hdr.left_size);

	if (avail < sizeof(hdr) + chunk_size) {
		dev_dbg(glink->dev, "Payload not yet in fifo\n");
		return -EAGAIN;
	}

	rcid = le16_to_cpu(hdr.msg.param1);
	spin_lock_irqsave(&glink->idr_lock, flags);
	channel = idr_find(&glink->rcids, rcid);
	spin_unlock_irqrestore(&glink->idr_lock, flags);
	if (!channel) {
		dev_dbg(glink->dev, "Data on non-existing channel\n");

		/* Drop the message */
		goto advance_rx;
	}
	CH_INFO(channel, "chunk_size:%d left_size:%d\n", chunk_size, left_size);

	if (glink->intentless) {
		/* Might have an ongoing, fragmented, message to append */
		if (!channel->buf) {
			intent = kzalloc(sizeof(*intent), GFP_ATOMIC);
			if (!intent)
				return -ENOMEM;

			intent->data = kmalloc(chunk_size + left_size,
					       GFP_ATOMIC);
			if (!intent->data) {
				kfree(intent);
				return -ENOMEM;
			}

			intent->id = 0xbabababa;
			intent->size = chunk_size + left_size;
			intent->offset = 0;

			channel->buf = intent;
		} else {
			intent = channel->buf;
		}
	} else {
		liid = le32_to_cpu(hdr.msg.param2);

		spin_lock_irqsave(&channel->intent_lock, flags);
		intent = idr_find(&channel->liids, liid);
		spin_unlock_irqrestore(&channel->intent_lock, flags);

		if (!intent) {
			dev_err(glink->dev,
				"no intent found for channel %s intent %d",
				channel->name, liid);
			goto advance_rx;
		}
	}

	if (intent->size - intent->offset < chunk_size) {
		dev_err(glink->dev, "Insufficient space in intent\n");

		/* The packet header lied, drop payload */
		goto advance_rx;
	}

	qcom_glink_rx_peak(glink, intent->data + intent->offset,
			   sizeof(hdr), chunk_size);
	intent->offset += chunk_size;

	/* Handle message when no fragments remain to be received */
	if (!left_size) {
		spin_lock(&channel->recv_lock);
		if (channel->ept.cb) {
			ret = channel->ept.cb(channel->ept.rpdev,
					intent->data,
					intent->offset,
					channel->ept.priv,
					RPMSG_ADDR_ANY);

			if (ret < 0) {
				CH_ERR(channel,
					"callback error ret = %d\n", ret);
				ret = 0;
			}
		} else {
			CH_ERR(channel, "callback not present\n");
		}
		spin_unlock(&channel->recv_lock);

		intent->offset = 0;
		channel->buf = NULL;

		qcom_glink_rx_done(glink, channel, intent);
	}

advance_rx:
	qcom_glink_rx_advance(glink, ALIGN(sizeof(hdr) + chunk_size, 8));

	return ret;
}

static void qcom_glink_handle_intent(struct qcom_glink *glink,
				     unsigned int cid,
				     unsigned int count,
				     size_t avail)
{
	struct glink_core_rx_intent *intent;
	struct glink_channel *channel;
	struct intent_pair {
		__le32 size;
		__le32 iid;
	};

	struct {
		struct glink_msg msg;
		struct intent_pair intents[];
	} __packed * msg;

	const size_t msglen = struct_size(msg, intents, count);
	int ret;
	int i;
	unsigned long flags;

	if (avail < msglen) {
		dev_dbg(glink->dev, "Not enough data in fifo\n");
		return;
	}

	spin_lock_irqsave(&glink->idr_lock, flags);
	channel = idr_find(&glink->rcids, cid);
	spin_unlock_irqrestore(&glink->idr_lock, flags);
	if (!channel) {
		dev_err(glink->dev, "intents for non-existing channel\n");
		return;
	}

	msg = kmalloc(msglen, GFP_ATOMIC);
	if (!msg)
		return;

	qcom_glink_rx_peak(glink, msg, 0, msglen);

	for (i = 0; i < count; ++i) {
		intent = kzalloc(sizeof(*intent), GFP_ATOMIC);
		if (!intent)
			break;

		intent->id = le32_to_cpu(msg->intents[i].iid);
		intent->size = le32_to_cpu(msg->intents[i].size);

		CH_INFO(channel, "riid:%d size:%zd\n",
			intent->id, intent->size);

		spin_lock_irqsave(&channel->intent_lock, flags);
		ret = idr_alloc(&channel->riids, intent,
				intent->id, intent->id + 1, GFP_ATOMIC);
		spin_unlock_irqrestore(&channel->intent_lock, flags);

		if (ret < 0)
			dev_err(glink->dev, "failed to store remote intent\n");
	}

	kfree(msg);
	qcom_glink_rx_advance(glink, ALIGN(msglen, 8));
}

static int qcom_glink_rx_open_ack(struct qcom_glink *glink, unsigned int lcid)
{
	struct glink_channel *channel;

	spin_lock(&glink->idr_lock);
	channel = idr_find(&glink->lcids, lcid);
	spin_unlock(&glink->idr_lock);
	if (!channel) {
		dev_err(glink->dev, "Invalid open ack packet\n");
		return -EINVAL;
	}

	CH_INFO(channel, "\n");
	complete_all(&channel->open_ack);

	return 0;
}

/**
 * qcom_glink_send_signals() - convert a signal cmd to wire format and transmit
 * @glink:	The transport to transmit on.
 * @channel:	The glink channel
 * @sigs:	The signals to encode.
 *
 * Return: 0 on success or standard Linux error code.
 */
static int qcom_glink_send_signals(struct qcom_glink *glink,
				   struct glink_channel *channel,
				   u32 sigs)
{
	struct glink_msg msg;

	/* convert signals from TIOCM to NATIVE */
	sigs &= 0x0fff;
	if (sigs & TIOCM_DTR)
		sigs |= NATIVE_DTR_SIG;
	if (sigs & TIOCM_RTS)
		sigs |= NATIVE_CTS_SIG;
	if (sigs & TIOCM_CD)
		sigs |= NATIVE_CD_SIG;
	if (sigs & TIOCM_RI)
		sigs |= NATIVE_RI_SIG;

	msg.cmd = cpu_to_le16(RPM_CMD_SIGNALS);
	msg.param1 = cpu_to_le16(channel->lcid);
	msg.param2 = cpu_to_le32(sigs);

	GLINK_INFO(glink->ilc, "sigs:%d\n", sigs);
	return qcom_glink_tx(glink, &msg, sizeof(msg), NULL, 0, true);
}

static int qcom_glink_handle_signals(struct qcom_glink *glink,
				     unsigned int rcid, unsigned int signals)
{
	struct glink_channel *channel;
	unsigned long flags;
	u32 old;

	spin_lock_irqsave(&glink->idr_lock, flags);
	channel = idr_find(&glink->rcids, rcid);
	spin_unlock_irqrestore(&glink->idr_lock, flags);
	if (!channel) {
		dev_err(glink->dev, "signal for non-existing channel\n");
		return -EINVAL;
	}

	old = channel->rsigs;

	/* convert signals from NATIVE to TIOCM */
	if (signals & NATIVE_DTR_SIG)
		signals |= TIOCM_DSR;
	if (signals & NATIVE_CTS_SIG)
		signals |= TIOCM_CTS;
	if (signals & NATIVE_CD_SIG)
		signals |= TIOCM_CD;
	if (signals & NATIVE_RI_SIG)
		signals |= TIOCM_RI;
	signals &= 0x0fff;

	channel->rsigs = signals;

	CH_INFO(channel, "old:%d new:%d\n", old, channel->rsigs);
	if (channel->ept.sig_cb) {
		channel->ept.sig_cb(channel->ept.rpdev, channel->ept.priv,
				    old, channel->rsigs);
	}

	return 0;
}

static irqreturn_t qcom_glink_native_intr(int irq, void *data)
{
	struct qcom_glink *glink = data;
	struct glink_msg msg;
	unsigned int param1;
	unsigned int param2;
	unsigned int avail;
	unsigned int cmd;
	int ret = 0;

<<<<<<< HEAD
	if (wakeup_enabled)
=======
	if (should_wake)
>>>>>>> bae21357
		pm_system_wakeup();
	/* To wakeup any blocking writers */
	wake_up_all(&glink->tx_avail_notify);

	for (;;) {
		avail = qcom_glink_rx_avail(glink);
		if (avail < sizeof(msg))
			break;

		qcom_glink_rx_peak(glink, &msg, 0, sizeof(msg));

		cmd = le16_to_cpu(msg.cmd);
		param1 = le16_to_cpu(msg.param1);
		param2 = le32_to_cpu(msg.param2);

		switch (cmd) {
		case RPM_CMD_VERSION:
		case RPM_CMD_VERSION_ACK:
		case RPM_CMD_CLOSE:
		case RPM_CMD_CLOSE_ACK:
		case RPM_CMD_RX_INTENT_REQ:
			ret = qcom_glink_rx_defer(glink, 0);
			break;
		case RPM_CMD_OPEN_ACK:
			ret = qcom_glink_rx_open_ack(glink, param1);
			qcom_glink_rx_advance(glink, ALIGN(sizeof(msg), 8));
			break;
		case RPM_CMD_OPEN:
			ret = qcom_glink_rx_defer(glink, param2);
			break;
		case RPM_CMD_TX_DATA:
		case RPM_CMD_TX_DATA_CONT:
			ret = qcom_glink_rx_data(glink, avail);
			break;
		case RPM_CMD_READ_NOTIF:
			qcom_glink_rx_advance(glink, ALIGN(sizeof(msg), 8));

			mbox_send_message(glink->mbox_chan, NULL);
			mbox_client_txdone(glink->mbox_chan, 0);
			break;
		case RPM_CMD_INTENT:
			qcom_glink_handle_intent(glink, param1, param2, avail);
			break;
		case RPM_CMD_RX_DONE:
			qcom_glink_handle_rx_done(glink, param1, param2, false);
			qcom_glink_rx_advance(glink, ALIGN(sizeof(msg), 8));
			break;
		case RPM_CMD_RX_DONE_W_REUSE:
			qcom_glink_handle_rx_done(glink, param1, param2, true);
			qcom_glink_rx_advance(glink, ALIGN(sizeof(msg), 8));
			break;
		case RPM_CMD_RX_INTENT_REQ_ACK:
			qcom_glink_handle_intent_req_ack(glink, param1, param2);
			qcom_glink_rx_advance(glink, ALIGN(sizeof(msg), 8));
			break;
		case RPM_CMD_SIGNALS:
			qcom_glink_handle_signals(glink, param1, param2);
			qcom_glink_rx_advance(glink, ALIGN(sizeof(msg), 8));
			break;
		default:
			dev_err(glink->dev, "unhandled rx cmd: %d\n", cmd);
			ret = -EINVAL;
			break;
		}

		if (ret)
			break;
	}

	return IRQ_HANDLED;
}

/* Locally initiated rpmsg_create_ept */
static struct glink_channel *qcom_glink_create_local(struct qcom_glink *glink,
						     const char *name)
{
	struct glink_channel *channel;
	int ret;
	unsigned long flags;

	channel = qcom_glink_alloc_channel(glink, name);
	if (IS_ERR(channel))
		return ERR_CAST(channel);

	CH_INFO(channel, "\n");
	ret = qcom_glink_send_open_req(glink, channel);
	if (ret)
		goto release_channel;

	ret = wait_for_completion_timeout(&channel->open_ack, 5 * HZ);
	if (!ret)
		goto err_timeout;

	ret = wait_for_completion_timeout(&channel->open_req, 5 * HZ);
	if (!ret)
		goto err_timeout;

	qcom_glink_send_open_ack(glink, channel);

	return channel;

err_timeout:
	CH_INFO(channel, "err_timeout\n");

	/* qcom_glink_send_open_req() did register the channel in lcids*/
	spin_lock_irqsave(&glink->idr_lock, flags);
	idr_remove(&glink->lcids, channel->lcid);
	spin_unlock_irqrestore(&glink->idr_lock, flags);

release_channel:
	CH_INFO(channel, "release_channel\n");
	/* Release qcom_glink_send_open_req() reference */
	kref_put(&channel->refcount, qcom_glink_channel_release);
	/* Release qcom_glink_alloc_channel() reference */
	kref_put(&channel->refcount, qcom_glink_channel_release);

	return ERR_PTR(-ETIMEDOUT);
}

/* Remote initiated rpmsg_create_ept */
static int qcom_glink_create_remote(struct qcom_glink *glink,
				    struct glink_channel *channel)
{
	int ret;

	CH_INFO(channel, "\n");

	qcom_glink_send_open_ack(glink, channel);

	ret = qcom_glink_send_open_req(glink, channel);
	if (ret)
		goto close_link;

	ret = wait_for_completion_timeout(&channel->open_ack, 5 * HZ);
	if (!ret) {
		ret = -ETIMEDOUT;
		goto close_link;
	}

	return 0;

close_link:
	CH_INFO(channel, "close_link %d\n", ret);

	/*
	 * Send a close request to "undo" our open-ack. The close-ack will
	 * release qcom_glink_send_open_req() reference and the last reference
	 * will be relesed after receiving remote_close or transport unregister
	 * by calling qcom_glink_native_remove().
	 */
	qcom_glink_send_close_req(glink, channel);

	return ret;
}

static struct rpmsg_endpoint *qcom_glink_create_ept(struct rpmsg_device *rpdev,
						    rpmsg_rx_cb_t cb,
						    void *priv,
						    struct rpmsg_channel_info
									chinfo)
{
	struct glink_channel *parent = to_glink_channel(rpdev->ept);
	struct glink_channel *channel;
	struct qcom_glink *glink = parent->glink;
	struct rpmsg_endpoint *ept;
	const char *name = chinfo.name;
	int cid;
	int ret;
	unsigned long flags;

	spin_lock_irqsave(&glink->idr_lock, flags);
	idr_for_each_entry(&glink->rcids, channel, cid) {
		if (!strcmp(channel->name, name))
			break;
	}
	spin_unlock_irqrestore(&glink->idr_lock, flags);

	if (!channel) {
		channel = qcom_glink_create_local(glink, name);
		if (IS_ERR(channel))
			return NULL;
	} else {
		ret = qcom_glink_create_remote(glink, channel);
		if (ret)
			return NULL;
	}
	CH_INFO(channel, "Initializing ept\n");

	ept = &channel->ept;
	ept->rpdev = rpdev;
	ept->cb = cb;
	ept->priv = priv;
	ept->ops = &glink_endpoint_ops;
	CH_INFO(channel, "Initialized ept\n");
	return ept;
}

static int qcom_glink_announce_create(struct rpmsg_device *rpdev)
{
	struct glink_channel *channel = to_glink_channel(rpdev->ept);
	struct device_node *np = rpdev->dev.of_node;
	struct qcom_glink *glink = channel->glink;
	struct glink_core_rx_intent *intent;
	struct glink_core_rx_intent *tmp;
	const struct property *prop = NULL;
	__be32 defaults[] = { cpu_to_be32(SZ_1K), cpu_to_be32(5) };
	int num_intents;
	int num_groups = 1;
	__be32 *val = defaults;
	unsigned long flags;
	int iid;
	int size;

	CH_INFO(channel, "Entered\n");
	if (glink->intentless || !completion_done(&channel->open_ack))
		return 0;

	channel->channel_ready = true;

	/*Serve any pending intent request*/
	spin_lock_irqsave(&channel->intent_lock, flags);
	idr_for_each_entry(&channel->liids, tmp, iid) {
		if (!tmp->reuse && !tmp->advertised) {
			intent = tmp;
			spin_unlock_irqrestore(&channel->intent_lock, flags);
			qcom_glink_advertise_intent(glink, channel, intent);
			spin_lock_irqsave(&channel->intent_lock, flags);
		}
	}
	spin_unlock_irqrestore(&channel->intent_lock, flags);

	prop = of_find_property(np, "qcom,intents", NULL);
	if (prop) {
		val = prop->value;
		num_groups = prop->length / sizeof(u32) / 2;
	}

	/* Channel is now open, advertise base set of intents */
	while (num_groups--) {
		size = be32_to_cpup(val++);
		num_intents = be32_to_cpup(val++);
		while (num_intents--) {
			intent = qcom_glink_alloc_intent(glink, channel, size,
							 true);
			if (!intent)
				break;

			qcom_glink_advertise_intent(glink, channel, intent);
		}
	}
	CH_INFO(channel, "Exit\n");
	return 0;
}

static void qcom_glink_destroy_ept(struct rpmsg_endpoint *ept)
{
	struct glink_channel *channel = to_glink_channel(ept);
	struct qcom_glink *glink = channel->glink;
	unsigned long flags;

	spin_lock_irqsave(&channel->recv_lock, flags);
	if (!channel->ept.cb) {
		spin_unlock_irqrestore(&channel->recv_lock, flags);
		return;
	}
	channel->ept.cb = NULL;
	spin_unlock_irqrestore(&channel->recv_lock, flags);

	qcom_glink_send_close_req(glink, channel);
}

static int qcom_glink_request_intent(struct qcom_glink *glink,
				     struct glink_channel *channel,
				     size_t size)
{
	struct {
		u16 id;
		u16 cid;
		u32 size;
	} __packed cmd;

	int ret;

	mutex_lock(&channel->intent_req_lock);

	atomic_set(&channel->intent_req_comp, 0);

	cmd.id = RPM_CMD_RX_INTENT_REQ;
	cmd.cid = channel->lcid;
	cmd.size = size;

	CH_INFO(channel, "size:%zd\n", size);

	ret = qcom_glink_tx(glink, &cmd, sizeof(cmd), NULL, 0, true);
	if (ret)
		goto unlock;

	ret = wait_event_timeout(channel->intent_req_event,
				 atomic_read(&channel->intent_req_comp) ||
				 atomic_read(&glink->in_reset), 10 * HZ);
	if (!ret) {
		dev_err(glink->dev, "intent request timed out\n");
		ret = -ETIMEDOUT;
	} else if (atomic_read(&glink->in_reset)) {
		CH_INFO(channel, "ssr detected\n");
		ret = -ECONNRESET;
	} else {
		ret = channel->intent_req_result ? 0 : -ECANCELED;
	}

unlock:
	mutex_unlock(&channel->intent_req_lock);
	return ret;
}

static int __qcom_glink_send(struct glink_channel *channel,
			     void *data, int len, bool wait)
{
	struct qcom_glink *glink = channel->glink;
	struct glink_core_rx_intent *intent = NULL;
	struct glink_core_rx_intent *tmp;
	int iid = 0;
	struct {
		struct glink_msg msg;
		__le32 chunk_size;
		__le32 left_size;
	} __packed req;
	int ret;
	unsigned long flags;
	int chunk_size = len;
	int left_size = 0;

	if (!glink->intentless) {
		while (!intent) {
			spin_lock_irqsave(&channel->intent_lock, flags);
			idr_for_each_entry(&channel->riids, tmp, iid) {
				if (tmp->size >= len && !tmp->in_use) {
					if (!intent)
						intent = tmp;
					else if (intent->size > tmp->size)
						intent = tmp;
					if (intent->size == len)
						break;
				}
			}
			if (intent)
				intent->in_use = true;
			spin_unlock_irqrestore(&channel->intent_lock, flags);

			/* We found an available intent */
			if (intent)
				break;

			if (atomic_read(&glink->in_reset))
				return -ECONNRESET;

			if (!wait)
				return -EBUSY;

			ret = qcom_glink_request_intent(glink, channel, len);
			if (ret < 0)
				return ret;
		}

		iid = intent->id;
	}

	if (wait && (chunk_size > SZ_8K)) {
		chunk_size = SZ_8K;
		left_size = len - chunk_size;
	}
	req.msg.cmd = cpu_to_le16(RPM_CMD_TX_DATA);
	req.msg.param1 = cpu_to_le16(channel->lcid);
	req.msg.param2 = cpu_to_le32(iid);
	req.chunk_size = cpu_to_le32(chunk_size);
	req.left_size = cpu_to_le32(left_size);

	ret = qcom_glink_tx(glink, &req, sizeof(req), data, chunk_size, wait);

	/* Mark intent available if we failed */
	if (ret && intent) {
		intent->in_use = false;
		return ret;
	}

	while (left_size > 0) {
		data = (void *)((char *)data + chunk_size);
		chunk_size = left_size;
		if (chunk_size > SZ_8K)
			chunk_size = SZ_8K;
		left_size -= chunk_size;

		req.msg.cmd = cpu_to_le16(RPM_CMD_TX_DATA_CONT);
		req.msg.param1 = cpu_to_le16(channel->lcid);
		req.msg.param2 = cpu_to_le32(iid);
		req.chunk_size = cpu_to_le32(chunk_size);
		req.left_size = cpu_to_le32(left_size);

		ret = qcom_glink_tx(glink, &req, sizeof(req), data,
				    chunk_size, wait);

		/* Mark intent available if we failed */
		if (ret && intent) {
			intent->in_use = false;
			break;
		}
	}
	return ret;
}

static int qcom_glink_send(struct rpmsg_endpoint *ept, void *data, int len)
{
	struct glink_channel *channel = to_glink_channel(ept);

	return __qcom_glink_send(channel, data, len, true);
}

static int qcom_glink_trysend(struct rpmsg_endpoint *ept, void *data, int len)
{
	struct glink_channel *channel = to_glink_channel(ept);

	return __qcom_glink_send(channel, data, len, false);
}

static int qcom_glink_get_sigs(struct rpmsg_endpoint *ept)
{
	struct glink_channel *channel = to_glink_channel(ept);

	return channel->rsigs;
}

static int qcom_glink_set_sigs(struct rpmsg_endpoint *ept, u32 set, u32 clear)
{
	struct glink_channel *channel = to_glink_channel(ept);
	struct qcom_glink *glink = channel->glink;
	u32 sigs = channel->lsigs;

	if (set & TIOCM_DTR)
		sigs |= TIOCM_DTR;
	if (set & TIOCM_RTS)
		sigs |= TIOCM_RTS;
	if (set & TIOCM_CD)
		sigs |= TIOCM_CD;
	if (set & TIOCM_RI)
		sigs |= TIOCM_RI;

	if (clear & TIOCM_DTR)
		sigs &= ~TIOCM_DTR;
	if (clear & TIOCM_RTS)
		sigs &= ~TIOCM_RTS;
	if (clear & TIOCM_CD)
		sigs &= ~TIOCM_CD;
	if (clear & TIOCM_RI)
		sigs &= ~TIOCM_RI;

	channel->lsigs = sigs;

	return qcom_glink_send_signals(glink, channel, sigs);
}

/*
 * Finds the device_node for the glink child interested in this channel.
 */
static struct device_node *qcom_glink_match_channel(struct device_node *node,
						    const char *channel)
{
	struct device_node *child;
	const char *name;
	const char *key;
	int ret;

	for_each_available_child_of_node(node, child) {
		key = "qcom,glink-channels";
		ret = of_property_read_string(child, key, &name);
		if (ret)
			continue;

		if (strcmp(name, channel) == 0)
			return child;
	}

	return NULL;
}

static const struct rpmsg_device_ops glink_device_ops = {
	.create_ept = qcom_glink_create_ept,
	.announce_create = qcom_glink_announce_create,
};

static const struct rpmsg_endpoint_ops glink_endpoint_ops = {
	.destroy_ept = qcom_glink_destroy_ept,
	.send = qcom_glink_send,
	.trysend = qcom_glink_trysend,
	.get_signals = qcom_glink_get_sigs,
	.set_signals = qcom_glink_set_sigs,
};

static void qcom_glink_rpdev_release(struct device *dev)
{
	struct rpmsg_device *rpdev = to_rpmsg_device(dev);

	kfree(rpdev);
}

static int qcom_glink_rx_open(struct qcom_glink *glink, unsigned int rcid,
			      char *name)
{
	struct glink_channel *channel;
	struct rpmsg_device *rpdev;
	bool create_device = false;
	struct device_node *node;
	int lcid;
	int ret;
	unsigned long flags;

	spin_lock_irqsave(&glink->idr_lock, flags);
	idr_for_each_entry(&glink->lcids, channel, lcid) {
		if (!strcmp(channel->name, name))
			break;
	}
	spin_unlock_irqrestore(&glink->idr_lock, flags);

	if (!channel) {
		channel = qcom_glink_alloc_channel(glink, name);
		if (IS_ERR(channel))
			return PTR_ERR(channel);

		/* The opening dance was initiated by the remote */
		create_device = true;
	}

	spin_lock_irqsave(&glink->idr_lock, flags);
	ret = idr_alloc(&glink->rcids, channel, rcid, rcid + 1, GFP_ATOMIC);
	if (ret < 0) {
		dev_err(glink->dev, "Unable to insert channel into rcid list\n");
		spin_unlock_irqrestore(&glink->idr_lock, flags);
		goto free_channel;
	}
	channel->rcid = ret;
	spin_unlock_irqrestore(&glink->idr_lock, flags);

	complete_all(&channel->open_req);

	if (create_device) {
		rpdev = kzalloc(sizeof(*rpdev), GFP_KERNEL);
		if (!rpdev) {
			ret = -ENOMEM;
			goto rcid_remove;
		}

		rpdev->ept = &channel->ept;
		strlcpy(rpdev->id.name, name, RPMSG_NAME_SIZE);
		rpdev->src = RPMSG_ADDR_ANY;
		rpdev->dst = RPMSG_ADDR_ANY;
		rpdev->ops = &glink_device_ops;

		node = qcom_glink_match_channel(glink->dev->of_node, name);
		rpdev->dev.of_node = node;
		rpdev->dev.parent = glink->dev;
		rpdev->dev.release = qcom_glink_rpdev_release;

		ret = rpmsg_register_device(rpdev);
		if (ret)
			goto rcid_remove;

		channel->rpdev = rpdev;
	}
	CH_INFO(channel, "\n");

	return 0;

rcid_remove:
	CH_INFO(channel, "rcid_remove\n");
	spin_lock_irqsave(&glink->idr_lock, flags);
	idr_remove(&glink->rcids, channel->rcid);
	channel->rcid = 0;
	spin_unlock_irqrestore(&glink->idr_lock, flags);
free_channel:
	CH_INFO(channel, "free_channel\n");
	/* Release the reference, iff we took it */
	if (create_device)
		kref_put(&channel->refcount, qcom_glink_channel_release);

	return ret;
}

static void qcom_glink_rx_close(struct qcom_glink *glink, unsigned int rcid)
{
	struct rpmsg_channel_info chinfo;
	struct glink_channel *channel;
	unsigned long flags;

	spin_lock_irqsave(&glink->idr_lock, flags);
	channel = idr_find(&glink->rcids, rcid);
	spin_unlock_irqrestore(&glink->idr_lock, flags);
	if (WARN(!channel, "close request on unknown channel\n"))
		return;
	CH_INFO(channel, "\n");

	/* cancel pending rx_done work */
	kthread_cancel_work_sync(&channel->intent_work);

	if (channel->rpdev) {
		strlcpy(chinfo.name, channel->name, sizeof(chinfo.name));
		chinfo.src = RPMSG_ADDR_ANY;
		chinfo.dst = RPMSG_ADDR_ANY;

		rpmsg_unregister_device(glink->dev, &chinfo);
	}
	channel->rpdev = NULL;

	qcom_glink_send_close_ack(glink, channel->rcid);

	spin_lock_irqsave(&glink->idr_lock, flags);
	idr_remove(&glink->rcids, channel->rcid);
	channel->rcid = 0;
	spin_unlock_irqrestore(&glink->idr_lock, flags);

	kref_put(&channel->refcount, qcom_glink_channel_release);
}

static void qcom_glink_rx_close_ack(struct qcom_glink *glink, unsigned int lcid)
{
	struct rpmsg_channel_info chinfo;
	struct glink_channel *channel;
	unsigned long flags;

	spin_lock_irqsave(&glink->idr_lock, flags);
	channel = idr_find(&glink->lcids, lcid);
	if (WARN(!channel, "close ack on unknown channel\n")) {
		spin_unlock_irqrestore(&glink->idr_lock, flags);
		return;
	}
	CH_INFO(channel, "\n");

	idr_remove(&glink->lcids, channel->lcid);
	channel->lcid = 0;
	spin_unlock_irqrestore(&glink->idr_lock, flags);

	/* Decouple the potential rpdev from the channel */
	if (channel->rpdev) {
		strlcpy(chinfo.name, channel->name, sizeof(chinfo.name));
		chinfo.src = RPMSG_ADDR_ANY;
		chinfo.dst = RPMSG_ADDR_ANY;

		rpmsg_unregister_device(glink->dev, &chinfo);
	}
	channel->rpdev = NULL;

	kref_put(&channel->refcount, qcom_glink_channel_release);
}

static void qcom_glink_work(struct work_struct *work)
{
	struct qcom_glink *glink = container_of(work, struct qcom_glink,
						rx_work);
	struct glink_defer_cmd *dcmd;
	struct glink_msg *msg;
	unsigned long flags;
	unsigned int param1;
	unsigned int param2;
	unsigned int cmd;

	for (;;) {
		spin_lock_irqsave(&glink->rx_lock, flags);
		if (list_empty(&glink->rx_queue)) {
			spin_unlock_irqrestore(&glink->rx_lock, flags);
			break;
		}
		dcmd = list_first_entry(&glink->rx_queue,
					struct glink_defer_cmd, node);
		list_del(&dcmd->node);
		spin_unlock_irqrestore(&glink->rx_lock, flags);

		msg = &dcmd->msg;
		cmd = le16_to_cpu(msg->cmd);
		param1 = le16_to_cpu(msg->param1);
		param2 = le32_to_cpu(msg->param2);

		switch (cmd) {
		case RPM_CMD_VERSION:
			qcom_glink_receive_version(glink, param1, param2);
			break;
		case RPM_CMD_VERSION_ACK:
			qcom_glink_receive_version_ack(glink, param1, param2);
			break;
		case RPM_CMD_OPEN:
			qcom_glink_rx_open(glink, param1, msg->data);
			break;
		case RPM_CMD_CLOSE:
			qcom_glink_rx_close(glink, param1);
			break;
		case RPM_CMD_CLOSE_ACK:
			qcom_glink_rx_close_ack(glink, param1);
			break;
		case RPM_CMD_RX_INTENT_REQ:
			qcom_glink_handle_intent_req(glink, param1, param2);
			break;
		default:
			WARN(1, "Unknown defer object %d\n", cmd);
			break;
		}

		kfree(dcmd);
	}
}

static ssize_t rpmsg_name_show(struct device *dev,
			       struct device_attribute *attr, char *buf)
{
	struct rpmsg_device *rpdev = to_rpmsg_device(dev);
	struct glink_channel *channel = to_glink_channel(rpdev->ept);

	return snprintf(buf, RPMSG_NAME_SIZE, "%s\n", channel->glink->name);
}
static DEVICE_ATTR_RO(rpmsg_name);

static struct attribute *qcom_glink_attrs[] = {
	&dev_attr_rpmsg_name.attr,
	NULL
};
ATTRIBUTE_GROUPS(qcom_glink);

static void qcom_glink_device_release(struct device *dev)
{
	struct rpmsg_device *rpdev = to_rpmsg_device(dev);
	struct glink_channel *channel = to_glink_channel(rpdev->ept);

	/* Release qcom_glink_alloc_channel() reference */
	kref_put(&channel->refcount, qcom_glink_channel_release);
	kfree(rpdev);
}

static int qcom_glink_create_chrdev(struct qcom_glink *glink)
{
	struct rpmsg_device *rpdev;
	struct glink_channel *channel;

	rpdev = kzalloc(sizeof(*rpdev), GFP_KERNEL);
	if (!rpdev)
		return -ENOMEM;

	channel = qcom_glink_alloc_channel(glink, "rpmsg_chrdev");
	if (IS_ERR(channel)) {
		kfree(rpdev);
		return PTR_ERR(channel);
	}
	channel->rpdev = rpdev;

	rpdev->ept = &channel->ept;
	rpdev->ops = &glink_device_ops;
	rpdev->dev.parent = glink->dev;
	rpdev->dev.release = qcom_glink_device_release;

	return rpmsg_chrdev_register_device(rpdev);
}

static void qcom_glink_set_affinity(struct qcom_glink *glink, u32 *arr,
				    size_t size)
{
	struct cpumask cpumask;
	int i;

	cpumask_clear(&cpumask);
	for (i = 0; i < size; i++) {
		if (arr[i] < num_possible_cpus())
			cpumask_set_cpu(arr[i], &cpumask);
	}
	if (irq_set_affinity_hint(glink->irq, &cpumask))
		dev_err(glink->dev, "failed to set irq affinity\n");
	if (set_cpus_allowed_ptr(current, &cpumask))
		dev_err(glink->dev, "failed to set task affinity\n");
}

static void qcom_glink_notif_reset(void *data)
{
	struct qcom_glink *glink = data;
	struct glink_channel *channel;
	unsigned long flags;
	int cid;

	if (!glink)
		return;
	atomic_inc(&glink->in_reset);

	/* To wakeup any blocking writers */
	wake_up_all(&glink->tx_avail_notify);

	spin_lock_irqsave(&glink->idr_lock, flags);
	idr_for_each_entry(&glink->lcids, channel, cid) {
		wake_up(&channel->intent_req_event);
	}
	spin_unlock_irqrestore(&glink->idr_lock, flags);
}

static void qcom_glink_cancel_rx_work(struct qcom_glink *glink)
{
	struct glink_defer_cmd *dcmd;
	struct glink_defer_cmd *tmp;

	/* cancel any pending deferred rx_work */
	cancel_work_sync(&glink->rx_work);

	list_for_each_entry_safe(dcmd, tmp, &glink->rx_queue, node)
		kfree(dcmd);
}

struct qcom_glink *qcom_glink_native_probe(struct device *dev,
					   unsigned long features,
					   struct qcom_glink_pipe *rx,
					   struct qcom_glink_pipe *tx,
					   bool intentless)
{
	struct qcom_glink *glink;
	u32 *arr;
	int size;
	int irq;
	int ret;

	glink = devm_kzalloc(dev, sizeof(*glink), GFP_KERNEL);
	if (!glink)
		return ERR_PTR(-ENOMEM);

	glink->dev = dev;
	glink->dev->groups = qcom_glink_groups;

	glink->tx_pipe = tx;
	glink->rx_pipe = rx;

	glink->features = features;
	glink->intentless = intentless;

	spin_lock_init(&glink->tx_lock);
	spin_lock_init(&glink->rx_lock);
	INIT_LIST_HEAD(&glink->rx_queue);
	INIT_WORK(&glink->rx_work, qcom_glink_work);
	init_waitqueue_head(&glink->tx_avail_notify);

	spin_lock_init(&glink->idr_lock);
	idr_init(&glink->lcids);
	idr_init(&glink->rcids);
	atomic_set(&glink->in_reset, 0);

	ret = of_property_read_string(dev->of_node, "label", &glink->name);
	if (ret < 0)
		glink->name = dev->of_node->name;

	glink->mbox_client.dev = dev;
	glink->mbox_client.knows_txdone = true;
	glink->mbox_chan = mbox_request_channel(&glink->mbox_client, 0);
	if (IS_ERR(glink->mbox_chan)) {
		if (PTR_ERR(glink->mbox_chan) != -EPROBE_DEFER)
			dev_err(dev, "failed to acquire IPC channel\n");
		return ERR_CAST(glink->mbox_chan);
	}

	kthread_init_worker(&glink->kworker);
	glink->task = kthread_run(kthread_worker_fn, &glink->kworker,
				  "glink_%s", glink->name);
	if (IS_ERR(glink->task)) {
		dev_err(dev, "failed to spawn intent kthread %ld\n",
			PTR_ERR(glink->task));
		return ERR_CAST(glink->task);
	}

	ret = subsys_register_early_notifier(glink->name, XPORT_LAYER_NOTIF,
					     qcom_glink_notif_reset, glink);
	if (ret)
		dev_err(dev, "failed to register early notif %d\n", ret);

	snprintf(glink->irqname, 32, "glink-native-%s", glink->name);

	irq = of_irq_get(dev->of_node, 0);
	ret = devm_request_irq(dev, irq,
			       qcom_glink_native_intr,
			       IRQF_NO_SUSPEND | IRQF_SHARED,
			       glink->irqname, glink);
	if (ret) {
		dev_err(dev, "failed to request IRQ\n");
		goto unregister;
	}

	glink->irq = irq;

	size = of_property_count_u32_elems(dev->of_node, "cpu-affinity");
	if (size > 0) {
		arr = kmalloc_array(size, sizeof(u32), GFP_KERNEL);
		if (!arr) {
			ret = -ENOMEM;
			goto unregister;
		}
		ret = of_property_read_u32_array(dev->of_node, "cpu-affinity",
						 arr, size);
		if (!ret)
			qcom_glink_set_affinity(glink, arr, size);
		kfree(arr);
	}

	ret = qcom_glink_send_version(glink);
	if (ret) {
		dev_err(dev, "failed to send version %d\n", ret);
		goto unregister;
	}

	ret = qcom_glink_create_chrdev(glink);
	if (ret)
		dev_err(glink->dev, "failed to register chrdev\n");

	glink->ilc = ipc_log_context_create(GLINK_LOG_PAGE_CNT, glink->name, 0);

	return glink;

unregister:
	subsys_unregister_early_notifier(glink->name, XPORT_LAYER_NOTIF);
	return ERR_PTR(ret);
}
EXPORT_SYMBOL_GPL(qcom_glink_native_probe);

static int qcom_glink_remove_device(struct device *dev, void *data)
{
	device_unregister(dev);

	return 0;
}

void qcom_glink_native_remove(struct qcom_glink *glink)
{
	struct glink_channel *channel;
	int cid;
	int ret;

	subsys_unregister_early_notifier(glink->name, XPORT_LAYER_NOTIF);
	qcom_glink_notif_reset(glink);
	disable_irq(glink->irq);
	qcom_glink_cancel_rx_work(glink);

	ret = device_for_each_child(glink->dev, NULL, qcom_glink_remove_device);
	if (ret)
		dev_warn(glink->dev, "Can't remove GLINK devices: %d\n", ret);

	/* Release any defunct local channels, waiting for close-ack */
	idr_for_each_entry(&glink->lcids, channel, cid) {
		kref_put(&channel->refcount, qcom_glink_channel_release);
		idr_remove(&glink->lcids, cid);
	}

	/* Release any defunct local channels, waiting for close-req */
	idr_for_each_entry(&glink->rcids, channel, cid) {
		kref_put(&channel->refcount, qcom_glink_channel_release);
		idr_remove(&glink->rcids, cid);
	}

	/* Release any defunct local channels, waiting for close-req */
	idr_for_each_entry(&glink->rcids, channel, cid)
		kref_put(&channel->refcount, qcom_glink_channel_release);

	idr_destroy(&glink->lcids);
	idr_destroy(&glink->rcids);

	kthread_flush_worker(&glink->kworker);
	kthread_stop(glink->task);
	qcom_glink_pipe_reset(glink);
	mbox_free_channel(glink->mbox_chan);
}
EXPORT_SYMBOL_GPL(qcom_glink_native_remove);

void qcom_glink_native_unregister(struct qcom_glink *glink)
{
	device_unregister(glink->dev);
}
EXPORT_SYMBOL_GPL(qcom_glink_native_unregister);

static int qcom_glink_suspend_no_irq(struct device *dev)
{
<<<<<<< HEAD
	wakeup_enabled = true;
=======
	should_wake = true;
>>>>>>> bae21357

	return 0;
}

static int qcom_glink_resume_no_irq(struct device *dev)
{
<<<<<<< HEAD
	wakeup_enabled = false;
=======
	should_wake = false;
>>>>>>> bae21357

	return 0;
}

const struct dev_pm_ops glink_native_pm_ops = {
	.suspend_noirq = qcom_glink_suspend_no_irq,
	.resume_noirq = qcom_glink_resume_no_irq,
};
EXPORT_SYMBOL(glink_native_pm_ops);

MODULE_DESCRIPTION("Qualcomm GLINK driver");
MODULE_LICENSE("GPL v2");<|MERGE_RESOLUTION|>--- conflicted
+++ resolved
@@ -55,11 +55,7 @@
 #define RPM_GLINK_CID_MIN	1
 #define RPM_GLINK_CID_MAX	65536
 
-<<<<<<< HEAD
-static int wakeup_enabled;
-=======
 static int should_wake;
->>>>>>> bae21357
 
 struct glink_msg {
 	__le16 cmd;
@@ -1247,11 +1243,7 @@
 	unsigned int cmd;
 	int ret = 0;
 
-<<<<<<< HEAD
-	if (wakeup_enabled)
-=======
 	if (should_wake)
->>>>>>> bae21357
 		pm_system_wakeup();
 	/* To wakeup any blocking writers */
 	wake_up_all(&glink->tx_avail_notify);
@@ -2226,22 +2218,14 @@
 
 static int qcom_glink_suspend_no_irq(struct device *dev)
 {
-<<<<<<< HEAD
-	wakeup_enabled = true;
-=======
 	should_wake = true;
->>>>>>> bae21357
 
 	return 0;
 }
 
 static int qcom_glink_resume_no_irq(struct device *dev)
 {
-<<<<<<< HEAD
-	wakeup_enabled = false;
-=======
 	should_wake = false;
->>>>>>> bae21357
 
 	return 0;
 }
