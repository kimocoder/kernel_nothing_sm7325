// SPDX-License-Identifier: GPL-2.0
/*
 *	linux/mm/madvise.c
 *
 * Copyright (C) 1999  Linus Torvalds
 * Copyright (C) 2002  Christoph Hellwig
 */

#include <linux/mman.h>
#include <linux/pagemap.h>
#include <linux/syscalls.h>
#include <linux/mempolicy.h>
#include <linux/page-isolation.h>
#include <linux/page_idle.h>
#include <linux/userfaultfd_k.h>
#include <linux/hugetlb.h>
#include <linux/falloc.h>
#include <linux/fadvise.h>
#include <linux/sched.h>
#include <linux/sched/mm.h>
#include <linux/ksm.h>
#include <linux/fs.h>
#include <linux/file.h>
#include <linux/blkdev.h>
#include <linux/backing-dev.h>
#include <linux/compat.h>
#include <linux/pagewalk.h>
#include <linux/swap.h>
#include <linux/swapops.h>
#include <linux/shmem_fs.h>
#include <linux/mmu_notifier.h>
#include <linux/sched/mm.h>
#include <linux/uio.h>

#include <asm/tlb.h>

#include "internal.h"

struct madvise_walk_private {
	struct mmu_gather *tlb;
	bool pageout;
	struct task_struct *target_task;
};

/*
 * Any behaviour which results in changes to the vma->vm_flags needs to
 * take mmap_sem for writing. Others, which simply traverse vmas, need
 * to only take it for reading.
 */
static int madvise_need_mmap_write(int behavior)
{
	switch (behavior) {
	case MADV_REMOVE:
	case MADV_WILLNEED:
	case MADV_DONTNEED:
	case MADV_COLD:
	case MADV_PAGEOUT:
	case MADV_FREE:
		return 0;
	default:
		/* be safe, default to 1. list exceptions explicitly */
		return 1;
	}
}

/*
 * We can potentially split a vm area into separate
 * areas, each area with its own behavior.
 */
static long madvise_behavior(struct vm_area_struct *vma,
		     struct vm_area_struct **prev,
		     unsigned long start, unsigned long end, int behavior)
{
	struct mm_struct *mm = vma->vm_mm;
	int error = 0;
	pgoff_t pgoff;
	unsigned long new_flags = vma->vm_flags;

	switch (behavior) {
	case MADV_NORMAL:
		new_flags = new_flags & ~VM_RAND_READ & ~VM_SEQ_READ;
		break;
	case MADV_SEQUENTIAL:
		new_flags = (new_flags & ~VM_RAND_READ) | VM_SEQ_READ;
		break;
	case MADV_RANDOM:
		new_flags = (new_flags & ~VM_SEQ_READ) | VM_RAND_READ;
		break;
	case MADV_DONTFORK:
		new_flags |= VM_DONTCOPY;
		break;
	case MADV_DOFORK:
		if (vma->vm_flags & VM_IO) {
			error = -EINVAL;
			goto out;
		}
		new_flags &= ~VM_DONTCOPY;
		break;
	case MADV_WIPEONFORK:
		/* MADV_WIPEONFORK is only supported on anonymous memory. */
		if (vma->vm_file || vma->vm_flags & VM_SHARED) {
			error = -EINVAL;
			goto out;
		}
		new_flags |= VM_WIPEONFORK;
		break;
	case MADV_KEEPONFORK:
		new_flags &= ~VM_WIPEONFORK;
		break;
	case MADV_DONTDUMP:
		new_flags |= VM_DONTDUMP;
		break;
	case MADV_DODUMP:
		if (!is_vm_hugetlb_page(vma) && new_flags & VM_SPECIAL) {
			error = -EINVAL;
			goto out;
		}
		new_flags &= ~VM_DONTDUMP;
		break;
	case MADV_MERGEABLE:
	case MADV_UNMERGEABLE:
		error = ksm_madvise(vma, start, end, behavior, &new_flags);
		if (error)
			goto out_convert_errno;
		break;
	case MADV_HUGEPAGE:
	case MADV_NOHUGEPAGE:
		error = hugepage_madvise(vma, &new_flags, behavior);
		if (error)
			goto out_convert_errno;
		break;
	}

	if (new_flags == vma->vm_flags) {
		*prev = vma;
		goto out;
	}

	pgoff = vma->vm_pgoff + ((start - vma->vm_start) >> PAGE_SHIFT);
	*prev = vma_merge(mm, *prev, start, end, new_flags, vma->anon_vma,
			  vma->vm_file, pgoff, vma_policy(vma),
			  vma->vm_userfaultfd_ctx, vma_get_anon_name(vma));
	if (*prev) {
		vma = *prev;
		goto success;
	}

	*prev = vma;

	if (start != vma->vm_start) {
		if (unlikely(mm->map_count >= sysctl_max_map_count)) {
			error = -ENOMEM;
			goto out;
		}
		error = __split_vma(mm, vma, start, 1);
		if (error)
			goto out_convert_errno;
	}

	if (end != vma->vm_end) {
		if (unlikely(mm->map_count >= sysctl_max_map_count)) {
			error = -ENOMEM;
			goto out;
		}
		error = __split_vma(mm, vma, end, 0);
		if (error)
			goto out_convert_errno;
	}

success:
	/*
	 * vm_flags is protected by the mmap_sem held in write mode.
	 */
	vm_write_begin(vma);
	WRITE_ONCE(vma->vm_flags, new_flags);
	vm_write_end(vma);

out_convert_errno:
	/*
	 * madvise() returns EAGAIN if kernel resources, such as
	 * slab, are temporarily unavailable.
	 */
	if (error == -ENOMEM)
		error = -EAGAIN;
out:
	return error;
}

#ifdef CONFIG_SWAP
static int swapin_walk_pmd_entry(pmd_t *pmd, unsigned long start,
	unsigned long end, struct mm_walk *walk)
{
	pte_t *orig_pte;
	struct vm_area_struct *vma = walk->private;
	unsigned long index;

	if (pmd_none_or_trans_huge_or_clear_bad(pmd))
		return 0;

	for (index = start; index != end; index += PAGE_SIZE) {
		pte_t pte;
		swp_entry_t entry;
		struct page *page;
		spinlock_t *ptl;

		orig_pte = pte_offset_map_lock(vma->vm_mm, pmd, start, &ptl);
		pte = *(orig_pte + ((index - start) / PAGE_SIZE));
		pte_unmap_unlock(orig_pte, ptl);

		if (pte_present(pte) || pte_none(pte))
			continue;
		entry = pte_to_swp_entry(pte);
		if (unlikely(non_swap_entry(entry)))
			continue;

		page = read_swap_cache_async(entry, GFP_HIGHUSER_MOVABLE,
							vma, index, false);
		if (page)
			put_page(page);
	}

	return 0;
}

static const struct mm_walk_ops swapin_walk_ops = {
	.pmd_entry		= swapin_walk_pmd_entry,
};

static void force_shm_swapin_readahead(struct vm_area_struct *vma,
		unsigned long start, unsigned long end,
		struct address_space *mapping)
{
	pgoff_t index;
	struct page *page;
	swp_entry_t swap;

	for (; start < end; start += PAGE_SIZE) {
		index = ((start - vma->vm_start) >> PAGE_SHIFT) + vma->vm_pgoff;

		page = find_get_entry(mapping, index);
		if (!xa_is_value(page)) {
			if (page)
				put_page(page);
			continue;
		}
		swap = radix_to_swp_entry(page);
		page = read_swap_cache_async(swap, GFP_HIGHUSER_MOVABLE,
							NULL, 0, false);
		if (page)
			put_page(page);
	}

	lru_add_drain();	/* Push any new pages onto the LRU now */
}
#endif		/* CONFIG_SWAP */

/*
 * Schedule all required I/O operations.  Do not wait for completion.
 */
static long madvise_willneed(struct vm_area_struct *vma,
			     struct vm_area_struct **prev,
			     unsigned long start, unsigned long end)
{
	struct mm_struct *mm = vma->vm_mm;
	struct file *file = vma->vm_file;
	loff_t offset;

	*prev = vma;
#ifdef CONFIG_SWAP
	if (!file) {
		walk_page_range(vma->vm_mm, start, end, &swapin_walk_ops, vma);
		lru_add_drain(); /* Push any new pages onto the LRU now */
		return 0;
	}

	if (shmem_mapping(file->f_mapping)) {
		force_shm_swapin_readahead(vma, start, end,
					file->f_mapping);
		return 0;
	}
#else
	if (!file)
		return -EBADF;
#endif

	if (IS_DAX(file_inode(file))) {
		/* no bad return value, but ignore advice */
		return 0;
	}

	/*
	 * Filesystem's fadvise may need to take various locks.  We need to
	 * explicitly grab a reference because the vma (and hence the
	 * vma's reference to the file) can go away as soon as we drop
	 * mmap_sem.
	 */
	*prev = NULL;	/* tell sys_madvise we drop mmap_sem */
	get_file(file);
	offset = (loff_t)(start - vma->vm_start)
			+ ((loff_t)vma->vm_pgoff << PAGE_SHIFT);
	up_read(&mm->mmap_sem);
	vfs_fadvise(file, offset, end - start, POSIX_FADV_WILLNEED);
	fput(file);
	down_read(&mm->mmap_sem);
	return 0;
}

static inline bool can_do_file_pageout(struct vm_area_struct *vma)
{
	if (!vma->vm_file)
		return false;
	/*
	 * paging out pagecache only for non-anonymous mappings that correspond
	 * to the files the calling process could (if tried) open for writing;
	 * otherwise we'd be including shared non-exclusive mappings, which
	 * opens a side channel.
	 */
	return inode_owner_or_capable(file_inode(vma->vm_file)) ||
		inode_permission(file_inode(vma->vm_file), MAY_WRITE) == 0;
}

static int madvise_cold_or_pageout_pte_range(pmd_t *pmd,
				unsigned long addr, unsigned long end,
				struct mm_walk *walk)
{
	struct madvise_walk_private *private = walk->private;
	struct mmu_gather *tlb = private->tlb;
	bool pageout = private->pageout;
	struct mm_struct *mm = tlb->mm;
	struct vm_area_struct *vma = walk->vma;
	pte_t *orig_pte, *pte, ptent;
	spinlock_t *ptl;
	struct page *page = NULL;
	LIST_HEAD(page_list);
	bool pageout_anon_only_filter;

	if (fatal_signal_pending(current))
		return -EINTR;

	if (private->target_task &&
			fatal_signal_pending(private->target_task))
		return -EINTR;

<<<<<<< HEAD
	pageout_anon_only_filter = pageout && !vma_is_anonymous(vma) &&
					!can_do_file_pageout(vma);

=======
>>>>>>> 04c0665b
#ifdef CONFIG_TRANSPARENT_HUGEPAGE
	if (pmd_trans_huge(*pmd)) {
		pmd_t orig_pmd;
		unsigned long next = pmd_addr_end(addr, end);

		tlb_change_page_size(tlb, HPAGE_PMD_SIZE);
		ptl = pmd_trans_huge_lock(pmd, vma);
		if (!ptl)
			return 0;

		orig_pmd = *pmd;
		if (is_huge_zero_pmd(orig_pmd))
			goto huge_unlock;

		if (unlikely(!pmd_present(orig_pmd))) {
			VM_BUG_ON(thp_migration_supported() &&
					!is_pmd_migration_entry(orig_pmd));
			goto huge_unlock;
		}

		page = pmd_page(orig_pmd);

		/* Do not interfere with other mappings of this page */
		if (page_mapcount(page) != 1)
			goto huge_unlock;

		if (pageout_anon_only_filter && !PageAnon(page))
			goto huge_unlock;

		if (next - addr != HPAGE_PMD_SIZE) {
			int err;

			get_page(page);
			spin_unlock(ptl);
			lock_page(page);
			err = split_huge_page(page);
			unlock_page(page);
			put_page(page);
			if (!err)
				goto regular_page;
			return 0;
		}

		if (pmd_young(orig_pmd)) {
			pmdp_invalidate(vma, addr, pmd);
			orig_pmd = pmd_mkold(orig_pmd);

			set_pmd_at(mm, addr, pmd, orig_pmd);
			tlb_remove_pmd_tlb_entry(tlb, pmd, addr);
		}

		ClearPageReferenced(page);
		test_and_clear_page_young(page);
		if (pageout) {
			if (!isolate_lru_page(page)) {
				if (PageUnevictable(page))
					putback_lru_page(page);
				else
					list_add(&page->lru, &page_list);
			}
		} else
			deactivate_page(page);
huge_unlock:
		spin_unlock(ptl);
		if (pageout)
			reclaim_pages(&page_list);
		return 0;
	}

regular_page:
	if (pmd_trans_unstable(pmd))
		return 0;
#endif
	tlb_change_page_size(tlb, PAGE_SIZE);
	orig_pte = pte = pte_offset_map_lock(vma->vm_mm, pmd, addr, &ptl);
	flush_tlb_batched_pending(mm);
	arch_enter_lazy_mmu_mode();
	for (; addr < end; pte++, addr += PAGE_SIZE) {
		ptent = *pte;

		if (pte_none(ptent))
			continue;

		if (!pte_present(ptent))
			continue;

		page = vm_normal_page(vma, addr, ptent);
		if (!page)
			continue;

		/*
		 * Creating a THP page is expensive so split it only if we
		 * are sure it's worth. Split it if we are only owner.
		 */
		if (PageTransCompound(page)) {
			if (page_mapcount(page) != 1)
				break;
			if (pageout_anon_only_filter && !PageAnon(page))
				break;
			get_page(page);
			if (!trylock_page(page)) {
				put_page(page);
				break;
			}
			pte_unmap_unlock(orig_pte, ptl);
			if (split_huge_page(page)) {
				unlock_page(page);
				put_page(page);
				pte_offset_map_lock(mm, pmd, addr, &ptl);
				break;
			}
			unlock_page(page);
			put_page(page);
			pte = pte_offset_map_lock(mm, pmd, addr, &ptl);
			pte--;
			addr -= PAGE_SIZE;
			continue;
		}

		/*
		 * Do not interfere with other mappings of this page and
		 * non-LRU page.
		 */
		if (!PageLRU(page) || page_mapcount(page) != 1)
			continue;

		if (pageout_anon_only_filter && !PageAnon(page))
			continue;

		VM_BUG_ON_PAGE(PageTransCompound(page), page);

		if (pte_young(ptent)) {
			ptent = ptep_get_and_clear_full(mm, addr, pte,
							tlb->fullmm);
			ptent = pte_mkold(ptent);
			set_pte_at(mm, addr, pte, ptent);
			tlb_remove_tlb_entry(tlb, pte, addr);
		}

		/*
		 * We are deactivating a page for accelerating reclaiming.
		 * VM couldn't reclaim the page unless we clear PG_young.
		 * As a side effect, it makes confuse idle-page tracking
		 * because they will miss recent referenced history.
		 */
		ClearPageReferenced(page);
		test_and_clear_page_young(page);
		if (pageout) {
			if (!isolate_lru_page(page)) {
				if (PageUnevictable(page))
					putback_lru_page(page);
				else
					list_add(&page->lru, &page_list);
			}
		} else
			deactivate_page(page);
	}

	arch_leave_lazy_mmu_mode();
	pte_unmap_unlock(orig_pte, ptl);
	if (pageout)
		reclaim_pages(&page_list);
	cond_resched();

	return 0;
}

static const struct mm_walk_ops cold_walk_ops = {
	.pmd_entry = madvise_cold_or_pageout_pte_range,
};

static void madvise_cold_page_range(struct mmu_gather *tlb,
			     struct task_struct *task,
			     struct vm_area_struct *vma,
			     unsigned long addr, unsigned long end)
{
	struct madvise_walk_private walk_private = {
		.pageout = false,
		.tlb = tlb,
		.target_task = task,
	};

	tlb_start_vma(tlb, vma);
	walk_page_range(vma->vm_mm, addr, end, &cold_walk_ops, &walk_private);
	tlb_end_vma(tlb, vma);
}

static long madvise_cold(struct task_struct *task,
			struct vm_area_struct *vma,
			struct vm_area_struct **prev,
			unsigned long start_addr, unsigned long end_addr)
{
	struct mm_struct *mm = vma->vm_mm;
	struct mmu_gather tlb;

	*prev = vma;
	if (!can_madv_lru_vma(vma))
		return -EINVAL;

	lru_add_drain();
	tlb_gather_mmu(&tlb, mm, start_addr, end_addr);
	madvise_cold_page_range(&tlb, task, vma, start_addr, end_addr);
	tlb_finish_mmu(&tlb, start_addr, end_addr);

	return 0;
}

static void madvise_pageout_page_range(struct mmu_gather *tlb,
			     struct task_struct *task,
			     struct vm_area_struct *vma,
			     unsigned long addr, unsigned long end)
{
	struct madvise_walk_private walk_private = {
		.pageout = true,
		.tlb = tlb,
		.target_task = task,
	};

	tlb_start_vma(tlb, vma);
	walk_page_range(vma->vm_mm, addr, end, &cold_walk_ops, &walk_private);
	tlb_end_vma(tlb, vma);
}

<<<<<<< HEAD
=======
static inline bool can_do_pageout(struct vm_area_struct *vma)
{
	if (vma_is_anonymous(vma))
		return true;
	if (!vma->vm_file)
		return false;
	/*
	 * paging out pagecache only for non-anonymous mappings that correspond
	 * to the files the calling process could (if tried) open for writing;
	 * otherwise we'd be including shared non-exclusive mappings, which
	 * opens a side channel.
	 */
	return inode_owner_or_capable(file_inode(vma->vm_file)) ||
		inode_permission(file_inode(vma->vm_file), MAY_WRITE) == 0;
}

>>>>>>> 04c0665b
static long madvise_pageout(struct task_struct *task,
			struct vm_area_struct *vma,
			struct vm_area_struct **prev,
			unsigned long start_addr, unsigned long end_addr)
{
	struct mm_struct *mm = vma->vm_mm;
	struct mmu_gather tlb;

	*prev = vma;
	if (!can_madv_lru_vma(vma))
		return -EINVAL;

	/*
	 * If the VMA belongs to a private file mapping, there can be private
	 * dirty pages which can be paged out if even this process is neither
	 * owner nor write capable of the file. We allow private file mappings
	 * further to pageout dirty anon pages.
	 */
	if (!vma_is_anonymous(vma) && (!can_do_file_pageout(vma) &&
				(vma->vm_flags & VM_MAYSHARE)))
		return 0;

	lru_add_drain();
	tlb_gather_mmu(&tlb, mm, start_addr, end_addr);
	madvise_pageout_page_range(&tlb, task, vma, start_addr, end_addr);
	tlb_finish_mmu(&tlb, start_addr, end_addr);

	return 0;
}

static int madvise_free_pte_range(pmd_t *pmd, unsigned long addr,
				unsigned long end, struct mm_walk *walk)

{
	struct mmu_gather *tlb = walk->private;
	struct mm_struct *mm = tlb->mm;
	struct vm_area_struct *vma = walk->vma;
	spinlock_t *ptl;
	pte_t *orig_pte, *pte, ptent;
	struct page *page;
	int nr_swap = 0;
	unsigned long next;

	next = pmd_addr_end(addr, end);
	if (pmd_trans_huge(*pmd))
		if (madvise_free_huge_pmd(tlb, vma, pmd, addr, next))
			goto next;

	if (pmd_trans_unstable(pmd))
		return 0;

	tlb_change_page_size(tlb, PAGE_SIZE);
	orig_pte = pte = pte_offset_map_lock(mm, pmd, addr, &ptl);
	flush_tlb_batched_pending(mm);
	arch_enter_lazy_mmu_mode();
	for (; addr != end; pte++, addr += PAGE_SIZE) {
		ptent = *pte;

		if (pte_none(ptent))
			continue;
		/*
		 * If the pte has swp_entry, just clear page table to
		 * prevent swap-in which is more expensive rather than
		 * (page allocation + zeroing).
		 */
		if (!pte_present(ptent)) {
			swp_entry_t entry;

			entry = pte_to_swp_entry(ptent);
			if (non_swap_entry(entry))
				continue;
			nr_swap--;
			free_swap_and_cache(entry);
			pte_clear_not_present_full(mm, addr, pte, tlb->fullmm);
			continue;
		}

		page = vm_normal_page(vma, addr, ptent);
		if (!page)
			continue;

		/*
		 * If pmd isn't transhuge but the page is THP and
		 * is owned by only this process, split it and
		 * deactivate all pages.
		 */
		if (PageTransCompound(page)) {
			if (page_mapcount(page) != 1)
				goto out;
			get_page(page);
			if (!trylock_page(page)) {
				put_page(page);
				goto out;
			}
			pte_unmap_unlock(orig_pte, ptl);
			if (split_huge_page(page)) {
				unlock_page(page);
				put_page(page);
				pte_offset_map_lock(mm, pmd, addr, &ptl);
				goto out;
			}
			unlock_page(page);
			put_page(page);
			pte = pte_offset_map_lock(mm, pmd, addr, &ptl);
			pte--;
			addr -= PAGE_SIZE;
			continue;
		}

		VM_BUG_ON_PAGE(PageTransCompound(page), page);

		if (PageSwapCache(page) || PageDirty(page)) {
			if (!trylock_page(page))
				continue;
			/*
			 * If page is shared with others, we couldn't clear
			 * PG_dirty of the page.
			 */
			if (page_mapcount(page) != 1) {
				unlock_page(page);
				continue;
			}

			if (PageSwapCache(page) && !try_to_free_swap(page)) {
				unlock_page(page);
				continue;
			}

			ClearPageDirty(page);
			unlock_page(page);
		}

		if (pte_young(ptent) || pte_dirty(ptent)) {
			/*
			 * Some of architecture(ex, PPC) don't update TLB
			 * with set_pte_at and tlb_remove_tlb_entry so for
			 * the portability, remap the pte with old|clean
			 * after pte clearing.
			 */
			ptent = ptep_get_and_clear_full(mm, addr, pte,
							tlb->fullmm);

			ptent = pte_mkold(ptent);
			ptent = pte_mkclean(ptent);
			set_pte_at(mm, addr, pte, ptent);
			tlb_remove_tlb_entry(tlb, pte, addr);
		}
		mark_page_lazyfree(page);
	}
out:
	if (nr_swap) {
		if (current->mm == mm)
			sync_mm_rss(mm);
		add_mm_counter(mm, MM_SWAPENTS, nr_swap);
	}
	arch_leave_lazy_mmu_mode();
	pte_unmap_unlock(orig_pte, ptl);
	cond_resched();
next:
	return 0;
}

static const struct mm_walk_ops madvise_free_walk_ops = {
	.pmd_entry		= madvise_free_pte_range,
};

static int madvise_free_single_vma(struct vm_area_struct *vma,
			unsigned long start_addr, unsigned long end_addr)
{
	struct mm_struct *mm = vma->vm_mm;
	struct mmu_notifier_range range;
	struct mmu_gather tlb;

	/* MADV_FREE works for only anon vma at the moment */
	if (!vma_is_anonymous(vma))
		return -EINVAL;

	range.start = max(vma->vm_start, start_addr);
	if (range.start >= vma->vm_end)
		return -EINVAL;
	range.end = min(vma->vm_end, end_addr);
	if (range.end <= vma->vm_start)
		return -EINVAL;
	mmu_notifier_range_init(&range, MMU_NOTIFY_CLEAR, 0, vma, mm,
				range.start, range.end);

	lru_add_drain();
	tlb_gather_mmu(&tlb, mm, range.start, range.end);
	update_hiwater_rss(mm);

	mmu_notifier_invalidate_range_start(&range);
	tlb_start_vma(&tlb, vma);
	walk_page_range(vma->vm_mm, range.start, range.end,
			&madvise_free_walk_ops, &tlb);
	tlb_end_vma(&tlb, vma);
	mmu_notifier_invalidate_range_end(&range);
	tlb_finish_mmu(&tlb, range.start, range.end);

	return 0;
}

/*
 * Application no longer needs these pages.  If the pages are dirty,
 * it's OK to just throw them away.  The app will be more careful about
 * data it wants to keep.  Be sure to free swap resources too.  The
 * zap_page_range call sets things up for shrink_active_list to actually free
 * these pages later if no one else has touched them in the meantime,
 * although we could add these pages to a global reuse list for
 * shrink_active_list to pick up before reclaiming other pages.
 *
 * NB: This interface discards data rather than pushes it out to swap,
 * as some implementations do.  This has performance implications for
 * applications like large transactional databases which want to discard
 * pages in anonymous maps after committing to backing store the data
 * that was kept in them.  There is no reason to write this data out to
 * the swap area if the application is discarding it.
 *
 * An interface that causes the system to free clean pages and flush
 * dirty pages is already available as msync(MS_INVALIDATE).
 */
static long madvise_dontneed_single_vma(struct vm_area_struct *vma,
					unsigned long start, unsigned long end)
{
	zap_page_range(vma, start, end - start);
	return 0;
}

static long madvise_dontneed_free(struct vm_area_struct *vma,
				  struct vm_area_struct **prev,
				  unsigned long start, unsigned long end,
				  int behavior)
{
	struct mm_struct *mm = vma->vm_mm;

	*prev = vma;
	if (!can_madv_lru_vma(vma))
		return -EINVAL;

	if (!userfaultfd_remove(vma, start, end)) {
		*prev = NULL; /* mmap_sem has been dropped, prev is stale */

		down_read(&mm->mmap_sem);
		vma = find_vma(mm, start);
		if (!vma)
			return -ENOMEM;
		if (start < vma->vm_start) {
			/*
			 * This "vma" under revalidation is the one
			 * with the lowest vma->vm_start where start
			 * is also < vma->vm_end. If start <
			 * vma->vm_start it means an hole materialized
			 * in the user address space within the
			 * virtual range passed to MADV_DONTNEED
			 * or MADV_FREE.
			 */
			return -ENOMEM;
		}
		if (!can_madv_lru_vma(vma))
			return -EINVAL;
		if (end > vma->vm_end) {
			/*
			 * Don't fail if end > vma->vm_end. If the old
			 * vma was splitted while the mmap_sem was
			 * released the effect of the concurrent
			 * operation may not cause madvise() to
			 * have an undefined result. There may be an
			 * adjacent next vma that we'll walk
			 * next. userfaultfd_remove() will generate an
			 * UFFD_EVENT_REMOVE repetition on the
			 * end-vma->vm_end range, but the manager can
			 * handle a repetition fine.
			 */
			end = vma->vm_end;
		}
		VM_WARN_ON(start >= end);
	}

	if (behavior == MADV_DONTNEED)
		return madvise_dontneed_single_vma(vma, start, end);
	else if (behavior == MADV_FREE)
		return madvise_free_single_vma(vma, start, end);
	else
		return -EINVAL;
}

/*
 * Application wants to free up the pages and associated backing store.
 * This is effectively punching a hole into the middle of a file.
 */
static long madvise_remove(struct vm_area_struct *vma,
				struct vm_area_struct **prev,
				unsigned long start, unsigned long end)
{
	loff_t offset;
	int error;
	struct file *f;
	struct mm_struct *mm = vma->vm_mm;

	*prev = NULL;	/* tell sys_madvise we drop mmap_sem */

	if (vma->vm_flags & VM_LOCKED)
		return -EINVAL;

	f = vma->vm_file;

	if (!f || !f->f_mapping || !f->f_mapping->host) {
			return -EINVAL;
	}

	if ((vma->vm_flags & (VM_SHARED|VM_WRITE)) != (VM_SHARED|VM_WRITE))
		return -EACCES;

	offset = (loff_t)(start - vma->vm_start)
			+ ((loff_t)vma->vm_pgoff << PAGE_SHIFT);

	/*
	 * Filesystem's fallocate may need to take i_mutex.  We need to
	 * explicitly grab a reference because the vma (and hence the
	 * vma's reference to the file) can go away as soon as we drop
	 * mmap_sem.
	 */
	get_file(f);
	if (userfaultfd_remove(vma, start, end)) {
		/* mmap_sem was not released by userfaultfd_remove() */
		up_read(&mm->mmap_sem);
	}
	error = vfs_fallocate(f,
				FALLOC_FL_PUNCH_HOLE | FALLOC_FL_KEEP_SIZE,
				offset, end - start);
	fput(f);
	down_read(&mm->mmap_sem);
	return error;
}

#ifdef CONFIG_MEMORY_FAILURE
/*
 * Error injection support for memory error handling.
 */
static int madvise_inject_error(int behavior,
		unsigned long start, unsigned long end)
{
	struct page *page;
	struct zone *zone;
	unsigned int order;

	if (!capable(CAP_SYS_ADMIN))
		return -EPERM;


	for (; start < end; start += PAGE_SIZE << order) {
		unsigned long pfn;
		int ret;

		ret = get_user_pages_fast(start, 1, 0, &page);
		if (ret != 1)
			return ret;
		pfn = page_to_pfn(page);

		/*
		 * When soft offlining hugepages, after migrating the page
		 * we dissolve it, therefore in the second loop "page" will
		 * no longer be a compound page, and order will be 0.
		 */
		order = compound_order(compound_head(page));

		if (PageHWPoison(page)) {
			put_page(page);
			continue;
		}

		if (behavior == MADV_SOFT_OFFLINE) {
			pr_info("Soft offlining pfn %#lx at process virtual address %#lx\n",
					pfn, start);

			ret = soft_offline_page(page, MF_COUNT_INCREASED);
			if (ret)
				return ret;
			continue;
		}

		pr_info("Injecting memory failure for pfn %#lx at process virtual address %#lx\n",
				pfn, start);

		/*
		 * Drop the page reference taken by get_user_pages_fast(). In
		 * the absence of MF_COUNT_INCREASED the memory_failure()
		 * routine is responsible for pinning the page to prevent it
		 * from being released back to the page allocator.
		 */
		put_page(page);
		ret = memory_failure(pfn, 0);
		if (ret)
			return ret;
	}

	/* Ensure that all poisoned pages are removed from per-cpu lists */
	for_each_populated_zone(zone)
		drain_all_pages(zone);

	return 0;
}
#endif

static long
madvise_vma(struct task_struct *task, struct vm_area_struct *vma,
		struct vm_area_struct **prev,
		unsigned long start, unsigned long end, int behavior)
{
	switch (behavior) {
	case MADV_REMOVE:
		return madvise_remove(vma, prev, start, end);
	case MADV_WILLNEED:
		return madvise_willneed(vma, prev, start, end);
	case MADV_COLD:
		return madvise_cold(task, vma, prev, start, end);
	case MADV_PAGEOUT:
		return madvise_pageout(task, vma, prev, start, end);
	case MADV_FREE:
	case MADV_DONTNEED:
		return madvise_dontneed_free(vma, prev, start, end, behavior);
	default:
		return madvise_behavior(vma, prev, start, end, behavior);
	}
}

static bool
madvise_behavior_valid(int behavior)
{
	switch (behavior) {
	case MADV_DOFORK:
	case MADV_DONTFORK:
	case MADV_NORMAL:
	case MADV_SEQUENTIAL:
	case MADV_RANDOM:
	case MADV_REMOVE:
	case MADV_WILLNEED:
	case MADV_DONTNEED:
	case MADV_FREE:
	case MADV_COLD:
	case MADV_PAGEOUT:
#ifdef CONFIG_KSM
	case MADV_MERGEABLE:
	case MADV_UNMERGEABLE:
#endif
#ifdef CONFIG_TRANSPARENT_HUGEPAGE
	case MADV_HUGEPAGE:
	case MADV_NOHUGEPAGE:
#endif
	case MADV_DONTDUMP:
	case MADV_DODUMP:
	case MADV_WIPEONFORK:
	case MADV_KEEPONFORK:
#ifdef CONFIG_MEMORY_FAILURE
	case MADV_SOFT_OFFLINE:
	case MADV_HWPOISON:
#endif
		return true;

	default:
		return false;
	}
}

static bool
process_madvise_behavior_valid(int behavior)
{
	switch (behavior) {
	case MADV_COLD:
	case MADV_PAGEOUT:
#ifdef CONFIG_KSM
	case MADV_MERGEABLE:
	case MADV_UNMERGEABLE:
#endif
		return true;
	default:
		return false;
	}
}

/*
 * The madvise(2) system call.
 *
 * Applications can use madvise() to advise the kernel how it should
 * handle paging I/O in this VM area.  The idea is to help the kernel
 * use appropriate read-ahead and caching techniques.  The information
 * provided is advisory only, and can be safely disregarded by the
 * kernel without affecting the correct operation of the application.
 *
 * behavior values:
 *  MADV_NORMAL - the default behavior is to read clusters.  This
 *		results in some read-ahead and read-behind.
 *  MADV_RANDOM - the system should read the minimum amount of data
 *		on any access, since it is unlikely that the appli-
 *		cation will need more than what it asks for.
 *  MADV_SEQUENTIAL - pages in the given range will probably be accessed
 *		once, so they can be aggressively read ahead, and
 *		can be freed soon after they are accessed.
 *  MADV_WILLNEED - the application is notifying the system to read
 *		some pages ahead.
 *  MADV_DONTNEED - the application is finished with the given range,
 *		so the kernel can free resources associated with it.
 *  MADV_FREE - the application marks pages in the given range as lazy free,
 *		where actual purges are postponed until memory pressure happens.
 *  MADV_REMOVE - the application wants to free up the given range of
 *		pages and associated backing store.
 *  MADV_DONTFORK - omit this area from child's address space when forking:
 *		typically, to avoid COWing pages pinned by get_user_pages().
 *  MADV_DOFORK - cancel MADV_DONTFORK: no longer omit this area when forking.
 *  MADV_WIPEONFORK - present the child process with zero-filled memory in this
 *              range after a fork.
 *  MADV_KEEPONFORK - undo the effect of MADV_WIPEONFORK
 *  MADV_HWPOISON - trigger memory error handler as if the given memory range
 *		were corrupted by unrecoverable hardware memory failure.
 *  MADV_SOFT_OFFLINE - try to soft-offline the given range of memory.
 *  MADV_MERGEABLE - the application recommends that KSM try to merge pages in
 *		this area with pages of identical content from other such areas.
 *  MADV_UNMERGEABLE- cancel MADV_MERGEABLE: no longer merge pages with others.
 *  MADV_HUGEPAGE - the application wants to back the given range by transparent
 *		huge pages in the future. Existing pages might be coalesced and
 *		new pages might be allocated as THP.
 *  MADV_NOHUGEPAGE - mark the given range as not worth being backed by
 *		transparent huge pages so the existing pages will not be
 *		coalesced into THP and new pages will not be allocated as THP.
 *  MADV_DONTDUMP - the application wants to prevent pages in the given range
 *		from being included in its core dump.
 *  MADV_DODUMP - cancel MADV_DONTDUMP: no longer exclude from core dump.
 *  MADV_COLD - the application is not expected to use this memory soon,
 *		deactivate pages in this range so that they can be reclaimed
 *		easily if memory pressure hanppens.
 *  MADV_PAGEOUT - the application is not expected to use this memory soon,
 *		page out the pages in this range immediately.
 *
 * return values:
 *  zero    - success
 *  -EINVAL - start + len < 0, start is not page-aligned,
 *		"behavior" is not a valid value, or application
 *		is attempting to release locked or shared pages,
 *		or the specified address range includes file, Huge TLB,
 *		MAP_SHARED or VMPFNMAP range.
 *  -ENOMEM - addresses in the specified range are not currently
 *		mapped, or are outside the AS of the process.
 *  -EIO    - an I/O error occurred while paging in data.
 *  -EBADF  - map exists, but area maps something that isn't a file.
 *  -EAGAIN - a kernel resource was temporarily unavailable.
 */
int do_madvise(struct task_struct *target_task, struct mm_struct *mm,
		unsigned long start, size_t len_in, int behavior)
{
	unsigned long end, tmp;
	struct vm_area_struct *vma, *prev;
	int unmapped_error = 0;
	int error = -EINVAL;
	int write;
	size_t len;
	struct blk_plug plug;

	start = untagged_addr(start);

	if (!madvise_behavior_valid(behavior))
		return error;

	if (start & ~PAGE_MASK)
		return error;
	len = (len_in + ~PAGE_MASK) & PAGE_MASK;

	/* Check to see whether len was rounded up from small -ve to zero */
	if (len_in && !len)
		return error;

	end = start + len;
	if (end < start)
		return error;

	error = 0;
	if (end == start)
		return error;

#ifdef CONFIG_MEMORY_FAILURE
	if (behavior == MADV_HWPOISON || behavior == MADV_SOFT_OFFLINE)
		return madvise_inject_error(behavior, start, start + len_in);
#endif

	write = madvise_need_mmap_write(behavior);
	if (write) {
		if (down_write_killable(&mm->mmap_sem))
<<<<<<< HEAD
			return -EINTR;

		/*
		 * We may have stolen the mm from another process
		 * that is undergoing core dumping.
		 *
		 * Right now that's io_ring, in the future it may
		 * be remote process management and not "current"
		 * at all.
		 *
		 * We need to fix core dumping to not do this,
		 * but for now we have the mmget_still_valid()
		 * model.
		 */
		if (!mmget_still_valid(mm)) {
			up_write(&mm->mmap_sem);
			return -EINTR;
=======
			return -EINTR;

		/*
		 * We may have stolen the mm from another process
		 * that is undergoing core dumping.
		 *
		 * Right now that's io_ring, in the future it may
		 * be remote process management and not "current"
		 * at all.
		 *
		 * We need to fix core dumping to not do this,
		 * but for now we have the mmget_still_valid()
		 * model.
		 */
		if (!mmget_still_valid(mm)) {
			up_write(&mm->mmap_sem);
			return -EINTR;
>>>>>>> 04c0665b
		}
	} else {
		down_read(&mm->mmap_sem);
	}

	/*
	 * If the interval [start,end) covers some unmapped address
	 * ranges, just ignore them, but return -ENOMEM at the end.
	 * - different from the way of handling in mlock etc.
	 */
	vma = find_vma_prev(mm, start, &prev);
	if (vma && start > vma->vm_start)
		prev = vma;

	blk_start_plug(&plug);
	for (;;) {
		/* Still start < end. */
		error = -ENOMEM;
		if (!vma)
			goto out;

		/* Here start < (end|vma->vm_end). */
		if (start < vma->vm_start) {
			unmapped_error = -ENOMEM;
			start = vma->vm_start;
			if (start >= end)
				goto out;
		}

		/* Here vma->vm_start <= start < (end|vma->vm_end) */
		tmp = vma->vm_end;
		if (end < tmp)
			tmp = end;

		/* Here vma->vm_start <= start < tmp <= (end|vma->vm_end). */
		error = madvise_vma(target_task, vma, &prev,
					start, tmp, behavior);
		if (error)
			goto out;
		start = tmp;
		if (prev && start < prev->vm_end)
			start = prev->vm_end;
		error = unmapped_error;
		if (start >= end)
			goto out;
		if (prev)
			vma = prev->vm_next;
		else	/* madvise_remove dropped mmap_sem */
			vma = find_vma(mm, start);
	}
out:
	blk_finish_plug(&plug);
	if (write)
		up_write(&mm->mmap_sem);
	else
		up_read(&mm->mmap_sem);

	return error;
}

SYSCALL_DEFINE3(madvise, unsigned long, start, size_t, len_in, int, behavior)
{
	return do_madvise(current, current->mm, start, len_in, behavior);
}

static int do_process_madvise(struct task_struct *target_task,
		struct mm_struct *mm, struct iov_iter *iter, int behavior)
{
	struct iovec iovec;
	int ret = 0;

	while (iov_iter_count(iter)) {
		iovec = iov_iter_iovec(iter);
		ret = do_madvise(target_task, mm, (unsigned long)iovec.iov_base,
					iovec.iov_len, behavior);
		if (ret < 0)
			break;
		iov_iter_advance(iter, iovec.iov_len);
	}

	return ret;
}

SYSCALL_DEFINE6(process_madvise, int, which, pid_t, upid,
		const struct iovec __user *, vec, unsigned long, vlen,
		int, behavior, unsigned long, flags)
{
	ssize_t ret;
	struct pid *pid;
	struct task_struct *task;
	struct mm_struct *mm;
	struct iovec iovstack[UIO_FASTIOV];
	struct iovec *iov = iovstack;
	struct iov_iter iter;

	if (flags != 0)
		return -EINVAL;

	switch (which) {
	case P_PID:
		if (upid <= 0)
			return -EINVAL;

		pid = find_get_pid(upid);
		if (!pid)
			return -ESRCH;
		break;
	case P_PIDFD:
		if (upid < 0)
			return -EINVAL;

		pid = pidfd_get_pid(upid);
		if (IS_ERR(pid))
			return PTR_ERR(pid);
		break;
	default:
		return -EINVAL;
	}

	task = get_pid_task(pid, PIDTYPE_PID);
	if (!task) {
		ret = -ESRCH;
		goto put_pid;
	}

	if (!process_madvise_behavior_valid(behavior)) {
		ret = -EINVAL;
		goto release_task;
	}

	mm = mm_access(task, PTRACE_MODE_ATTACH_FSCREDS);
	if (IS_ERR_OR_NULL(mm)) {
		ret = IS_ERR(mm) ? PTR_ERR(mm) : -ESRCH;
		goto release_task;
	}

	ret = import_iovec(READ, vec, vlen, ARRAY_SIZE(iovstack), &iov, &iter);
	if (ret >= 0) {
		size_t total_len = iov_iter_count(&iter);

		ret = do_process_madvise(task, mm, &iter, behavior);
		if (ret >= 0)
			ret = total_len - iov_iter_count(&iter);
		kfree(iov);
	}
	mmput(mm);
release_task:
	put_task_struct(task);
put_pid:
	put_pid(pid);
	return ret;
}<|MERGE_RESOLUTION|>--- conflicted
+++ resolved
@@ -341,12 +341,9 @@
 			fatal_signal_pending(private->target_task))
 		return -EINTR;
 
-<<<<<<< HEAD
 	pageout_anon_only_filter = pageout && !vma_is_anonymous(vma) &&
 					!can_do_file_pageout(vma);
 
-=======
->>>>>>> 04c0665b
 #ifdef CONFIG_TRANSPARENT_HUGEPAGE
 	if (pmd_trans_huge(*pmd)) {
 		pmd_t orig_pmd;
@@ -570,8 +567,6 @@
 	tlb_end_vma(tlb, vma);
 }
 
-<<<<<<< HEAD
-=======
 static inline bool can_do_pageout(struct vm_area_struct *vma)
 {
 	if (vma_is_anonymous(vma))
@@ -588,7 +583,6 @@
 		inode_permission(file_inode(vma->vm_file), MAY_WRITE) == 0;
 }
 
->>>>>>> 04c0665b
 static long madvise_pageout(struct task_struct *task,
 			struct vm_area_struct *vma,
 			struct vm_area_struct **prev,
@@ -1174,7 +1168,6 @@
 	write = madvise_need_mmap_write(behavior);
 	if (write) {
 		if (down_write_killable(&mm->mmap_sem))
-<<<<<<< HEAD
 			return -EINTR;
 
 		/*
@@ -1192,25 +1185,6 @@
 		if (!mmget_still_valid(mm)) {
 			up_write(&mm->mmap_sem);
 			return -EINTR;
-=======
-			return -EINTR;
-
-		/*
-		 * We may have stolen the mm from another process
-		 * that is undergoing core dumping.
-		 *
-		 * Right now that's io_ring, in the future it may
-		 * be remote process management and not "current"
-		 * at all.
-		 *
-		 * We need to fix core dumping to not do this,
-		 * but for now we have the mmget_still_valid()
-		 * model.
-		 */
-		if (!mmget_still_valid(mm)) {
-			up_write(&mm->mmap_sem);
-			return -EINTR;
->>>>>>> 04c0665b
 		}
 	} else {
 		down_read(&mm->mmap_sem);
