// SPDX-License-Identifier: GPL-2.0-only
/*
 *  linux/mm/memory.c
 *
 *  Copyright (C) 1991, 1992, 1993, 1994  Linus Torvalds
 */

/*
 * demand-loading started 01.12.91 - seems it is high on the list of
 * things wanted, and it should be easy to implement. - Linus
 */

/*
 * Ok, demand-loading was easy, shared pages a little bit tricker. Shared
 * pages started 02.12.91, seems to work. - Linus.
 *
 * Tested sharing by executing about 30 /bin/sh: under the old kernel it
 * would have taken more than the 6M I have free, but it worked well as
 * far as I could see.
 *
 * Also corrected some "invalidate()"s - I wasn't doing enough of them.
 */

/*
 * Real VM (paging to/from disk) started 18.12.91. Much more work and
 * thought has to go into this. Oh, well..
 * 19.12.91  -  works, somewhat. Sometimes I get faults, don't know why.
 *		Found it. Everything seems to work now.
 * 20.12.91  -  Ok, making the swap-device changeable like the root.
 */

/*
 * 05.04.94  -  Multi-page memory management added for v1.1.
 *              Idea by Alex Bligh (alex@cconcepts.co.uk)
 *
 * 16.07.99  -  Support of BIGMEM added by Gerhard Wichert, Siemens AG
 *		(Gerhard.Wichert@pdb.siemens.de)
 *
 * Aug/Sep 2004 Changed to four level page tables (Andi Kleen)
 */

#include <linux/kernel_stat.h>
#include <linux/mm.h>
#include <linux/sched/mm.h>
#include <linux/sched/coredump.h>
#include <linux/sched/numa_balancing.h>
#include <linux/sched/task.h>
#include <linux/hugetlb.h>
#include <linux/mman.h>
#include <linux/swap.h>
#include <linux/highmem.h>
#include <linux/pagemap.h>
#include <linux/memremap.h>
#include <linux/ksm.h>
#include <linux/rmap.h>
#include <linux/export.h>
#include <linux/delayacct.h>
#include <linux/init.h>
#include <linux/pfn_t.h>
#include <linux/pgsize_migration.h>
#include <linux/writeback.h>
#include <linux/memcontrol.h>
#include <linux/mmu_notifier.h>
#include <linux/swapops.h>
#include <linux/elf.h>
#include <linux/gfp.h>
#include <linux/migrate.h>
#include <linux/string.h>
#include <linux/dma-debug.h>
#include <linux/debugfs.h>
#include <linux/userfaultfd_k.h>
#include <linux/dax.h>
#include <linux/oom.h>
#include <linux/numa.h>
#include <linux/mm_inline.h>
#include <linux/mmzone.h>

#include <trace/events/kmem.h>

#include <trace/events/kmem.h>

#include <asm/io.h>
#include <asm/mmu_context.h>
#include <asm/pgalloc.h>
#include <linux/uaccess.h>
#include <asm/tlb.h>
#include <asm/tlbflush.h>
#include <asm/pgtable.h>

#include "internal.h"

#if defined(LAST_CPUPID_NOT_IN_PAGE_FLAGS) && !defined(CONFIG_COMPILE_TEST)
#warning Unfortunate NUMA and NUMA Balancing config, growing page-frame for last_cpupid.
#endif

#ifndef CONFIG_NEED_MULTIPLE_NODES
/* use the per-pgdat data instead for discontigmem - mbligh */
unsigned long max_mapnr;
EXPORT_SYMBOL(max_mapnr);

struct page *mem_map;
EXPORT_SYMBOL(mem_map);
#endif

/*
 * A number of key systems in x86 including ioremap() rely on the assumption
 * that high_memory defines the upper bound on direct map memory, then end
 * of ZONE_NORMAL.  Under CONFIG_DISCONTIG this means that max_low_pfn and
 * highstart_pfn must be the same; there must be no gap between ZONE_NORMAL
 * and ZONE_HIGHMEM.
 */
void *high_memory;
EXPORT_SYMBOL(high_memory);

/*
 * Randomize the address space (stacks, mmaps, brk, etc.).
 *
 * ( When CONFIG_COMPAT_BRK=y we exclude brk from randomization,
 *   as ancient (libc5 based) binaries can segfault. )
 */
int randomize_va_space __read_mostly =
#ifdef CONFIG_COMPAT_BRK
					1;
#else
					2;
#endif

static int __init disable_randmaps(char *s)
{
	randomize_va_space = 0;
	return 1;
}
__setup("norandmaps", disable_randmaps);

unsigned long zero_pfn __read_mostly;
EXPORT_SYMBOL(zero_pfn);

unsigned long highest_memmap_pfn __read_mostly;

/*
 * CONFIG_MMU architectures set up ZERO_PAGE in their paging_init()
 */
static int __init init_zero_pfn(void)
{
	zero_pfn = page_to_pfn(ZERO_PAGE(0));
	return 0;
}
early_initcall(init_zero_pfn);

/*
 * Only trace rss_stat when there is a 512kb cross over.
 * Smaller changes may be lost unless every small change is
 * crossing into or returning to a 512kb boundary.
 */
#define TRACE_MM_COUNTER_THRESHOLD 128

void mm_trace_rss_stat(struct mm_struct *mm, int member, long count,
		       long value)
{
	long thresh_mask = ~(TRACE_MM_COUNTER_THRESHOLD - 1);

	/* Threshold roll-over, trace it */
	if ((count & thresh_mask) != ((count - value) & thresh_mask))
		trace_rss_stat(mm, member, count);
}
EXPORT_SYMBOL_GPL(mm_trace_rss_stat);

#if defined(SPLIT_RSS_COUNTING)

void sync_mm_rss(struct mm_struct *mm)
{
	int i;

	for (i = 0; i < NR_MM_COUNTERS; i++) {
		if (current->rss_stat.count[i]) {
			add_mm_counter(mm, i, current->rss_stat.count[i]);
			current->rss_stat.count[i] = 0;
		}
	}
	current->rss_stat.events = 0;
}

static void add_mm_counter_fast(struct mm_struct *mm, int member, int val)
{
	struct task_struct *task = current;

	if (likely(task->mm == mm))
		task->rss_stat.count[member] += val;
	else
		add_mm_counter(mm, member, val);
}
#define inc_mm_counter_fast(mm, member) add_mm_counter_fast(mm, member, 1)
#define dec_mm_counter_fast(mm, member) add_mm_counter_fast(mm, member, -1)

/* sync counter once per 64 page faults */
#define TASK_RSS_EVENTS_THRESH	(64)
static void check_sync_rss_stat(struct task_struct *task)
{
	if (unlikely(task != current))
		return;
	if (unlikely(task->rss_stat.events++ > TASK_RSS_EVENTS_THRESH))
		sync_mm_rss(task->mm);
}
#else /* SPLIT_RSS_COUNTING */

#define inc_mm_counter_fast(mm, member) inc_mm_counter(mm, member)
#define dec_mm_counter_fast(mm, member) dec_mm_counter(mm, member)

static void check_sync_rss_stat(struct task_struct *task)
{
}

#endif /* SPLIT_RSS_COUNTING */

/*
 * Note: this doesn't free the actual pages themselves. That
 * has been handled earlier when unmapping all the memory regions.
 */
static void free_pte_range(struct mmu_gather *tlb, pmd_t *pmd,
			   unsigned long addr)
{
	pgtable_t token = pmd_pgtable(*pmd);
	pmd_clear(pmd);
	pte_free_tlb(tlb, token, addr);
	mm_dec_nr_ptes(tlb->mm);
}

static inline void free_pmd_range(struct mmu_gather *tlb, pud_t *pud,
				unsigned long addr, unsigned long end,
				unsigned long floor, unsigned long ceiling)
{
	pmd_t *pmd;
	unsigned long next;
	unsigned long start;

	start = addr;
	pmd = pmd_offset(pud, addr);
	do {
		next = pmd_addr_end(addr, end);
		if (pmd_none_or_clear_bad(pmd))
			continue;
		free_pte_range(tlb, pmd, addr);
	} while (pmd++, addr = next, addr != end);

	start &= PUD_MASK;
	if (start < floor)
		return;
	if (ceiling) {
		ceiling &= PUD_MASK;
		if (!ceiling)
			return;
	}
	if (end - 1 > ceiling - 1)
		return;

	pmd = pmd_offset(pud, start);
	pud_clear(pud);
	pmd_free_tlb(tlb, pmd, start);
	mm_dec_nr_pmds(tlb->mm);
}

static inline void free_pud_range(struct mmu_gather *tlb, p4d_t *p4d,
				unsigned long addr, unsigned long end,
				unsigned long floor, unsigned long ceiling)
{
	pud_t *pud;
	unsigned long next;
	unsigned long start;

	start = addr;
	pud = pud_offset(p4d, addr);
	do {
		next = pud_addr_end(addr, end);
		if (pud_none_or_clear_bad(pud))
			continue;
		free_pmd_range(tlb, pud, addr, next, floor, ceiling);
	} while (pud++, addr = next, addr != end);

	start &= P4D_MASK;
	if (start < floor)
		return;
	if (ceiling) {
		ceiling &= P4D_MASK;
		if (!ceiling)
			return;
	}
	if (end - 1 > ceiling - 1)
		return;

	pud = pud_offset(p4d, start);
	p4d_clear(p4d);
	pud_free_tlb(tlb, pud, start);
	mm_dec_nr_puds(tlb->mm);
}

static inline void free_p4d_range(struct mmu_gather *tlb, pgd_t *pgd,
				unsigned long addr, unsigned long end,
				unsigned long floor, unsigned long ceiling)
{
	p4d_t *p4d;
	unsigned long next;
	unsigned long start;

	start = addr;
	p4d = p4d_offset(pgd, addr);
	do {
		next = p4d_addr_end(addr, end);
		if (p4d_none_or_clear_bad(p4d))
			continue;
		free_pud_range(tlb, p4d, addr, next, floor, ceiling);
	} while (p4d++, addr = next, addr != end);

	start &= PGDIR_MASK;
	if (start < floor)
		return;
	if (ceiling) {
		ceiling &= PGDIR_MASK;
		if (!ceiling)
			return;
	}
	if (end - 1 > ceiling - 1)
		return;

	p4d = p4d_offset(pgd, start);
	pgd_clear(pgd);
	p4d_free_tlb(tlb, p4d, start);
}

/*
 * This function frees user-level page tables of a process.
 */
void free_pgd_range(struct mmu_gather *tlb,
			unsigned long addr, unsigned long end,
			unsigned long floor, unsigned long ceiling)
{
	pgd_t *pgd;
	unsigned long next;

	/*
	 * The next few lines have given us lots of grief...
	 *
	 * Why are we testing PMD* at this top level?  Because often
	 * there will be no work to do at all, and we'd prefer not to
	 * go all the way down to the bottom just to discover that.
	 *
	 * Why all these "- 1"s?  Because 0 represents both the bottom
	 * of the address space and the top of it (using -1 for the
	 * top wouldn't help much: the masks would do the wrong thing).
	 * The rule is that addr 0 and floor 0 refer to the bottom of
	 * the address space, but end 0 and ceiling 0 refer to the top
	 * Comparisons need to use "end - 1" and "ceiling - 1" (though
	 * that end 0 case should be mythical).
	 *
	 * Wherever addr is brought up or ceiling brought down, we must
	 * be careful to reject "the opposite 0" before it confuses the
	 * subsequent tests.  But what about where end is brought down
	 * by PMD_SIZE below? no, end can't go down to 0 there.
	 *
	 * Whereas we round start (addr) and ceiling down, by different
	 * masks at different levels, in order to test whether a table
	 * now has no other vmas using it, so can be freed, we don't
	 * bother to round floor or end up - the tests don't need that.
	 */

	addr &= PMD_MASK;
	if (addr < floor) {
		addr += PMD_SIZE;
		if (!addr)
			return;
	}
	if (ceiling) {
		ceiling &= PMD_MASK;
		if (!ceiling)
			return;
	}
	if (end - 1 > ceiling - 1)
		end -= PMD_SIZE;
	if (addr > end - 1)
		return;
	/*
	 * We add page table cache pages with PAGE_SIZE,
	 * (see pte_free_tlb()), flush the tlb if we need
	 */
	tlb_change_page_size(tlb, PAGE_SIZE);
	pgd = pgd_offset(tlb->mm, addr);
	do {
		next = pgd_addr_end(addr, end);
		if (pgd_none_or_clear_bad(pgd))
			continue;
		free_p4d_range(tlb, pgd, addr, next, floor, ceiling);
	} while (pgd++, addr = next, addr != end);
}

void free_pgtables(struct mmu_gather *tlb, struct vm_area_struct *vma,
		unsigned long floor, unsigned long ceiling)
{
	while (vma) {
		struct vm_area_struct *next = vma->vm_next;
		unsigned long addr = vma->vm_start;

		/*
		 * Hide vma from rmap and truncate_pagecache before freeing
		 * pgtables
		 */
		vm_write_begin(vma);
		unlink_anon_vmas(vma);
		vm_write_end(vma);
		unlink_file_vma(vma);

		if (is_vm_hugetlb_page(vma)) {
			hugetlb_free_pgd_range(tlb, addr, vma->vm_end,
				floor, next ? next->vm_start : ceiling);
		} else {
			/*
			 * Optimization: gather nearby vmas into one call down
			 */
			while (next && next->vm_start <= vma->vm_end + PMD_SIZE
			       && !is_vm_hugetlb_page(next)) {
				vma = next;
				next = vma->vm_next;
				vm_write_begin(vma);
				unlink_anon_vmas(vma);
				vm_write_end(vma);
				unlink_file_vma(vma);
			}
			free_pgd_range(tlb, addr, vma->vm_end,
				floor, next ? next->vm_start : ceiling);
		}
		vma = next;
	}
}

int __pte_alloc(struct mm_struct *mm, pmd_t *pmd)
{
	spinlock_t *ptl;
	pgtable_t new = pte_alloc_one(mm);
	if (!new)
		return -ENOMEM;

	/*
	 * Ensure all pte setup (eg. pte page lock and page clearing) are
	 * visible before the pte is made visible to other CPUs by being
	 * put into page tables.
	 *
	 * The other side of the story is the pointer chasing in the page
	 * table walking code (when walking the page table without locking;
	 * ie. most of the time). Fortunately, these data accesses consist
	 * of a chain of data-dependent loads, meaning most CPUs (alpha
	 * being the notable exception) will already guarantee loads are
	 * seen in-order. See the alpha page table accessors for the
	 * smp_read_barrier_depends() barriers in page table walking code.
	 */
	smp_wmb(); /* Could be smp_wmb__xxx(before|after)_spin_lock */

	ptl = pmd_lock(mm, pmd);
	if (likely(pmd_none(*pmd))) {	/* Has another populated it ? */
		mm_inc_nr_ptes(mm);
		pmd_populate(mm, pmd, new);
		new = NULL;
	}
	spin_unlock(ptl);
	if (new)
		pte_free(mm, new);
	return 0;
}

int __pte_alloc_kernel(pmd_t *pmd)
{
	pte_t *new = pte_alloc_one_kernel(&init_mm);
	if (!new)
		return -ENOMEM;

	smp_wmb(); /* See comment in __pte_alloc */

	spin_lock(&init_mm.page_table_lock);
	if (likely(pmd_none(*pmd))) {	/* Has another populated it ? */
		pmd_populate_kernel(&init_mm, pmd, new);
		new = NULL;
	}
	spin_unlock(&init_mm.page_table_lock);
	if (new)
		pte_free_kernel(&init_mm, new);
	return 0;
}

static inline void init_rss_vec(int *rss)
{
	memset(rss, 0, sizeof(int) * NR_MM_COUNTERS);
}

static inline void add_mm_rss_vec(struct mm_struct *mm, int *rss)
{
	int i;

	if (current->mm == mm)
		sync_mm_rss(mm);
	for (i = 0; i < NR_MM_COUNTERS; i++)
		if (rss[i])
			add_mm_counter(mm, i, rss[i]);
}

/*
 * This function is called to print an error when a bad pte
 * is found. For example, we might have a PFN-mapped pte in
 * a region that doesn't allow it.
 *
 * The calling function must still handle the error.
 */
static void print_bad_pte(struct vm_area_struct *vma, unsigned long addr,
			  pte_t pte, struct page *page)
{
	pgd_t *pgd = pgd_offset(vma->vm_mm, addr);
	p4d_t *p4d = p4d_offset(pgd, addr);
	pud_t *pud = pud_offset(p4d, addr);
	pmd_t *pmd = pmd_offset(pud, addr);
	struct address_space *mapping;
	pgoff_t index;
	static unsigned long resume;
	static unsigned long nr_shown;
	static unsigned long nr_unshown;

	/*
	 * Allow a burst of 60 reports, then keep quiet for that minute;
	 * or allow a steady drip of one report per second.
	 */
	if (nr_shown == 60) {
		if (time_before(jiffies, resume)) {
			nr_unshown++;
			return;
		}
		if (nr_unshown) {
			pr_alert("BUG: Bad page map: %lu messages suppressed\n",
				 nr_unshown);
			nr_unshown = 0;
		}
		nr_shown = 0;
	}
	if (nr_shown++ == 0)
		resume = jiffies + 60 * HZ;

	mapping = vma->vm_file ? vma->vm_file->f_mapping : NULL;
	index = linear_page_index(vma, addr);

	pr_alert("BUG: Bad page map in process %s  pte:%08llx pmd:%08llx\n",
		 current->comm,
		 (long long)pte_val(pte), (long long)pmd_val(*pmd));
	if (page)
		dump_page(page, "bad pte");
	pr_alert("addr:%px vm_flags:%08lx anon_vma:%px mapping:%px index:%lx\n",
		 (void *)addr, READ_ONCE(vma->vm_flags), vma->anon_vma, mapping, index);
	pr_alert("file:%pD fault:%ps mmap:%ps readpage:%ps\n",
		 vma->vm_file,
		 vma->vm_ops ? vma->vm_ops->fault : NULL,
		 vma->vm_file ? vma->vm_file->f_op->mmap : NULL,
		 mapping ? mapping->a_ops->readpage : NULL);
	dump_stack();
	add_taint(TAINT_BAD_PAGE, LOCKDEP_NOW_UNRELIABLE);
}

/*
 * __vm_normal_page -- This function gets the "struct page" associated with
 * a pte.
 *
 * "Special" mappings do not wish to be associated with a "struct page" (either
 * it doesn't exist, or it exists but they don't want to touch it). In this
 * case, NULL is returned here. "Normal" mappings do have a struct page.
 *
 * There are 2 broad cases. Firstly, an architecture may define a pte_special()
 * pte bit, in which case this function is trivial. Secondly, an architecture
 * may not have a spare pte bit, which requires a more complicated scheme,
 * described below.
 *
 * A raw VM_PFNMAP mapping (ie. one that is not COWed) is always considered a
 * special mapping (even if there are underlying and valid "struct pages").
 * COWed pages of a VM_PFNMAP are always normal.
 *
 * The way we recognize COWed pages within VM_PFNMAP mappings is through the
 * rules set up by "remap_pfn_range()": the vma will have the VM_PFNMAP bit
 * set, and the vm_pgoff will point to the first PFN mapped: thus every special
 * mapping will always honor the rule
 *
 *	pfn_of_page == vma->vm_pgoff + ((addr - vma->vm_start) >> PAGE_SHIFT)
 *
 * And for normal mappings this is false.
 *
 * This restricts such mappings to be a linear translation from virtual address
 * to pfn. To get around this restriction, we allow arbitrary mappings so long
 * as the vma is not a COW mapping; in that case, we know that all ptes are
 * special (because none can have been COWed).
 *
 *
 * In order to support COW of arbitrary special mappings, we have VM_MIXEDMAP.
 *
 * VM_MIXEDMAP mappings can likewise contain memory with or without "struct
 * page" backing, however the difference is that _all_ pages with a struct
 * page (that is, those where pfn_valid is true) are refcounted and considered
 * normal pages by the VM. The disadvantage is that pages are refcounted
 * (which can be slower and simply not an option for some PFNMAP users). The
 * advantage is that we don't have to follow the strict linearity rule of
 * PFNMAP mappings in order to support COWable mappings.
 *
 */
struct page *_vm_normal_page(struct vm_area_struct *vma, unsigned long addr,
			      pte_t pte, unsigned long vma_flags)
{
	unsigned long pfn = pte_pfn(pte);

	if (IS_ENABLED(CONFIG_ARCH_HAS_PTE_SPECIAL)) {
		if (likely(!pte_special(pte)))
			goto check_pfn;
		if (vma->vm_ops && vma->vm_ops->find_special_page)
			return vma->vm_ops->find_special_page(vma, addr);
		if (vma_flags & (VM_PFNMAP | VM_MIXEDMAP))
			return NULL;
		if (is_zero_pfn(pfn))
			return NULL;
		if (pte_devmap(pte))
			return NULL;

		print_bad_pte(vma, addr, pte, NULL);
		return NULL;
	}

	/* !CONFIG_ARCH_HAS_PTE_SPECIAL case follows: */
	/*
	 * This part should never get called when CONFIG_SPECULATIVE_PAGE_FAULT
	 * is set. This is mainly because we can't rely on vm_start.
	 */

	if (unlikely(vma_flags & (VM_PFNMAP|VM_MIXEDMAP))) {
		if (vma_flags & VM_MIXEDMAP) {
			if (!pfn_valid(pfn))
				return NULL;
			goto out;
		} else {
			unsigned long off;
			off = (addr - vma->vm_start) >> PAGE_SHIFT;
			if (pfn == vma->vm_pgoff + off)
				return NULL;
			if (!is_cow_mapping(vma_flags))
				return NULL;
		}
	}

	if (is_zero_pfn(pfn))
		return NULL;

check_pfn:
	if (unlikely(pfn > highest_memmap_pfn)) {
		print_bad_pte(vma, addr, pte, NULL);
		return NULL;
	}

	/*
	 * NOTE! We still have PageReserved() pages in the page tables.
	 * eg. VDSO mappings can cause them to exist.
	 */
out:
	return pfn_to_page(pfn);
}

#ifdef CONFIG_TRANSPARENT_HUGEPAGE
struct page *vm_normal_page_pmd(struct vm_area_struct *vma, unsigned long addr,
				pmd_t pmd)
{
	unsigned long pfn = pmd_pfn(pmd);

	/*
	 * There is no pmd_special() but there may be special pmds, e.g.
	 * in a direct-access (dax) mapping, so let's just replicate the
	 * !CONFIG_ARCH_HAS_PTE_SPECIAL case from vm_normal_page() here.
	 */
	if (unlikely(vma->vm_flags & (VM_PFNMAP|VM_MIXEDMAP))) {
		if (vma->vm_flags & VM_MIXEDMAP) {
			if (!pfn_valid(pfn))
				return NULL;
			goto out;
		} else {
			unsigned long off;
			off = (addr - vma->vm_start) >> PAGE_SHIFT;
			if (pfn == vma->vm_pgoff + off)
				return NULL;
			if (!is_cow_mapping(vma->vm_flags))
				return NULL;
		}
	}

	if (pmd_devmap(pmd))
		return NULL;
	if (is_zero_pfn(pfn))
		return NULL;
	if (unlikely(pfn > highest_memmap_pfn))
		return NULL;

	/*
	 * NOTE! We still have PageReserved() pages in the page tables.
	 * eg. VDSO mappings can cause them to exist.
	 */
out:
	return pfn_to_page(pfn);
}
#endif

/*
 * copy one vm_area from one task to the other. Assumes the page tables
 * already present in the new task to be cleared in the whole range
 * covered by this vma.
 */

static inline unsigned long
copy_one_pte(struct mm_struct *dst_mm, struct mm_struct *src_mm,
		pte_t *dst_pte, pte_t *src_pte, struct vm_area_struct *vma,
		unsigned long addr, int *rss)
{
	unsigned long vm_flags = vma->vm_flags;
	pte_t pte = *src_pte;
	struct page *page;

	/* pte contains position in swap or file, so copy. */
	if (unlikely(!pte_present(pte))) {
		swp_entry_t entry = pte_to_swp_entry(pte);

		if (likely(!non_swap_entry(entry))) {
			if (swap_duplicate(entry) < 0)
				return entry.val;

			/* make sure dst_mm is on swapoff's mmlist. */
			if (unlikely(list_empty(&dst_mm->mmlist))) {
				spin_lock(&mmlist_lock);
				if (list_empty(&dst_mm->mmlist))
					list_add(&dst_mm->mmlist,
							&src_mm->mmlist);
				spin_unlock(&mmlist_lock);
			}
			rss[MM_SWAPENTS]++;
		} else if (is_migration_entry(entry)) {
			page = migration_entry_to_page(entry);

			rss[mm_counter(page)]++;

			if (is_write_migration_entry(entry) &&
					is_cow_mapping(vm_flags)) {
				/*
				 * COW mappings require pages in both
				 * parent and child to be set to read.
				 */
				make_migration_entry_read(&entry);
				pte = swp_entry_to_pte(entry);
				if (pte_swp_soft_dirty(*src_pte))
					pte = pte_swp_mksoft_dirty(pte);
				set_pte_at(src_mm, addr, src_pte, pte);
			}
		} else if (is_device_private_entry(entry)) {
			page = device_private_entry_to_page(entry);

			/*
			 * Update rss count even for unaddressable pages, as
			 * they should treated just like normal pages in this
			 * respect.
			 *
			 * We will likely want to have some new rss counters
			 * for unaddressable pages, at some point. But for now
			 * keep things as they are.
			 */
			get_page(page);
			rss[mm_counter(page)]++;
			page_dup_rmap(page, false);

			/*
			 * We do not preserve soft-dirty information, because so
			 * far, checkpoint/restore is the only feature that
			 * requires that. And checkpoint/restore does not work
			 * when a device driver is involved (you cannot easily
			 * save and restore device driver state).
			 */
			if (is_write_device_private_entry(entry) &&
			    is_cow_mapping(vm_flags)) {
				make_device_private_entry_read(&entry);
				pte = swp_entry_to_pte(entry);
				set_pte_at(src_mm, addr, src_pte, pte);
			}
		}
		goto out_set_pte;
	}

	/*
	 * If it's a COW mapping, write protect it both
	 * in the parent and the child
	 */
	if (is_cow_mapping(vm_flags) && pte_write(pte)) {
		ptep_set_wrprotect(src_mm, addr, src_pte);
		pte = pte_wrprotect(pte);
	}

	/*
	 * If it's a shared mapping, mark it clean in
	 * the child
	 */
	if (vm_flags & VM_SHARED)
		pte = pte_mkclean(pte);
	pte = pte_mkold(pte);

	page = vm_normal_page(vma, addr, pte);
	if (page) {
		get_page(page);
		page_dup_rmap(page, false);
		rss[mm_counter(page)]++;
	} else if (pte_devmap(pte)) {
		page = pte_page(pte);
	}

out_set_pte:
	set_pte_at(dst_mm, addr, dst_pte, pte);
	return 0;
}

static int copy_pte_range(struct mm_struct *dst_mm, struct mm_struct *src_mm,
		   pmd_t *dst_pmd, pmd_t *src_pmd, struct vm_area_struct *vma,
		   unsigned long addr, unsigned long end)
{
	pte_t *orig_src_pte, *orig_dst_pte;
	pte_t *src_pte, *dst_pte;
	spinlock_t *src_ptl, *dst_ptl;
	int progress = 0;
	int rss[NR_MM_COUNTERS];
	swp_entry_t entry = (swp_entry_t){0};

again:
	init_rss_vec(rss);

	dst_pte = pte_alloc_map_lock(dst_mm, dst_pmd, addr, &dst_ptl);
	if (!dst_pte)
		return -ENOMEM;
	src_pte = pte_offset_map(src_pmd, addr);
	src_ptl = pte_lockptr(src_mm, src_pmd);
	spin_lock_nested(src_ptl, SINGLE_DEPTH_NESTING);
	orig_src_pte = src_pte;
	orig_dst_pte = dst_pte;
	arch_enter_lazy_mmu_mode();

	do {
		/*
		 * We are holding two locks at this point - either of them
		 * could generate latencies in another task on another CPU.
		 */
		if (progress >= 32) {
			progress = 0;
			if (need_resched() ||
			    spin_needbreak(src_ptl) || spin_needbreak(dst_ptl))
				break;
		}
		if (pte_none(*src_pte)) {
			progress++;
			continue;
		}
		entry.val = copy_one_pte(dst_mm, src_mm, dst_pte, src_pte,
							vma, addr, rss);
		if (entry.val)
			break;
		progress += 8;
	} while (dst_pte++, src_pte++, addr += PAGE_SIZE, addr != end);

	arch_leave_lazy_mmu_mode();
	spin_unlock(src_ptl);
	pte_unmap(orig_src_pte);
	add_mm_rss_vec(dst_mm, rss);
	pte_unmap_unlock(orig_dst_pte, dst_ptl);
	cond_resched();

	if (entry.val) {
		if (add_swap_count_continuation(entry, GFP_KERNEL) < 0)
			return -ENOMEM;
		progress = 0;
	}
	if (addr != end)
		goto again;
	return 0;
}

static inline int copy_pmd_range(struct mm_struct *dst_mm, struct mm_struct *src_mm,
		pud_t *dst_pud, pud_t *src_pud, struct vm_area_struct *vma,
		unsigned long addr, unsigned long end)
{
	pmd_t *src_pmd, *dst_pmd;
	unsigned long next;

	dst_pmd = pmd_alloc(dst_mm, dst_pud, addr);
	if (!dst_pmd)
		return -ENOMEM;
	src_pmd = pmd_offset(src_pud, addr);
	do {
		next = pmd_addr_end(addr, end);
		if (is_swap_pmd(*src_pmd) || pmd_trans_huge(*src_pmd)
			|| pmd_devmap(*src_pmd)) {
			int err;
			VM_BUG_ON_VMA(next-addr != HPAGE_PMD_SIZE, vma);
			err = copy_huge_pmd(dst_mm, src_mm,
					    dst_pmd, src_pmd, addr, vma);
			if (err == -ENOMEM)
				return -ENOMEM;
			if (!err)
				continue;
			/* fall through */
		}
		if (pmd_none_or_clear_bad(src_pmd))
			continue;
		if (copy_pte_range(dst_mm, src_mm, dst_pmd, src_pmd,
						vma, addr, next))
			return -ENOMEM;
	} while (dst_pmd++, src_pmd++, addr = next, addr != end);
	return 0;
}

static inline int copy_pud_range(struct mm_struct *dst_mm, struct mm_struct *src_mm,
		p4d_t *dst_p4d, p4d_t *src_p4d, struct vm_area_struct *vma,
		unsigned long addr, unsigned long end)
{
	pud_t *src_pud, *dst_pud;
	unsigned long next;

	dst_pud = pud_alloc(dst_mm, dst_p4d, addr);
	if (!dst_pud)
		return -ENOMEM;
	src_pud = pud_offset(src_p4d, addr);
	do {
		next = pud_addr_end(addr, end);
		if (pud_trans_huge(*src_pud) || pud_devmap(*src_pud)) {
			int err;

			VM_BUG_ON_VMA(next-addr != HPAGE_PUD_SIZE, vma);
			err = copy_huge_pud(dst_mm, src_mm,
					    dst_pud, src_pud, addr, vma);
			if (err == -ENOMEM)
				return -ENOMEM;
			if (!err)
				continue;
			/* fall through */
		}
		if (pud_none_or_clear_bad(src_pud))
			continue;
		if (copy_pmd_range(dst_mm, src_mm, dst_pud, src_pud,
						vma, addr, next))
			return -ENOMEM;
	} while (dst_pud++, src_pud++, addr = next, addr != end);
	return 0;
}

static inline int copy_p4d_range(struct mm_struct *dst_mm, struct mm_struct *src_mm,
		pgd_t *dst_pgd, pgd_t *src_pgd, struct vm_area_struct *vma,
		unsigned long addr, unsigned long end)
{
	p4d_t *src_p4d, *dst_p4d;
	unsigned long next;

	dst_p4d = p4d_alloc(dst_mm, dst_pgd, addr);
	if (!dst_p4d)
		return -ENOMEM;
	src_p4d = p4d_offset(src_pgd, addr);
	do {
		next = p4d_addr_end(addr, end);
		if (p4d_none_or_clear_bad(src_p4d))
			continue;
		if (copy_pud_range(dst_mm, src_mm, dst_p4d, src_p4d,
						vma, addr, next))
			return -ENOMEM;
	} while (dst_p4d++, src_p4d++, addr = next, addr != end);
	return 0;
}

int copy_page_range(struct mm_struct *dst_mm, struct mm_struct *src_mm,
		struct vm_area_struct *vma)
{
	pgd_t *src_pgd, *dst_pgd;
	unsigned long next;
	unsigned long addr = vma->vm_start;
	unsigned long end = vma->vm_end;
	struct mmu_notifier_range range;
	bool is_cow;
	int ret;

	/*
	 * Don't copy ptes where a page fault will fill them correctly.
	 * Fork becomes much lighter when there are big shared or private
	 * readonly mappings. The tradeoff is that copy_page_range is more
	 * efficient than faulting.
	 */
	if (!(vma->vm_flags & (VM_HUGETLB | VM_PFNMAP | VM_MIXEDMAP)) &&
			!vma->anon_vma)
		return 0;

	if (is_vm_hugetlb_page(vma))
		return copy_hugetlb_page_range(dst_mm, src_mm, vma);

	if (unlikely(vma->vm_flags & VM_PFNMAP)) {
		/*
		 * We do not free on error cases below as remove_vma
		 * gets called on error from higher level routine
		 */
		ret = track_pfn_copy(vma);
		if (ret)
			return ret;
	}

	/*
	 * We need to invalidate the secondary MMU mappings only when
	 * there could be a permission downgrade on the ptes of the
	 * parent mm. And a permission downgrade will only happen if
	 * is_cow_mapping() returns true.
	 */
	is_cow = is_cow_mapping(vma->vm_flags);

	if (is_cow) {
		mmu_notifier_range_init(&range, MMU_NOTIFY_PROTECTION_PAGE,
					0, vma, src_mm, addr, end);
		mmu_notifier_invalidate_range_start(&range);
	}

	ret = 0;
	dst_pgd = pgd_offset(dst_mm, addr);
	src_pgd = pgd_offset(src_mm, addr);
	do {
		next = pgd_addr_end(addr, end);
		if (pgd_none_or_clear_bad(src_pgd))
			continue;
		if (unlikely(copy_p4d_range(dst_mm, src_mm, dst_pgd, src_pgd,
					    vma, addr, next))) {
			ret = -ENOMEM;
			break;
		}
	} while (dst_pgd++, src_pgd++, addr = next, addr != end);

	if (is_cow)
		mmu_notifier_invalidate_range_end(&range);
	return ret;
}

/* Whether we should zap all COWed (private) pages too */
static inline bool should_zap_cows(struct zap_details *details)
{
	/* By default, zap all pages */
	if (!details)
		return true;

	/* Or, we zap COWed pages only if the caller wants to */
	return !details->check_mapping;
}

static unsigned long zap_pte_range(struct mmu_gather *tlb,
				struct vm_area_struct *vma, pmd_t *pmd,
				unsigned long addr, unsigned long end,
				struct zap_details *details)
{
	struct mm_struct *mm = tlb->mm;
	int force_flush = 0;
	int rss[NR_MM_COUNTERS];
	spinlock_t *ptl;
	pte_t *start_pte;
	pte_t *pte;
	swp_entry_t entry;

	tlb_change_page_size(tlb, PAGE_SIZE);
again:
	init_rss_vec(rss);
	start_pte = pte_offset_map_lock(mm, pmd, addr, &ptl);
	pte = start_pte;
	flush_tlb_batched_pending(mm);
	arch_enter_lazy_mmu_mode();
	do {
		pte_t ptent = *pte;
		if (pte_none(ptent))
			continue;

		if (need_resched())
			break;

		if (pte_present(ptent)) {
			struct page *page;

			page = vm_normal_page(vma, addr, ptent);
			if (unlikely(details) && page) {
				/*
				 * unmap_shared_mapping_pages() wants to
				 * invalidate cache without truncating:
				 * unmap shared but keep private pages.
				 */
				if (details->check_mapping &&
				    details->check_mapping != page_rmapping(page))
					continue;
			}
			ptent = ptep_get_and_clear_full(mm, addr, pte,
							tlb->fullmm);
			tlb_remove_tlb_entry(tlb, pte, addr);
			if (unlikely(!page))
				continue;

			if (!PageAnon(page)) {
				if (pte_dirty(ptent)) {
					force_flush = 1;
					set_page_dirty(page);
				}
				if (pte_young(ptent) &&
				    likely(!(vma->vm_flags & VM_SEQ_READ)))
					mark_page_accessed(page);
			}
			rss[mm_counter(page)]--;
			page_remove_rmap(page, false);
			if (unlikely(page_mapcount(page) < 0))
				print_bad_pte(vma, addr, ptent, page);
			if (unlikely(__tlb_remove_page(tlb, page))) {
				force_flush = 1;
				addr += PAGE_SIZE;
				break;
			}
			continue;
		}

		entry = pte_to_swp_entry(ptent);
		if (non_swap_entry(entry) && is_device_private_entry(entry)) {
			struct page *page = device_private_entry_to_page(entry);

			if (unlikely(details && details->check_mapping)) {
				/*
				 * unmap_shared_mapping_pages() wants to
				 * invalidate cache without truncating:
				 * unmap shared but keep private pages.
				 */
				if (details->check_mapping !=
				    page_rmapping(page))
					continue;
			}

			pte_clear_not_present_full(mm, addr, pte, tlb->fullmm);
			rss[mm_counter(page)]--;
			page_remove_rmap(page, false);
			put_page(page);
			continue;
		}

		if (!non_swap_entry(entry)) {
			/* Genuine swap entry, hence a private anon page */
			if (!should_zap_cows(details))
				continue;
			rss[MM_SWAPENTS]--;
		} else if (is_migration_entry(entry)) {
			struct page *page;

			page = migration_entry_to_page(entry);
			if (details && details->check_mapping &&
			    details->check_mapping != page_rmapping(page))
				continue;
			rss[mm_counter(page)]--;
		}
		if (unlikely(!free_swap_and_cache(entry)))
			print_bad_pte(vma, addr, ptent, NULL);
		pte_clear_not_present_full(mm, addr, pte, tlb->fullmm);
	} while (pte++, addr += PAGE_SIZE, addr != end);

	add_mm_rss_vec(mm, rss);
	arch_leave_lazy_mmu_mode();

	/* Do the actual TLB flush before dropping ptl */
	if (force_flush)
		tlb_flush_mmu_tlbonly(tlb);
	pte_unmap_unlock(start_pte, ptl);

	/*
	 * If we forced a TLB flush (either due to running out of
	 * batch buffers or because we needed to flush dirty TLB
	 * entries before releasing the ptl), free the batched
	 * memory too. Restart if we didn't do everything.
	 */
	if (force_flush) {
		force_flush = 0;
		tlb_flush_mmu(tlb);
	}

	if (addr != end) {
		cond_resched();
		goto again;
	}

	return addr;
}

static inline unsigned long zap_pmd_range(struct mmu_gather *tlb,
				struct vm_area_struct *vma, pud_t *pud,
				unsigned long addr, unsigned long end,
				struct zap_details *details)
{
	pmd_t *pmd;
	unsigned long next;

	pmd = pmd_offset(pud, addr);
	do {
		next = pmd_addr_end(addr, end);
		if (is_swap_pmd(*pmd) || pmd_trans_huge(*pmd) || pmd_devmap(*pmd)) {
			if (next - addr != HPAGE_PMD_SIZE)
				__split_huge_pmd(vma, pmd, addr, false, NULL);
			else if (zap_huge_pmd(tlb, vma, pmd, addr))
				goto next;
			/* fall through */
		} else if (details && details->single_page &&
			   PageTransCompound(details->single_page) &&
			   next - addr == HPAGE_PMD_SIZE && pmd_none(*pmd)) {
			spinlock_t *ptl = pmd_lock(tlb->mm, pmd);
			/*
			 * Take and drop THP pmd lock so that we cannot return
			 * prematurely, while zap_huge_pmd() has cleared *pmd,
			 * but not yet decremented compound_mapcount().
			 */
			spin_unlock(ptl);
		}

		/*
		 * Here there can be other concurrent MADV_DONTNEED or
		 * trans huge page faults running, and if the pmd is
		 * none or trans huge it can change under us. This is
		 * because MADV_DONTNEED holds the mmap_sem in read
		 * mode.
		 */
		if (pmd_none_or_trans_huge_or_clear_bad(pmd))
			goto next;
		next = zap_pte_range(tlb, vma, pmd, addr, next, details);
next:
		cond_resched();
	} while (pmd++, addr = next, addr != end);

	return addr;
}

static inline unsigned long zap_pud_range(struct mmu_gather *tlb,
				struct vm_area_struct *vma, p4d_t *p4d,
				unsigned long addr, unsigned long end,
				struct zap_details *details)
{
	pud_t *pud;
	unsigned long next;

	pud = pud_offset(p4d, addr);
	do {
		next = pud_addr_end(addr, end);
		if (pud_trans_huge(*pud) || pud_devmap(*pud)) {
			if (next - addr != HPAGE_PUD_SIZE) {
				VM_BUG_ON_VMA(!rwsem_is_locked(&tlb->mm->mmap_sem), vma);
				split_huge_pud(vma, pud, addr);
			} else if (zap_huge_pud(tlb, vma, pud, addr))
				goto next;
			/* fall through */
		}
		if (pud_none_or_clear_bad(pud))
			continue;
		next = zap_pmd_range(tlb, vma, pud, addr, next, details);
next:
		cond_resched();
	} while (pud++, addr = next, addr != end);

	return addr;
}

static inline unsigned long zap_p4d_range(struct mmu_gather *tlb,
				struct vm_area_struct *vma, pgd_t *pgd,
				unsigned long addr, unsigned long end,
				struct zap_details *details)
{
	p4d_t *p4d;
	unsigned long next;

	p4d = p4d_offset(pgd, addr);
	do {
		next = p4d_addr_end(addr, end);
		if (p4d_none_or_clear_bad(p4d))
			continue;
		next = zap_pud_range(tlb, vma, p4d, addr, next, details);
	} while (p4d++, addr = next, addr != end);

	return addr;
}

void unmap_page_range(struct mmu_gather *tlb,
			     struct vm_area_struct *vma,
			     unsigned long addr, unsigned long end,
			     struct zap_details *details)
{
	pgd_t *pgd;
	unsigned long next;

	BUG_ON(addr >= end);
	tlb_start_vma(tlb, vma);
	pgd = pgd_offset(vma->vm_mm, addr);
	do {
		next = pgd_addr_end(addr, end);
		if (pgd_none_or_clear_bad(pgd))
			continue;
		next = zap_p4d_range(tlb, vma, pgd, addr, next, details);
	} while (pgd++, addr = next, addr != end);
	tlb_end_vma(tlb, vma);
}


static void unmap_single_vma(struct mmu_gather *tlb,
		struct vm_area_struct *vma, unsigned long start_addr,
		unsigned long end_addr,
		struct zap_details *details)
{
	unsigned long start = max(vma->vm_start, start_addr);
	unsigned long end;

	if (start >= vma->vm_end)
		return;
	end = min(vma->vm_end, end_addr);
	if (end <= vma->vm_start)
		return;

	if (vma->vm_file)
		uprobe_munmap(vma, start, end);

	if (unlikely(vma->vm_flags & VM_PFNMAP))
		untrack_pfn(vma, 0, 0);

	if (start != end) {
		if (unlikely(is_vm_hugetlb_page(vma))) {
			/*
			 * It is undesirable to test vma->vm_file as it
			 * should be non-null for valid hugetlb area.
			 * However, vm_file will be NULL in the error
			 * cleanup path of mmap_region. When
			 * hugetlbfs ->mmap method fails,
			 * mmap_region() nullifies vma->vm_file
			 * before calling this function to clean up.
			 * Since no pte has actually been setup, it is
			 * safe to do nothing in this case.
			 */
			if (vma->vm_file) {
				i_mmap_lock_write(vma->vm_file->f_mapping);
				__unmap_hugepage_range_final(tlb, vma, start, end, NULL);
				i_mmap_unlock_write(vma->vm_file->f_mapping);
			}
		} else
			unmap_page_range(tlb, vma, start, end, details);
	}
}

/**
 * unmap_vmas - unmap a range of memory covered by a list of vma's
 * @tlb: address of the caller's struct mmu_gather
 * @vma: the starting vma
 * @start_addr: virtual address at which to start unmapping
 * @end_addr: virtual address at which to end unmapping
 *
 * Unmap all pages in the vma list.
 *
 * Only addresses between `start' and `end' will be unmapped.
 *
 * The VMA list must be sorted in ascending virtual address order.
 *
 * unmap_vmas() assumes that the caller will flush the whole unmapped address
 * range after unmap_vmas() returns.  So the only responsibility here is to
 * ensure that any thus-far unmapped pages are flushed before unmap_vmas()
 * drops the lock and schedules.
 */
void unmap_vmas(struct mmu_gather *tlb,
		struct vm_area_struct *vma, unsigned long start_addr,
		unsigned long end_addr)
{
	struct mmu_notifier_range range;

	mmu_notifier_range_init(&range, MMU_NOTIFY_UNMAP, 0, vma, vma->vm_mm,
				start_addr, end_addr);
	mmu_notifier_invalidate_range_start(&range);
	for ( ; vma && vma->vm_start < end_addr; vma = vma->vm_next)
		unmap_single_vma(tlb, vma, start_addr, end_addr, NULL);
	mmu_notifier_invalidate_range_end(&range);
}

/**
 * zap_page_range - remove user pages in a given range
 * @vma: vm_area_struct holding the applicable pages
 * @start: starting address of pages to zap
 * @size: number of bytes to zap
 *
 * Caller must protect the VMA list
 */
void zap_page_range(struct vm_area_struct *vma, unsigned long start,
		unsigned long size)
{
	struct mmu_notifier_range range;
	struct mmu_gather tlb;

	lru_add_drain();
	mmu_notifier_range_init(&range, MMU_NOTIFY_CLEAR, 0, vma, vma->vm_mm,
				start, start + size);
	tlb_gather_mmu(&tlb, vma->vm_mm, start, range.end);
	update_hiwater_rss(vma->vm_mm);
	mmu_notifier_invalidate_range_start(&range);
	for ( ; vma && vma->vm_start < range.end; vma = vma->vm_next)
		unmap_single_vma(&tlb, vma, start, range.end, NULL);
	mmu_notifier_invalidate_range_end(&range);
	tlb_finish_mmu(&tlb, start, range.end);
}

/**
 * zap_page_range_single - remove user pages in a given range
 * @vma: vm_area_struct holding the applicable pages
 * @address: starting address of pages to zap
 * @size: number of bytes to zap
 * @details: details of shared cache invalidation
 *
 * The range must fit into one VMA.
 */
static void zap_page_range_single(struct vm_area_struct *vma, unsigned long address,
		unsigned long size, struct zap_details *details)
{
	struct mmu_notifier_range range;
	struct mmu_gather tlb;

	lru_add_drain();
	mmu_notifier_range_init(&range, MMU_NOTIFY_CLEAR, 0, vma, vma->vm_mm,
				address, address + size);
	tlb_gather_mmu(&tlb, vma->vm_mm, address, range.end);
	update_hiwater_rss(vma->vm_mm);
	mmu_notifier_invalidate_range_start(&range);
	unmap_single_vma(&tlb, vma, address, range.end, details);
	mmu_notifier_invalidate_range_end(&range);
	tlb_finish_mmu(&tlb, address, range.end);
}

/**
 * zap_vma_ptes - remove ptes mapping the vma
 * @vma: vm_area_struct holding ptes to be zapped
 * @address: starting address of pages to zap
 * @size: number of bytes to zap
 *
 * This function only unmaps ptes assigned to VM_PFNMAP vmas.
 *
 * The entire address range must be fully contained within the vma.
 *
 */
void zap_vma_ptes(struct vm_area_struct *vma, unsigned long address,
		unsigned long size)
{
	if (address < vma->vm_start || address + size > vma->vm_end ||
	    		!(vma->vm_flags & VM_PFNMAP))
		return;

	zap_page_range_single(vma, address, size, NULL);
}
EXPORT_SYMBOL_GPL(zap_vma_ptes);

pte_t *__get_locked_pte(struct mm_struct *mm, unsigned long addr,
			spinlock_t **ptl)
{
	pgd_t *pgd;
	p4d_t *p4d;
	pud_t *pud;
	pmd_t *pmd;

	pgd = pgd_offset(mm, addr);
	p4d = p4d_alloc(mm, pgd, addr);
	if (!p4d)
		return NULL;
	pud = pud_alloc(mm, p4d, addr);
	if (!pud)
		return NULL;
	pmd = pmd_alloc(mm, pud, addr);
	if (!pmd)
		return NULL;

	VM_BUG_ON(pmd_trans_huge(*pmd));
	return pte_alloc_map_lock(mm, pmd, addr, ptl);
}

/*
 * This is the old fallback for page remapping.
 *
 * For historical reasons, it only allows reserved pages. Only
 * old drivers should use this, and they needed to mark their
 * pages reserved for the old functions anyway.
 */
static int insert_page(struct vm_area_struct *vma, unsigned long addr,
			struct page *page, pgprot_t prot)
{
	struct mm_struct *mm = vma->vm_mm;
	int retval;
	pte_t *pte;
	spinlock_t *ptl;

	retval = -EINVAL;
	if (PageAnon(page) || PageSlab(page) || page_has_type(page))
		goto out;
	retval = -ENOMEM;
	flush_dcache_page(page);
	pte = get_locked_pte(mm, addr, &ptl);
	if (!pte)
		goto out;
	retval = -EBUSY;
	if (!pte_none(*pte))
		goto out_unlock;

	/* Ok, finally just insert the thing.. */
	get_page(page);
	inc_mm_counter_fast(mm, mm_counter_file(page));
	page_add_file_rmap(page, false);
	set_pte_at(mm, addr, pte, mk_pte(page, prot));

	retval = 0;
out_unlock:
	pte_unmap_unlock(pte, ptl);
out:
	return retval;
}

/**
 * vm_insert_page - insert single page into user vma
 * @vma: user vma to map to
 * @addr: target user address of this page
 * @page: source kernel page
 *
 * This allows drivers to insert individual pages they've allocated
 * into a user vma.
 *
 * The page has to be a nice clean _individual_ kernel allocation.
 * If you allocate a compound page, you need to have marked it as
 * such (__GFP_COMP), or manually just split the page up yourself
 * (see split_page()).
 *
 * NOTE! Traditionally this was done with "remap_pfn_range()" which
 * took an arbitrary page protection parameter. This doesn't allow
 * that. Your vma protection will have to be set up correctly, which
 * means that if you want a shared writable mapping, you'd better
 * ask for a shared writable mapping!
 *
 * The page does not need to be reserved.
 *
 * Usually this function is called from f_op->mmap() handler
 * under mm->mmap_sem write-lock, so it can change vma->vm_flags.
 * Caller must set VM_MIXEDMAP on vma if it wants to call this
 * function from other places, for example from page-fault handler.
 *
 * Return: %0 on success, negative error code otherwise.
 */
int vm_insert_page(struct vm_area_struct *vma, unsigned long addr,
			struct page *page)
{
	if (addr < vma->vm_start || addr >= vma->vm_end)
		return -EFAULT;
	if (!page_count(page))
		return -EINVAL;
	if (!(vma->vm_flags & VM_MIXEDMAP)) {
		BUG_ON(down_read_trylock(&vma->vm_mm->mmap_sem));
		BUG_ON(vma->vm_flags & VM_PFNMAP);
		vma->vm_flags |= VM_MIXEDMAP;
	}
	return insert_page(vma, addr, page, vma->vm_page_prot);
}
EXPORT_SYMBOL(vm_insert_page);

/*
 * __vm_map_pages - maps range of kernel pages into user vma
 * @vma: user vma to map to
 * @pages: pointer to array of source kernel pages
 * @num: number of pages in page array
 * @offset: user's requested vm_pgoff
 *
 * This allows drivers to map range of kernel pages into a user vma.
 *
 * Return: 0 on success and error code otherwise.
 */
static int __vm_map_pages(struct vm_area_struct *vma, struct page **pages,
				unsigned long num, unsigned long offset)
{
	unsigned long count = vma_pages(vma);
	unsigned long uaddr = vma->vm_start;
	int ret, i;

	/* Fail if the user requested offset is beyond the end of the object */
	if (offset >= num)
		return -ENXIO;

	/* Fail if the user requested size exceeds available object size */
	if (count > num - offset)
		return -ENXIO;

	for (i = 0; i < count; i++) {
		ret = vm_insert_page(vma, uaddr, pages[offset + i]);
		if (ret < 0)
			return ret;
		uaddr += PAGE_SIZE;
	}

	return 0;
}

/**
 * vm_map_pages - maps range of kernel pages starts with non zero offset
 * @vma: user vma to map to
 * @pages: pointer to array of source kernel pages
 * @num: number of pages in page array
 *
 * Maps an object consisting of @num pages, catering for the user's
 * requested vm_pgoff
 *
 * If we fail to insert any page into the vma, the function will return
 * immediately leaving any previously inserted pages present.  Callers
 * from the mmap handler may immediately return the error as their caller
 * will destroy the vma, removing any successfully inserted pages. Other
 * callers should make their own arrangements for calling unmap_region().
 *
 * Context: Process context. Called by mmap handlers.
 * Return: 0 on success and error code otherwise.
 */
int vm_map_pages(struct vm_area_struct *vma, struct page **pages,
				unsigned long num)
{
	return __vm_map_pages(vma, pages, num, vma->vm_pgoff);
}
EXPORT_SYMBOL(vm_map_pages);

/**
 * vm_map_pages_zero - map range of kernel pages starts with zero offset
 * @vma: user vma to map to
 * @pages: pointer to array of source kernel pages
 * @num: number of pages in page array
 *
 * Similar to vm_map_pages(), except that it explicitly sets the offset
 * to 0. This function is intended for the drivers that did not consider
 * vm_pgoff.
 *
 * Context: Process context. Called by mmap handlers.
 * Return: 0 on success and error code otherwise.
 */
int vm_map_pages_zero(struct vm_area_struct *vma, struct page **pages,
				unsigned long num)
{
	return __vm_map_pages(vma, pages, num, 0);
}
EXPORT_SYMBOL(vm_map_pages_zero);

static vm_fault_t insert_pfn(struct vm_area_struct *vma, unsigned long addr,
			pfn_t pfn, pgprot_t prot, bool mkwrite)
{
	struct mm_struct *mm = vma->vm_mm;
	pte_t *pte, entry;
	spinlock_t *ptl;

	pte = get_locked_pte(mm, addr, &ptl);
	if (!pte)
		return VM_FAULT_OOM;
	if (!pte_none(*pte)) {
		if (mkwrite) {
			/*
			 * For read faults on private mappings the PFN passed
			 * in may not match the PFN we have mapped if the
			 * mapped PFN is a writeable COW page.  In the mkwrite
			 * case we are creating a writable PTE for a shared
			 * mapping and we expect the PFNs to match. If they
			 * don't match, we are likely racing with block
			 * allocation and mapping invalidation so just skip the
			 * update.
			 */
			if (pte_pfn(*pte) != pfn_t_to_pfn(pfn)) {
				WARN_ON_ONCE(!is_zero_pfn(pte_pfn(*pte)));
				goto out_unlock;
			}
			entry = pte_mkyoung(*pte);
			entry = maybe_mkwrite(pte_mkdirty(entry),
							vma->vm_flags);
			if (ptep_set_access_flags(vma, addr, pte, entry, 1))
				update_mmu_cache(vma, addr, pte);
		}
		goto out_unlock;
	}

	/* Ok, finally just insert the thing.. */
	if (pfn_t_devmap(pfn))
		entry = pte_mkdevmap(pfn_t_pte(pfn, prot));
	else
		entry = pte_mkspecial(pfn_t_pte(pfn, prot));

	if (mkwrite) {
		entry = pte_mkyoung(entry);
		entry = maybe_mkwrite(pte_mkdirty(entry), vma->vm_flags);
	}

	set_pte_at(mm, addr, pte, entry);
	update_mmu_cache(vma, addr, pte); /* XXX: why not for insert_page? */

out_unlock:
	pte_unmap_unlock(pte, ptl);
	return VM_FAULT_NOPAGE;
}

/**
 * vmf_insert_pfn_prot - insert single pfn into user vma with specified pgprot
 * @vma: user vma to map to
 * @addr: target user address of this page
 * @pfn: source kernel pfn
 * @pgprot: pgprot flags for the inserted page
 *
 * This is exactly like vmf_insert_pfn(), except that it allows drivers to
 * to override pgprot on a per-page basis.
 *
 * This only makes sense for IO mappings, and it makes no sense for
 * COW mappings.  In general, using multiple vmas is preferable;
 * vmf_insert_pfn_prot should only be used if using multiple VMAs is
 * impractical.
 *
 * Context: Process context.  May allocate using %GFP_KERNEL.
 * Return: vm_fault_t value.
 */
vm_fault_t vmf_insert_pfn_prot(struct vm_area_struct *vma, unsigned long addr,
			unsigned long pfn, pgprot_t pgprot)
{
	/*
	 * Technically, architectures with pte_special can avoid all these
	 * restrictions (same for remap_pfn_range).  However we would like
	 * consistency in testing and feature parity among all, so we should
	 * try to keep these invariants in place for everybody.
	 */
	BUG_ON(!(vma->vm_flags & (VM_PFNMAP|VM_MIXEDMAP)));
	BUG_ON((vma->vm_flags & (VM_PFNMAP|VM_MIXEDMAP)) ==
						(VM_PFNMAP|VM_MIXEDMAP));
	BUG_ON((vma->vm_flags & VM_PFNMAP) && is_cow_mapping(vma->vm_flags));
	BUG_ON((vma->vm_flags & VM_MIXEDMAP) && pfn_valid(pfn));

	if (addr < vma->vm_start || addr >= vma->vm_end)
		return VM_FAULT_SIGBUS;

	if (!pfn_modify_allowed(pfn, pgprot))
		return VM_FAULT_SIGBUS;

	track_pfn_insert(vma, &pgprot, __pfn_to_pfn_t(pfn, PFN_DEV));

	return insert_pfn(vma, addr, __pfn_to_pfn_t(pfn, PFN_DEV), pgprot,
			false);
}
EXPORT_SYMBOL(vmf_insert_pfn_prot);

/**
 * vmf_insert_pfn - insert single pfn into user vma
 * @vma: user vma to map to
 * @addr: target user address of this page
 * @pfn: source kernel pfn
 *
 * Similar to vm_insert_page, this allows drivers to insert individual pages
 * they've allocated into a user vma. Same comments apply.
 *
 * This function should only be called from a vm_ops->fault handler, and
 * in that case the handler should return the result of this function.
 *
 * vma cannot be a COW mapping.
 *
 * As this is called only for pages that do not currently exist, we
 * do not need to flush old virtual caches or the TLB.
 *
 * Context: Process context.  May allocate using %GFP_KERNEL.
 * Return: vm_fault_t value.
 */
vm_fault_t vmf_insert_pfn(struct vm_area_struct *vma, unsigned long addr,
			unsigned long pfn)
{
	return vmf_insert_pfn_prot(vma, addr, pfn, vma->vm_page_prot);
}
EXPORT_SYMBOL(vmf_insert_pfn);

static bool vm_mixed_ok(struct vm_area_struct *vma, pfn_t pfn)
{
	/* these checks mirror the abort conditions in vm_normal_page */
	if (vma->vm_flags & VM_MIXEDMAP)
		return true;
	if (pfn_t_devmap(pfn))
		return true;
	if (pfn_t_special(pfn))
		return true;
	if (is_zero_pfn(pfn_t_to_pfn(pfn)))
		return true;
	return false;
}

static vm_fault_t __vm_insert_mixed(struct vm_area_struct *vma,
		unsigned long addr, pfn_t pfn, bool mkwrite)
{
	pgprot_t pgprot = vma->vm_page_prot;
	int err;

	BUG_ON(!vm_mixed_ok(vma, pfn));

	if (addr < vma->vm_start || addr >= vma->vm_end)
		return VM_FAULT_SIGBUS;

	track_pfn_insert(vma, &pgprot, pfn);

	if (!pfn_modify_allowed(pfn_t_to_pfn(pfn), pgprot))
		return VM_FAULT_SIGBUS;

	/*
	 * If we don't have pte special, then we have to use the pfn_valid()
	 * based VM_MIXEDMAP scheme (see vm_normal_page), and thus we *must*
	 * refcount the page if pfn_valid is true (hence insert_page rather
	 * than insert_pfn).  If a zero_pfn were inserted into a VM_MIXEDMAP
	 * without pte special, it would there be refcounted as a normal page.
	 */
	if (!IS_ENABLED(CONFIG_ARCH_HAS_PTE_SPECIAL) &&
	    !pfn_t_devmap(pfn) && pfn_t_valid(pfn)) {
		struct page *page;

		/*
		 * At this point we are committed to insert_page()
		 * regardless of whether the caller specified flags that
		 * result in pfn_t_has_page() == false.
		 */
		page = pfn_to_page(pfn_t_to_pfn(pfn));
		err = insert_page(vma, addr, page, pgprot);
	} else {
		return insert_pfn(vma, addr, pfn, pgprot, mkwrite);
	}

	if (err == -ENOMEM)
		return VM_FAULT_OOM;
	if (err < 0 && err != -EBUSY)
		return VM_FAULT_SIGBUS;

	return VM_FAULT_NOPAGE;
}

vm_fault_t vmf_insert_mixed(struct vm_area_struct *vma, unsigned long addr,
		pfn_t pfn)
{
	return __vm_insert_mixed(vma, addr, pfn, false);
}
EXPORT_SYMBOL(vmf_insert_mixed);

/*
 *  If the insertion of PTE failed because someone else already added a
 *  different entry in the mean time, we treat that as success as we assume
 *  the same entry was actually inserted.
 */
vm_fault_t vmf_insert_mixed_mkwrite(struct vm_area_struct *vma,
		unsigned long addr, pfn_t pfn)
{
	return __vm_insert_mixed(vma, addr, pfn, true);
}
EXPORT_SYMBOL(vmf_insert_mixed_mkwrite);

/*
 * maps a range of physical memory into the requested pages. the old
 * mappings are removed. any references to nonexistent pages results
 * in null mappings (currently treated as "copy-on-access")
 */
static int remap_pte_range(struct mm_struct *mm, pmd_t *pmd,
			unsigned long addr, unsigned long end,
			unsigned long pfn, pgprot_t prot)
{
	pte_t *pte, *mapped_pte;
	spinlock_t *ptl;
	int err = 0;

	mapped_pte = pte = pte_alloc_map_lock(mm, pmd, addr, &ptl);
	if (!pte)
		return -ENOMEM;
	arch_enter_lazy_mmu_mode();
	do {
		BUG_ON(!pte_none(*pte));
		if (!pfn_modify_allowed(pfn, prot)) {
			err = -EACCES;
			break;
		}
		set_pte_at(mm, addr, pte, pte_mkspecial(pfn_pte(pfn, prot)));
		pfn++;
	} while (pte++, addr += PAGE_SIZE, addr != end);
	arch_leave_lazy_mmu_mode();
	pte_unmap_unlock(mapped_pte, ptl);
	return err;
}

static inline int remap_pmd_range(struct mm_struct *mm, pud_t *pud,
			unsigned long addr, unsigned long end,
			unsigned long pfn, pgprot_t prot)
{
	pmd_t *pmd;
	unsigned long next;
	int err;

	pfn -= addr >> PAGE_SHIFT;
	pmd = pmd_alloc(mm, pud, addr);
	if (!pmd)
		return -ENOMEM;
	VM_BUG_ON(pmd_trans_huge(*pmd));
	do {
		next = pmd_addr_end(addr, end);
		err = remap_pte_range(mm, pmd, addr, next,
				pfn + (addr >> PAGE_SHIFT), prot);
		if (err)
			return err;
	} while (pmd++, addr = next, addr != end);
	return 0;
}

static inline int remap_pud_range(struct mm_struct *mm, p4d_t *p4d,
			unsigned long addr, unsigned long end,
			unsigned long pfn, pgprot_t prot)
{
	pud_t *pud;
	unsigned long next;
	int err;

	pfn -= addr >> PAGE_SHIFT;
	pud = pud_alloc(mm, p4d, addr);
	if (!pud)
		return -ENOMEM;
	do {
		next = pud_addr_end(addr, end);
		err = remap_pmd_range(mm, pud, addr, next,
				pfn + (addr >> PAGE_SHIFT), prot);
		if (err)
			return err;
	} while (pud++, addr = next, addr != end);
	return 0;
}

static inline int remap_p4d_range(struct mm_struct *mm, pgd_t *pgd,
			unsigned long addr, unsigned long end,
			unsigned long pfn, pgprot_t prot)
{
	p4d_t *p4d;
	unsigned long next;
	int err;

	pfn -= addr >> PAGE_SHIFT;
	p4d = p4d_alloc(mm, pgd, addr);
	if (!p4d)
		return -ENOMEM;
	do {
		next = p4d_addr_end(addr, end);
		err = remap_pud_range(mm, p4d, addr, next,
				pfn + (addr >> PAGE_SHIFT), prot);
		if (err)
			return err;
	} while (p4d++, addr = next, addr != end);
	return 0;
}

static int remap_pfn_range_internal(struct vm_area_struct *vma, unsigned long addr,
		unsigned long pfn, unsigned long size, pgprot_t prot)
{
	pgd_t *pgd;
	unsigned long next;
	unsigned long end = addr + PAGE_ALIGN(size);
	struct mm_struct *mm = vma->vm_mm;
	int err;

	if (WARN_ON_ONCE(!PAGE_ALIGNED(addr)))
		return -EINVAL;

	/*
	 * Physically remapped pages are special. Tell the
	 * rest of the world about it:
	 *   VM_IO tells people not to look at these pages
	 *	(accesses can have side effects).
	 *   VM_PFNMAP tells the core MM that the base pages are just
	 *	raw PFN mappings, and do not have a "struct page" associated
	 *	with them.
	 *   VM_DONTEXPAND
	 *      Disable vma merging and expanding with mremap().
	 *   VM_DONTDUMP
	 *      Omit vma from core dump, even when VM_IO turned off.
	 *
	 * There's a horrible special case to handle copy-on-write
	 * behaviour that some programs depend on. We mark the "original"
	 * un-COW'ed pages by matching them up with "vma->vm_pgoff".
	 * See vm_normal_page() for details.
	 */
	if (is_cow_mapping(vma->vm_flags)) {
		if (addr != vma->vm_start || end != vma->vm_end)
			return -EINVAL;
		vma->vm_pgoff = pfn;
	}

	vma->vm_flags |= VM_IO | VM_PFNMAP | VM_DONTEXPAND | VM_DONTDUMP;

	BUG_ON(addr >= end);
	pfn -= addr >> PAGE_SHIFT;
	pgd = pgd_offset(mm, addr);
	flush_cache_range(vma, addr, end);
	do {
		next = pgd_addr_end(addr, end);
		err = remap_p4d_range(mm, pgd, addr, next,
				pfn + (addr >> PAGE_SHIFT), prot);
		if (err)
			return err;
	} while (pgd++, addr = next, addr != end);

	return 0;
}

/*
 * Variant of remap_pfn_range that does not call track_pfn_remap.  The caller
 * must have pre-validated the caching bits of the pgprot_t.
 */
int remap_pfn_range_notrack(struct vm_area_struct *vma, unsigned long addr,
		unsigned long pfn, unsigned long size, pgprot_t prot)
{
	int error = remap_pfn_range_internal(vma, addr, pfn, size, prot);

	if (!error)
		return 0;

	/*
	 * A partial pfn range mapping is dangerous: it does not
	 * maintain page reference counts, and callers may free
	 * pages due to the error. So zap it early.
	 */
	zap_page_range_single(vma, addr, size, NULL);
	return error;
}

/**
 * remap_pfn_range - remap kernel memory to userspace
 * @vma: user vma to map to
 * @addr: target page aligned user address to start at
 * @pfn: page frame number of kernel physical memory address
 * @size: size of mapping area
 * @prot: page protection flags for this mapping
 *
 * Note: this is only safe if the mm semaphore is held when called.
 *
 * Return: %0 on success, negative error code otherwise.
 */
int remap_pfn_range(struct vm_area_struct *vma, unsigned long addr,
		    unsigned long pfn, unsigned long size, pgprot_t prot)
{
	int err;

	err = track_pfn_remap(vma, &prot, pfn, addr, PAGE_ALIGN(size));
	if (err)
		return -EINVAL;

	err = remap_pfn_range_notrack(vma, addr, pfn, size, prot);
	if (err)
		untrack_pfn(vma, pfn, PAGE_ALIGN(size));
	return err;
}
EXPORT_SYMBOL(remap_pfn_range);

/**
 * vm_iomap_memory - remap memory to userspace
 * @vma: user vma to map to
 * @start: start of area
 * @len: size of area
 *
 * This is a simplified io_remap_pfn_range() for common driver use. The
 * driver just needs to give us the physical memory range to be mapped,
 * we'll figure out the rest from the vma information.
 *
 * NOTE! Some drivers might want to tweak vma->vm_page_prot first to get
 * whatever write-combining details or similar.
 *
 * Return: %0 on success, negative error code otherwise.
 */
int vm_iomap_memory(struct vm_area_struct *vma, phys_addr_t start, unsigned long len)
{
	unsigned long vm_len, pfn, pages;

	/* Check that the physical memory area passed in looks valid */
	if (start + len < start)
		return -EINVAL;
	/*
	 * You *really* shouldn't map things that aren't page-aligned,
	 * but we've historically allowed it because IO memory might
	 * just have smaller alignment.
	 */
	len += start & ~PAGE_MASK;
	pfn = start >> PAGE_SHIFT;
	pages = (len + ~PAGE_MASK) >> PAGE_SHIFT;
	if (pfn + pages < pfn)
		return -EINVAL;

	/* We start the mapping 'vm_pgoff' pages into the area */
	if (vma->vm_pgoff > pages)
		return -EINVAL;
	pfn += vma->vm_pgoff;
	pages -= vma->vm_pgoff;

	/* Can we fit all of the mapping? */
	vm_len = vma->vm_end - vma->vm_start;
	if (vm_len >> PAGE_SHIFT > pages)
		return -EINVAL;

	/* Ok, let it rip */
	return io_remap_pfn_range(vma, vma->vm_start, pfn, vm_len, vma->vm_page_prot);
}
EXPORT_SYMBOL(vm_iomap_memory);

static int apply_to_pte_range(struct mm_struct *mm, pmd_t *pmd,
				     unsigned long addr, unsigned long end,
				     pte_fn_t fn, void *data)
{
	pte_t *pte;
	int err;
	spinlock_t *uninitialized_var(ptl);

	pte = (mm == &init_mm) ?
		pte_alloc_kernel(pmd, addr) :
		pte_alloc_map_lock(mm, pmd, addr, &ptl);
	if (!pte)
		return -ENOMEM;

	BUG_ON(pmd_huge(*pmd));

	arch_enter_lazy_mmu_mode();

	do {
		err = fn(pte++, addr, data);
		if (err)
			break;
	} while (addr += PAGE_SIZE, addr != end);

	arch_leave_lazy_mmu_mode();

	if (mm != &init_mm)
		pte_unmap_unlock(pte-1, ptl);
	return err;
}

static int apply_to_pmd_range(struct mm_struct *mm, pud_t *pud,
				     unsigned long addr, unsigned long end,
				     pte_fn_t fn, void *data)
{
	pmd_t *pmd;
	unsigned long next;
	int err;

	BUG_ON(pud_huge(*pud));

	pmd = pmd_alloc(mm, pud, addr);
	if (!pmd)
		return -ENOMEM;
	do {
		next = pmd_addr_end(addr, end);
		err = apply_to_pte_range(mm, pmd, addr, next, fn, data);
		if (err)
			break;
	} while (pmd++, addr = next, addr != end);
	return err;
}

static int apply_to_pud_range(struct mm_struct *mm, p4d_t *p4d,
				     unsigned long addr, unsigned long end,
				     pte_fn_t fn, void *data)
{
	pud_t *pud;
	unsigned long next;
	int err;

	pud = pud_alloc(mm, p4d, addr);
	if (!pud)
		return -ENOMEM;
	do {
		next = pud_addr_end(addr, end);
		err = apply_to_pmd_range(mm, pud, addr, next, fn, data);
		if (err)
			break;
	} while (pud++, addr = next, addr != end);
	return err;
}

static int apply_to_p4d_range(struct mm_struct *mm, pgd_t *pgd,
				     unsigned long addr, unsigned long end,
				     pte_fn_t fn, void *data)
{
	p4d_t *p4d;
	unsigned long next;
	int err;

	p4d = p4d_alloc(mm, pgd, addr);
	if (!p4d)
		return -ENOMEM;
	do {
		next = p4d_addr_end(addr, end);
		err = apply_to_pud_range(mm, p4d, addr, next, fn, data);
		if (err)
			break;
	} while (p4d++, addr = next, addr != end);
	return err;
}

/*
 * Scan a region of virtual memory, filling in page tables as necessary
 * and calling a provided function on each leaf page table.
 */
int apply_to_page_range(struct mm_struct *mm, unsigned long addr,
			unsigned long size, pte_fn_t fn, void *data)
{
	pgd_t *pgd;
	unsigned long next;
	unsigned long end = addr + size;
	int err;

	if (WARN_ON(addr >= end))
		return -EINVAL;

	pgd = pgd_offset(mm, addr);
	do {
		next = pgd_addr_end(addr, end);
		err = apply_to_p4d_range(mm, pgd, addr, next, fn, data);
		if (err)
			break;
	} while (pgd++, addr = next, addr != end);

	return err;
}
EXPORT_SYMBOL_GPL(apply_to_page_range);

#ifdef CONFIG_SPECULATIVE_PAGE_FAULT
static bool pte_spinlock(struct vm_fault *vmf)
{
	bool ret = false;
#ifdef CONFIG_TRANSPARENT_HUGEPAGE
	pmd_t pmdval;
#endif

	/* Check if vma is still valid */
	if (!(vmf->flags & FAULT_FLAG_SPECULATIVE)) {
		vmf->ptl = pte_lockptr(vmf->vma->vm_mm, vmf->pmd);
		spin_lock(vmf->ptl);
		return true;
	}

	local_irq_disable();
	if (vma_has_changed(vmf))
		goto out;

#ifdef CONFIG_TRANSPARENT_HUGEPAGE
	/*
	 * We check if the pmd value is still the same to ensure that there
	 * is not a huge collapse operation in progress in our back.
	 */
	pmdval = READ_ONCE(*vmf->pmd);
	if (!pmd_same(pmdval, vmf->orig_pmd))
		goto out;
#endif

	vmf->ptl = pte_lockptr(vmf->vma->vm_mm, vmf->pmd);
	if (unlikely(!spin_trylock(vmf->ptl)))
		goto out;

	if (vma_has_changed(vmf)) {
		spin_unlock(vmf->ptl);
		goto out;
	}

	ret = true;
out:
	local_irq_enable();
	return ret;
}

static bool pte_map_lock(struct vm_fault *vmf)
{
	bool ret = false;
	pte_t *pte;
	spinlock_t *ptl;
#ifdef CONFIG_TRANSPARENT_HUGEPAGE
	pmd_t pmdval;
#endif

	if (!(vmf->flags & FAULT_FLAG_SPECULATIVE)) {
		vmf->pte = pte_offset_map_lock(vmf->vma->vm_mm, vmf->pmd,
					       vmf->address, &vmf->ptl);
		return true;
	}

	/*
	 * The first vma_has_changed() guarantees the page-tables are still
	 * valid, having IRQs disabled ensures they stay around, hence the
	 * second vma_has_changed() to make sure they are still valid once
	 * we've got the lock. After that a concurrent zap_pte_range() will
	 * block on the PTL and thus we're safe.
	 */
	local_irq_disable();
	if (vma_has_changed(vmf))
		goto out;

#ifdef CONFIG_TRANSPARENT_HUGEPAGE
	/*
	 * We check if the pmd value is still the same to ensure that there
	 * is not a huge collapse operation in progress in our back.
	 */
	pmdval = READ_ONCE(*vmf->pmd);
	if (!pmd_same(pmdval, vmf->orig_pmd))
		goto out;
#endif

	/*
	 * Same as pte_offset_map_lock() except that we call
	 * spin_trylock() in place of spin_lock() to avoid race with
	 * unmap path which may have the lock and wait for this CPU
	 * to invalidate TLB but this CPU has irq disabled.
	 * Since we are in a speculative patch, accept it could fail
	 */
	ptl = pte_lockptr(vmf->vma->vm_mm, vmf->pmd);
	pte = pte_offset_map(vmf->pmd, vmf->address);
	if (unlikely(!spin_trylock(ptl))) {
		pte_unmap(pte);
		goto out;
	}

	if (vma_has_changed(vmf)) {
		pte_unmap_unlock(pte, ptl);
		goto out;
	}

	vmf->pte = pte;
	vmf->ptl = ptl;
	ret = true;
out:
	local_irq_enable();
	return ret;
}
#else
static inline bool pte_spinlock(struct vm_fault *vmf)
{
	vmf->ptl = pte_lockptr(vmf->vma->vm_mm, vmf->pmd);
	spin_lock(vmf->ptl);
	return true;
}

static inline bool pte_map_lock(struct vm_fault *vmf)
{
	vmf->pte = pte_offset_map_lock(vmf->vma->vm_mm, vmf->pmd,
				       vmf->address, &vmf->ptl);
	return true;
}
#endif /* CONFIG_SPECULATIVE_PAGE_FAULT */

/*
 * handle_pte_fault chooses page fault handler according to an entry which was
 * read non-atomically.  Before making any commitment, on those architectures
 * or configurations (e.g. i386 with PAE) which might give a mix of unmatched
 * parts, do_swap_page must check under lock before unmapping the pte and
 * proceeding (but do_wp_page is only called after already making such a check;
 * and do_anonymous_page can safely check later on).
 *
 * pte_unmap_same() returns:
 *	0			if the PTE are the same
 *	VM_FAULT_PTNOTSAME	if the PTE are different
 *	VM_FAULT_RETRY		if the VMA has changed in our back during
 *				a speculative page fault handling.
 */
static inline int pte_unmap_same(struct vm_fault *vmf)
{
	int ret = 0;

#if defined(CONFIG_SMP) || defined(CONFIG_PREEMPT)
	if (sizeof(pte_t) > sizeof(unsigned long)) {
		if (pte_spinlock(vmf)) {
			if (!pte_same(*vmf->pte, vmf->orig_pte))
				ret = VM_FAULT_PTNOTSAME;
			spin_unlock(vmf->ptl);
		} else
			ret = VM_FAULT_RETRY;
	}
#endif
	pte_unmap(vmf->pte);
	return ret;
}

static inline bool cow_user_page(struct page *dst, struct page *src,
				 struct vm_fault *vmf)
{
	bool ret;
	void *kaddr;
	void __user *uaddr;
	bool locked = false;
	struct vm_area_struct *vma = vmf->vma;
	struct mm_struct *mm = vma->vm_mm;
	unsigned long addr = vmf->address;

	debug_dma_assert_idle(src);

	if (likely(src)) {
		copy_user_highpage(dst, src, addr, vma);
		return true;
	}

	/*
	 * If the source page was a PFN mapping, we don't have
	 * a "struct page" for it. We do a best-effort copy by
	 * just copying from the original user address. If that
	 * fails, we just zero-fill it. Live with it.
	 */
	kaddr = kmap_atomic(dst);
	uaddr = (void __user *)(addr & PAGE_MASK);

	/*
	 * On architectures with software "accessed" bits, we would
	 * take a double page fault, so mark it accessed here.
	 */
	if (!arch_has_hw_pte_young() && !pte_young(vmf->orig_pte)) {
		pte_t entry;

		vmf->pte = pte_offset_map_lock(mm, vmf->pmd, addr, &vmf->ptl);
		locked = true;
		if (!likely(pte_same(*vmf->pte, vmf->orig_pte))) {
			/*
			 * Other thread has already handled the fault
			 * and we don't need to do anything. If it's
			 * not the case, the fault will be triggered
			 * again on the same address.
			 */
			ret = false;
			goto pte_unlock;
		}

		entry = pte_mkyoung(vmf->orig_pte);
		if (ptep_set_access_flags(vma, addr, vmf->pte, entry, 0))
			update_mmu_cache(vma, addr, vmf->pte);
	}

	/*
	 * This really shouldn't fail, because the page is there
	 * in the page tables. But it might just be unreadable,
	 * in which case we just give up and fill the result with
	 * zeroes.
	 */
	if (__copy_from_user_inatomic(kaddr, uaddr, PAGE_SIZE)) {
		if (locked)
			goto warn;

		/* Re-validate under PTL if the page is still mapped */
		vmf->pte = pte_offset_map_lock(mm, vmf->pmd, addr, &vmf->ptl);
		locked = true;
		if (!likely(pte_same(*vmf->pte, vmf->orig_pte))) {
			/* The PTE changed under us. Retry page fault. */
			ret = false;
			goto pte_unlock;
		}

		/*
		 * The same page can be mapped back since last copy attampt.
		 * Try to copy again under PTL.
		 */
		if (__copy_from_user_inatomic(kaddr, uaddr, PAGE_SIZE)) {
			/*
			 * Give a warn in case there can be some obscure
			 * use-case
			 */
warn:
			WARN_ON_ONCE(1);
			clear_page(kaddr);
		}
	}

	ret = true;

pte_unlock:
	if (locked)
		pte_unmap_unlock(vmf->pte, vmf->ptl);
	kunmap_atomic(kaddr);
	flush_dcache_page(dst);

	return ret;
}

static gfp_t __get_fault_gfp_mask(struct vm_area_struct *vma)
{
	struct file *vm_file = vma->vm_file;

	if (vm_file)
		return mapping_gfp_mask(vm_file->f_mapping) | __GFP_FS | __GFP_IO;

	/*
	 * Special mappings (e.g. VDSO) do not have any file so fake
	 * a default GFP_KERNEL for them.
	 */
	return GFP_KERNEL;
}

/*
 * Notify the address space that the page is about to become writable so that
 * it can prohibit this or wait for the page to get into an appropriate state.
 *
 * We do this without the lock held, so that it can sleep if it needs to.
 */
static vm_fault_t do_page_mkwrite(struct vm_fault *vmf)
{
	vm_fault_t ret;
	struct page *page = vmf->page;
	unsigned int old_flags = vmf->flags;

	vmf->flags = FAULT_FLAG_WRITE|FAULT_FLAG_MKWRITE;

	if (vmf->vma->vm_file &&
	    IS_SWAPFILE(vmf->vma->vm_file->f_mapping->host))
		return VM_FAULT_SIGBUS;

	ret = vmf->vma->vm_ops->page_mkwrite(vmf);
	/* Restore original flags so that caller is not surprised */
	vmf->flags = old_flags;
	if (unlikely(ret & (VM_FAULT_ERROR | VM_FAULT_NOPAGE)))
		return ret;
	if (unlikely(!(ret & VM_FAULT_LOCKED))) {
		lock_page(page);
		if (!page->mapping) {
			unlock_page(page);
			return 0; /* retry */
		}
		ret |= VM_FAULT_LOCKED;
	} else
		VM_BUG_ON_PAGE(!PageLocked(page), page);
	return ret;
}

/*
 * Handle dirtying of a page in shared file mapping on a write fault.
 *
 * The function expects the page to be locked and unlocks it.
 */
static vm_fault_t fault_dirty_shared_page(struct vm_fault *vmf)
{
	struct vm_area_struct *vma = vmf->vma;
	struct address_space *mapping;
	struct page *page = vmf->page;
	bool dirtied;
	bool page_mkwrite = vma->vm_ops && vma->vm_ops->page_mkwrite;

	dirtied = set_page_dirty(page);
	VM_BUG_ON_PAGE(PageAnon(page), page);
	/*
	 * Take a local copy of the address_space - page.mapping may be zeroed
	 * by truncate after unlock_page().   The address_space itself remains
	 * pinned by vma->vm_file's reference.  We rely on unlock_page()'s
	 * release semantics to prevent the compiler from undoing this copying.
	 */
	mapping = page_rmapping(page);
	unlock_page(page);

	if (!page_mkwrite)
		file_update_time(vma->vm_file);

	/*
	 * Throttle page dirtying rate down to writeback speed.
	 *
	 * mapping may be NULL here because some device drivers do not
	 * set page.mapping but still dirty their pages
	 *
	 * Drop the mmap_sem before waiting on IO, if we can. The file
	 * is pinning the mapping, as per above.
	 */
	if ((dirtied || page_mkwrite) && mapping) {
		struct file *fpin;

		fpin = maybe_unlock_mmap_for_io(vmf, NULL);
		balance_dirty_pages_ratelimited(mapping);
		if (fpin) {
			fput(fpin);
			return VM_FAULT_RETRY;
		}
	}

	return 0;
}

/*
 * Handle write page faults for pages that can be reused in the current vma
 *
 * This can happen either due to the mapping being with the VM_SHARED flag,
 * or due to us being the last reference standing to the page. In either
 * case, all we need to do here is to mark the page as writable and update
 * any related book-keeping.
 */
static inline void wp_page_reuse(struct vm_fault *vmf)
	__releases(vmf->ptl)
{
	struct vm_area_struct *vma = vmf->vma;
	struct page *page = vmf->page;
	pte_t entry;
	/*
	 * Clear the pages cpupid information as the existing
	 * information potentially belongs to a now completely
	 * unrelated process.
	 */
	if (page)
		page_cpupid_xchg_last(page, (1 << LAST_CPUPID_SHIFT) - 1);

	flush_cache_page(vma, vmf->address, pte_pfn(vmf->orig_pte));
	entry = pte_mkyoung(vmf->orig_pte);
	entry = maybe_mkwrite(pte_mkdirty(entry), vmf->vma_flags);
	if (ptep_set_access_flags(vma, vmf->address, vmf->pte, entry, 1))
		update_mmu_cache(vma, vmf->address, vmf->pte);
	pte_unmap_unlock(vmf->pte, vmf->ptl);
}

/*
 * Handle the case of a page which we actually need to copy to a new page.
 *
 * Called with mmap_sem locked and the old page referenced, but
 * without the ptl held.
 *
 * High level logic flow:
 *
 * - Allocate a page, copy the content of the old page to the new one.
 * - Handle book keeping and accounting - cgroups, mmu-notifiers, etc.
 * - Take the PTL. If the pte changed, bail out and release the allocated page
 * - If the pte is still the way we remember it, update the page table and all
 *   relevant references. This includes dropping the reference the page-table
 *   held to the old page, as well as updating the rmap.
 * - In any case, unlock the PTL and drop the reference we took to the old page.
 */
static vm_fault_t wp_page_copy(struct vm_fault *vmf)
{
	struct vm_area_struct *vma = vmf->vma;
	struct mm_struct *mm = vma->vm_mm;
	struct page *old_page = vmf->page;
	struct page *new_page = NULL;
	pte_t entry;
	int page_copied = 0;
	struct mem_cgroup *memcg;
	struct mmu_notifier_range range;
	int ret = VM_FAULT_OOM;

	if (unlikely(anon_vma_prepare(vma)))
		goto out;

	if (is_zero_pfn(pte_pfn(vmf->orig_pte))) {
		new_page = alloc_zeroed_user_highpage_movable(vma,
							      vmf->address);
		if (!new_page)
			goto out;
	} else {
		new_page = alloc_page_vma(GFP_HIGHUSER_MOVABLE, vma,
				vmf->address);
		if (!new_page)
			goto out;

		if (!cow_user_page(new_page, old_page, vmf)) {
			/*
			 * COW failed, if the fault was solved by other,
			 * it's fine. If not, userspace would re-fault on
			 * the same address and we will handle the fault
			 * from the second attempt.
			 */
			put_page(new_page);
			if (old_page)
				put_page(old_page);
			return 0;
		}
	}

	if (mem_cgroup_try_charge_delay(new_page, mm, GFP_KERNEL, &memcg, false))
		goto out_free_new;

	__SetPageUptodate(new_page);

	mmu_notifier_range_init(&range, MMU_NOTIFY_CLEAR, 0, vma, mm,
				vmf->address & PAGE_MASK,
				(vmf->address & PAGE_MASK) + PAGE_SIZE);
	mmu_notifier_invalidate_range_start(&range);

	/*
	 * Re-check the pte - we dropped the lock
	 */
	if (!pte_map_lock(vmf)) {
		ret = VM_FAULT_RETRY;
		goto out_uncharge;
	}
	if (likely(pte_same(*vmf->pte, vmf->orig_pte))) {
		if (old_page) {
			if (!PageAnon(old_page)) {
				dec_mm_counter_fast(mm,
						mm_counter_file(old_page));
				inc_mm_counter_fast(mm, MM_ANONPAGES);
			}
		} else {
			inc_mm_counter_fast(mm, MM_ANONPAGES);
		}
		flush_cache_page(vma, vmf->address, pte_pfn(vmf->orig_pte));
		entry = mk_pte(new_page, vmf->vma_page_prot);
		entry = maybe_mkwrite(pte_mkdirty(entry), vmf->vma_flags);
		/*
		 * Clear the pte entry and flush it first, before updating the
		 * pte with the new entry. This will avoid a race condition
		 * seen in the presence of one thread doing SMC and another
		 * thread doing COW.
		 */
		ptep_clear_flush_notify(vma, vmf->address, vmf->pte);
		__page_add_new_anon_rmap(new_page, vma, vmf->address, false);
		mem_cgroup_commit_charge(new_page, memcg, false, false);
		__lru_cache_add_active_or_unevictable(new_page, vmf->vma_flags);
		/*
		 * We call the notify macro here because, when using secondary
		 * mmu page tables (such as kvm shadow page tables), we want the
		 * new page to be mapped directly into the secondary page table.
		 */
		set_pte_at_notify(mm, vmf->address, vmf->pte, entry);
		update_mmu_cache(vma, vmf->address, vmf->pte);
		if (old_page) {
			/*
			 * Only after switching the pte to the new page may
			 * we remove the mapcount here. Otherwise another
			 * process may come and find the rmap count decremented
			 * before the pte is switched to the new page, and
			 * "reuse" the old page writing into it while our pte
			 * here still points into it and can be read by other
			 * threads.
			 *
			 * The critical issue is to order this
			 * page_remove_rmap with the ptp_clear_flush above.
			 * Those stores are ordered by (if nothing else,)
			 * the barrier present in the atomic_add_negative
			 * in page_remove_rmap.
			 *
			 * Then the TLB flush in ptep_clear_flush ensures that
			 * no process can access the old page before the
			 * decremented mapcount is visible. And the old page
			 * cannot be reused until after the decremented
			 * mapcount is visible. So transitively, TLBs to
			 * old page will be flushed before it can be reused.
			 */
			page_remove_rmap(old_page, false);
		}

		/* Free the old page.. */
		new_page = old_page;
		page_copied = 1;
	} else {
		mem_cgroup_cancel_charge(new_page, memcg, false);
	}

	if (new_page)
		put_page(new_page);

	pte_unmap_unlock(vmf->pte, vmf->ptl);
	/*
	 * No need to double call mmu_notifier->invalidate_range() callback as
	 * the above ptep_clear_flush_notify() did already call it.
	 */
	mmu_notifier_invalidate_range_only_end(&range);
	if (old_page) {
		/*
		 * Don't let another task, with possibly unlocked vma,
		 * keep the mlocked page.
		 */
		if (page_copied && (vmf->vma_flags & VM_LOCKED)) {
			lock_page(old_page);	/* LRU manipulation */
			if (PageMlocked(old_page))
				munlock_vma_page(old_page);
			unlock_page(old_page);
		}
		put_page(old_page);
	}
	return page_copied ? VM_FAULT_WRITE : 0;
out_uncharge:
	mem_cgroup_cancel_charge(new_page, memcg, false);
out_free_new:
	put_page(new_page);
out:
	if (old_page)
		put_page(old_page);
	return ret;
}

/**
 * finish_mkwrite_fault - finish page fault for a shared mapping, making PTE
 *			  writeable once the page is prepared
 *
 * @vmf: structure describing the fault
 *
 * This function handles all that is needed to finish a write page fault in a
 * shared mapping due to PTE being read-only once the mapped page is prepared.
 * It handles locking of PTE and modifying it.
 *
 * The function expects the page to be locked or other protection against
 * concurrent faults / writeback (such as DAX radix tree locks).
 *
 * Return: %VM_FAULT_WRITE on success, %0 when PTE got changed before
 * we acquired PTE lock.
 */
vm_fault_t finish_mkwrite_fault(struct vm_fault *vmf)
{
	WARN_ON_ONCE(!(vmf->vma_flags & VM_SHARED));
	if (!pte_map_lock(vmf))
		return VM_FAULT_RETRY;
	/*
	 * We might have raced with another page fault while we released the
	 * pte_offset_map_lock.
	 */
	if (!pte_same(*vmf->pte, vmf->orig_pte)) {
		pte_unmap_unlock(vmf->pte, vmf->ptl);
		return VM_FAULT_NOPAGE;
	}
	wp_page_reuse(vmf);
	return 0;
}

/*
 * Handle write page faults for VM_MIXEDMAP or VM_PFNMAP for a VM_SHARED
 * mapping
 */
static vm_fault_t wp_pfn_shared(struct vm_fault *vmf)
{
	struct vm_area_struct *vma = vmf->vma;

	if (vma->vm_ops && vma->vm_ops->pfn_mkwrite) {
		vm_fault_t ret;

		pte_unmap_unlock(vmf->pte, vmf->ptl);
		vmf->flags |= FAULT_FLAG_MKWRITE;
		ret = vma->vm_ops->pfn_mkwrite(vmf);
		if (ret & (VM_FAULT_ERROR | VM_FAULT_NOPAGE))
			return ret;
		return finish_mkwrite_fault(vmf);
	}
	wp_page_reuse(vmf);
	return VM_FAULT_WRITE;
}

static vm_fault_t wp_page_shared(struct vm_fault *vmf)
	__releases(vmf->ptl)
{
	struct vm_area_struct *vma = vmf->vma;
	vm_fault_t ret = VM_FAULT_WRITE;

	get_page(vmf->page);

	if (vma->vm_ops && vma->vm_ops->page_mkwrite) {
		vm_fault_t tmp;

		pte_unmap_unlock(vmf->pte, vmf->ptl);
		tmp = do_page_mkwrite(vmf);
		if (unlikely(!tmp || (tmp &
				      (VM_FAULT_ERROR | VM_FAULT_NOPAGE)))) {
			put_page(vmf->page);
			return tmp;
		}
		tmp = finish_mkwrite_fault(vmf);
		if (unlikely(tmp & (VM_FAULT_ERROR | VM_FAULT_NOPAGE))) {
			unlock_page(vmf->page);
			put_page(vmf->page);
			return tmp;
		}
	} else {
		wp_page_reuse(vmf);
		lock_page(vmf->page);
	}
	ret |= fault_dirty_shared_page(vmf);
	put_page(vmf->page);

	return ret;
}

/*
 * This routine handles present pages, when users try to write
 * to a shared page. It is done by copying the page to a new address
 * and decrementing the shared-page counter for the old page.
 *
 * Note that this routine assumes that the protection checks have been
 * done by the caller (the low-level page fault routine in most cases).
 * Thus we can safely just mark it writable once we've done any necessary
 * COW.
 *
 * We also mark the page dirty at this point even though the page will
 * change only once the write actually happens. This avoids a few races,
 * and potentially makes it more efficient.
 *
 * We enter with non-exclusive mmap_sem (to exclude vma changes,
 * but allow concurrent faults), with pte both mapped and locked.
 * We return with mmap_sem still held, but pte unmapped and unlocked.
 */
static vm_fault_t do_wp_page(struct vm_fault *vmf)
	__releases(vmf->ptl)
{
	struct vm_area_struct *vma = vmf->vma;

	vmf->page = _vm_normal_page(vma, vmf->address, vmf->orig_pte,
					vmf->vma_flags);
	if (!vmf->page) {
		/*
		 * VM_MIXEDMAP !pfn_valid() case, or VM_SOFTDIRTY clear on a
		 * VM_PFNMAP VMA.
		 *
		 * We should not cow pages in a shared writeable mapping.
		 * Just mark the pages writable and/or call ops->pfn_mkwrite.
		 */
		if ((vmf->vma_flags & (VM_WRITE|VM_SHARED)) ==
				     (VM_WRITE|VM_SHARED))
			return wp_pfn_shared(vmf);

		pte_unmap_unlock(vmf->pte, vmf->ptl);
		return wp_page_copy(vmf);
	}

	/*
	 * Take out anonymous pages first, anonymous shared vmas are
	 * not dirty accountable.
	 */
	if (PageAnon(vmf->page)) {
		struct page *page = vmf->page;

		/* PageKsm() doesn't necessarily raise the page refcount */
		if (PageKsm(page) || page_count(page) != 1)
			goto copy;
		if (!trylock_page(page))
			goto copy;
		if (PageKsm(page) || page_mapcount(page) != 1 || page_count(page) != 1) {
			unlock_page(page);
			goto copy;
		}
		/*
		 * Ok, we've got the only map reference, and the only
		 * page count reference, and the page is locked,
		 * it's dark out, and we're wearing sunglasses. Hit it.
		 */
		unlock_page(page);
		wp_page_reuse(vmf);
		return VM_FAULT_WRITE;
<<<<<<< HEAD
	} else if (unlikely((vmf->vma_flags & (VM_WRITE|VM_SHARED)) ==
=======
	} else if (unlikely((vma->vm_flags & (VM_WRITE|VM_SHARED)) ==
>>>>>>> 8ee3ff60
					(VM_WRITE|VM_SHARED))) {
		return wp_page_shared(vmf);
	}
copy:
	/*
	 * Ok, we need to copy. Oh, well..
	 */
	get_page(vmf->page);

	pte_unmap_unlock(vmf->pte, vmf->ptl);
	return wp_page_copy(vmf);
}

static void unmap_mapping_range_vma(struct vm_area_struct *vma,
		unsigned long start_addr, unsigned long end_addr,
		struct zap_details *details)
{
	zap_page_range_single(vma, start_addr, end_addr - start_addr, details);
}

static inline void unmap_mapping_range_tree(struct rb_root_cached *root,
					    struct zap_details *details)
{
	struct vm_area_struct *vma;
	pgoff_t vba, vea, zba, zea;

	vma_interval_tree_foreach(vma, root,
			details->first_index, details->last_index) {

		vba = vma->vm_pgoff;
		vea = vba + vma_pages(vma) - 1;
		zba = details->first_index;
		if (zba < vba)
			zba = vba;
		zea = details->last_index;
		if (zea > vea)
			zea = vea;

		unmap_mapping_range_vma(vma,
			((zba - vba) << PAGE_SHIFT) + vma->vm_start,
			((zea - vba + 1) << PAGE_SHIFT) + vma->vm_start,
				details);
	}
}

/**
 * unmap_mapping_page() - Unmap single page from processes.
 * @page: The locked page to be unmapped.
 *
 * Unmap this page from any userspace process which still has it mmaped.
 * Typically, for efficiency, the range of nearby pages has already been
 * unmapped by unmap_mapping_pages() or unmap_mapping_range().  But once
 * truncation or invalidation holds the lock on a page, it may find that
 * the page has been remapped again: and then uses unmap_mapping_page()
 * to unmap it finally.
 */
void unmap_mapping_page(struct page *page)
{
	struct address_space *mapping = page->mapping;
	struct zap_details details = { };

	VM_BUG_ON(!PageLocked(page));
	VM_BUG_ON(PageTail(page));

	details.check_mapping = mapping;
	details.first_index = page->index;
	details.last_index = page->index + hpage_nr_pages(page) - 1;
	details.single_page = page;

	i_mmap_lock_write(mapping);
	if (unlikely(!RB_EMPTY_ROOT(&mapping->i_mmap.rb_root)))
		unmap_mapping_range_tree(&mapping->i_mmap, &details);
	i_mmap_unlock_write(mapping);
}

/**
 * unmap_mapping_pages() - Unmap pages from processes.
 * @mapping: The address space containing pages to be unmapped.
 * @start: Index of first page to be unmapped.
 * @nr: Number of pages to be unmapped.  0 to unmap to end of file.
 * @even_cows: Whether to unmap even private COWed pages.
 *
 * Unmap the pages in this address space from any userspace process which
 * has them mmaped.  Generally, you want to remove COWed pages as well when
 * a file is being truncated, but not when invalidating pages from the page
 * cache.
 */
void unmap_mapping_pages(struct address_space *mapping, pgoff_t start,
		pgoff_t nr, bool even_cows)
{
	struct zap_details details = { };

	details.check_mapping = even_cows ? NULL : mapping;
	details.first_index = start;
	details.last_index = start + nr - 1;
	if (details.last_index < details.first_index)
		details.last_index = ULONG_MAX;

	i_mmap_lock_write(mapping);
	if (unlikely(!RB_EMPTY_ROOT(&mapping->i_mmap.rb_root)))
		unmap_mapping_range_tree(&mapping->i_mmap, &details);
	i_mmap_unlock_write(mapping);
}

/**
 * unmap_mapping_range - unmap the portion of all mmaps in the specified
 * address_space corresponding to the specified byte range in the underlying
 * file.
 *
 * @mapping: the address space containing mmaps to be unmapped.
 * @holebegin: byte in first page to unmap, relative to the start of
 * the underlying file.  This will be rounded down to a PAGE_SIZE
 * boundary.  Note that this is different from truncate_pagecache(), which
 * must keep the partial page.  In contrast, we must get rid of
 * partial pages.
 * @holelen: size of prospective hole in bytes.  This will be rounded
 * up to a PAGE_SIZE boundary.  A holelen of zero truncates to the
 * end of the file.
 * @even_cows: 1 when truncating a file, unmap even private COWed pages;
 * but 0 when invalidating pagecache, don't throw away private data.
 */
void unmap_mapping_range(struct address_space *mapping,
		loff_t const holebegin, loff_t const holelen, int even_cows)
{
	pgoff_t hba = (pgoff_t)(holebegin) >> PAGE_SHIFT;
	pgoff_t hlen = ((pgoff_t)(holelen) + PAGE_SIZE - 1) >> PAGE_SHIFT;

	/* Check for overflow. */
	if (sizeof(holelen) > sizeof(hlen)) {
		long long holeend =
			(holebegin + holelen + PAGE_SIZE - 1) >> PAGE_SHIFT;
		if (holeend & ~(long long)ULONG_MAX)
			hlen = ULONG_MAX - hba + 1;
	}

	unmap_mapping_pages(mapping, hba, hlen, even_cows);
}
EXPORT_SYMBOL(unmap_mapping_range);

static void lru_gen_swap_refault(struct page *page, swp_entry_t entry)
{
	if (lru_gen_enabled()) {
		void *item;
		struct address_space *mapping = swap_address_space(entry);
		pgoff_t index = swp_offset(entry);

		item = xa_load(&mapping->i_pages, index);
		if (xa_is_value(item))
			lru_gen_refault(page, item);
	}
}

/*
 * We enter with non-exclusive mmap_sem (to exclude vma changes,
 * but allow concurrent faults), and pte mapped but not yet locked.
 * We return with pte unmapped and unlocked.
 *
 * We return with the mmap_sem locked or unlocked in the same cases
 * as does filemap_fault().
 */
vm_fault_t do_swap_page(struct vm_fault *vmf)
{
	struct vm_area_struct *vma = vmf->vma;
	struct page *page = NULL, *swapcache;
	struct mem_cgroup *memcg;
	swp_entry_t entry;
	pte_t pte;
	int locked;
	int exclusive = 0;
	vm_fault_t ret;

	if (vmf->flags & FAULT_FLAG_SPECULATIVE) {
		pte_unmap(vmf->pte);
		return VM_FAULT_RETRY;
	}

	ret = pte_unmap_same(vmf);
	if (ret) {
		/*
		 * If pte != orig_pte, this means another thread did the
		 * swap operation in our back.
		 * So nothing else to do.
		 */
		if (ret == VM_FAULT_PTNOTSAME)
			ret = 0;
		goto out;
	}

	entry = pte_to_swp_entry(vmf->orig_pte);
	if (unlikely(non_swap_entry(entry))) {
		if (is_migration_entry(entry)) {
			migration_entry_wait(vma->vm_mm, vmf->pmd,
					     vmf->address);
		} else if (is_device_private_entry(entry)) {
			vmf->page = device_private_entry_to_page(entry);
			ret = vmf->page->pgmap->ops->migrate_to_ram(vmf);
		} else if (is_hwpoison_entry(entry)) {
			ret = VM_FAULT_HWPOISON;
		} else {
			print_bad_pte(vma, vmf->address, vmf->orig_pte, NULL);
			ret = VM_FAULT_SIGBUS;
		}
		goto out;
	}


	delayacct_set_flag(DELAYACCT_PF_SWAPIN);
	page = lookup_swap_cache(entry, vma, vmf->address);
	swapcache = page;

	if (!page) {
		struct swap_info_struct *si = swp_swap_info(entry);

		if (si->flags & SWP_SYNCHRONOUS_IO &&
				__swap_count(entry) == 1) {
			/* skip swapcache */
			page = alloc_page_vma(GFP_HIGHUSER_MOVABLE | __GFP_CMA
					      | __GFP_OFFLINABLE, vma,
					      vmf->address);
			if (page) {
				__SetPageLocked(page);
				__SetPageSwapBacked(page);
				set_page_private(page, entry.val);
				lru_gen_swap_refault(page, entry);
				lru_cache_add_anon(page);
				swap_readpage(page, true);
			}
		} else if (vmf->flags & FAULT_FLAG_SPECULATIVE) {
			/*
			 * Don't try readahead during a speculative page fault
			 * as the VMA's boundaries may change in our back.
			 * If the page is not in the swap cache and synchronous
			 * read is disabled, fall back to the regular page fault
			 * mechanism.
			 */
			delayacct_clear_flag(DELAYACCT_PF_SWAPIN);
			ret = VM_FAULT_RETRY;
			goto out;
		} else {
			page = swapin_readahead(entry, GFP_HIGHUSER_MOVABLE,
						vmf);
			swapcache = page;
		}

		if (!page) {
			/*
			 * Back out if the VMA has changed in our back during
			 * a speculative page fault or if somebody else
			 * faulted in this pte while we released the pte lock.
			 */
			if (!pte_map_lock(vmf)) {
				delayacct_clear_flag(DELAYACCT_PF_SWAPIN);
				ret = VM_FAULT_RETRY;
				goto out;
			}

			if (likely(pte_same(*vmf->pte, vmf->orig_pte)))
				ret = VM_FAULT_OOM;
			delayacct_clear_flag(DELAYACCT_PF_SWAPIN);
			goto unlock;
		}

		/* Had to read the page from swap area: Major fault */
		ret = VM_FAULT_MAJOR;
		count_vm_event(PGMAJFAULT);
		count_memcg_event_mm(vma->vm_mm, PGMAJFAULT);
	} else if (PageHWPoison(page)) {
		/*
		 * hwpoisoned dirty swapcache pages are kept for killing
		 * owner processes (which may be unknown at hwpoison time)
		 */
		ret = VM_FAULT_HWPOISON;
		delayacct_clear_flag(DELAYACCT_PF_SWAPIN);
		goto out_release;
	}

	locked = lock_page_or_retry(page, vma->vm_mm, vmf->flags);

	delayacct_clear_flag(DELAYACCT_PF_SWAPIN);
	if (!locked) {
		ret |= VM_FAULT_RETRY;
		goto out_release;
	}

	/*
	 * Make sure try_to_free_swap or reuse_swap_page or swapoff did not
	 * release the swapcache from under us.  The page pin, and pte_same
	 * test below, are not enough to exclude that.  Even if it is still
	 * swapcache, we need to check that the page's swap has not changed.
	 */
	if (unlikely((!PageSwapCache(page) ||
			page_private(page) != entry.val)) && swapcache)
		goto out_page;

	page = ksm_might_need_to_copy(page, vma, vmf->address);
	if (unlikely(!page)) {
		ret = VM_FAULT_OOM;
		page = swapcache;
		goto out_page;
	}

	if (mem_cgroup_try_charge_delay(page, vma->vm_mm, GFP_KERNEL,
					&memcg, false)) {
		ret = VM_FAULT_OOM;
		goto out_page;
	}

	/*
	 * Back out if the VMA has changed in our back during a speculative
	 * page fault or if somebody else already faulted in this pte.
	 */
	if (!pte_map_lock(vmf)) {
		ret = VM_FAULT_RETRY;
		goto out_cancel_cgroup;
	}
	if (unlikely(!pte_same(*vmf->pte, vmf->orig_pte)))
		goto out_nomap;

	if (unlikely(!PageUptodate(page))) {
		ret = VM_FAULT_SIGBUS;
		goto out_nomap;
	}

	/*
	 * The page isn't present yet, go ahead with the fault.
	 *
	 * Be careful about the sequence of operations here.
	 * To get its accounting right, reuse_swap_page() must be called
	 * while the page is counted on swap but not yet in mapcount i.e.
	 * before page_add_anon_rmap() and swap_free(); try_to_free_swap()
	 * must be called after the swap_free(), or it will never succeed.
	 */

	inc_mm_counter_fast(vma->vm_mm, MM_ANONPAGES);
	dec_mm_counter_fast(vma->vm_mm, MM_SWAPENTS);
	pte = mk_pte(page, vmf->vma_page_prot);
	if ((vmf->flags & FAULT_FLAG_WRITE) && reuse_swap_page(page, NULL)) {
		pte = maybe_mkwrite(pte_mkdirty(pte), vmf->vma_flags);
		vmf->flags &= ~FAULT_FLAG_WRITE;
		ret |= VM_FAULT_WRITE;
		exclusive = RMAP_EXCLUSIVE;
	}
	flush_icache_page(vma, page);
	if (pte_swp_soft_dirty(vmf->orig_pte))
		pte = pte_mksoft_dirty(pte);
	set_pte_at(vma->vm_mm, vmf->address, vmf->pte, pte);
	arch_do_swap_page(vma->vm_mm, vma, vmf->address, pte, vmf->orig_pte);
	vmf->orig_pte = pte;

	/* ksm created a completely new copy */
	if (unlikely(page != swapcache && swapcache)) {
		__page_add_new_anon_rmap(page, vma, vmf->address, false);
		mem_cgroup_commit_charge(page, memcg, false, false);
		__lru_cache_add_active_or_unevictable(page, vmf->vma_flags);
	} else {
		do_page_add_anon_rmap(page, vma, vmf->address, exclusive);
		mem_cgroup_commit_charge(page, memcg, true, false);
		if (!lru_gen_enabled())
			activate_page(page);
	}

	swap_free(entry);
	if (mem_cgroup_swap_full(page) ||
	    (vmf->vma_flags & VM_LOCKED) || PageMlocked(page))
		try_to_free_swap(page);
	unlock_page(page);
	if (page != swapcache && swapcache) {
		/*
		 * Hold the lock to avoid the swap entry to be reused
		 * until we take the PT lock for the pte_same() check
		 * (to avoid false positives from pte_same). For
		 * further safety release the lock after the swap_free
		 * so that the swap count won't change under a
		 * parallel locked swapcache.
		 */
		unlock_page(swapcache);
		put_page(swapcache);
	}

	if (vmf->flags & FAULT_FLAG_WRITE) {
		ret |= do_wp_page(vmf);
		if (ret & VM_FAULT_ERROR)
			ret &= VM_FAULT_ERROR;
		goto out;
	}

	/* No need to invalidate - it was non-present before */
	update_mmu_cache(vma, vmf->address, vmf->pte);
unlock:
	pte_unmap_unlock(vmf->pte, vmf->ptl);
out:
	return ret;
out_nomap:
	pte_unmap_unlock(vmf->pte, vmf->ptl);
out_cancel_cgroup:
	mem_cgroup_cancel_charge(page, memcg, false);
out_page:
	unlock_page(page);
out_release:
	put_page(page);
	if (page != swapcache && swapcache) {
		unlock_page(swapcache);
		put_page(swapcache);
	}
	return ret;
}

/*
 * We enter with non-exclusive mmap_sem (to exclude vma changes,
 * but allow concurrent faults), and pte mapped but not yet locked.
 * We return with mmap_sem still held, but pte unmapped and unlocked.
 */
static vm_fault_t do_anonymous_page(struct vm_fault *vmf)
{
	struct vm_area_struct *vma = vmf->vma;
	struct mem_cgroup *memcg;
	struct page *page;
	vm_fault_t ret = 0;
	pte_t entry;

	/* File mapping without ->vm_ops ? */
	if (vmf->vma_flags & VM_SHARED)
		return VM_FAULT_SIGBUS;

	/* Do not check unstable pmd, if it's changed will retry later */
	if (vmf->flags & FAULT_FLAG_SPECULATIVE)
		goto skip_pmd_checks;

	/*
	 * Use pte_alloc() instead of pte_alloc_map().  We can't run
	 * pte_offset_map() on pmds where a huge pmd might be created
	 * from a different thread.
	 *
	 * pte_alloc_map() is safe to use under down_write(mmap_sem) or when
	 * parallel threads are excluded by other means.
	 *
	 * Here we only have down_read(mmap_sem).
	 */
	if (pte_alloc(vma->vm_mm, vmf->pmd))
		return VM_FAULT_OOM;

	/* See the comment in pte_alloc_one_map() */
	if (unlikely(pmd_trans_unstable(vmf->pmd)))
		return 0;

skip_pmd_checks:
	/* Use the zero-page for reads */
	if (!(vmf->flags & FAULT_FLAG_WRITE) &&
			!mm_forbids_zeropage(vma->vm_mm)) {
		entry = pte_mkspecial(pfn_pte(my_zero_pfn(vmf->address),
						vmf->vma_page_prot));
		if (!pte_map_lock(vmf))
			return VM_FAULT_RETRY;
		if (!pte_none(*vmf->pte))
			goto unlock;
		ret = check_stable_address_space(vma->vm_mm);
		if (ret)
			goto unlock;
		/*
		 * Don't call the userfaultfd during the speculative path.
		 * We already checked for the VMA to not be managed through
		 * userfaultfd, but it may be set in our back once we have lock
		 * the pte. In such a case we can ignore it this time.
		 */
		if (vmf->flags & FAULT_FLAG_SPECULATIVE)
			goto setpte;
		/* Deliver the page fault to userland, check inside PT lock */
		if (userfaultfd_missing(vma)) {
			pte_unmap_unlock(vmf->pte, vmf->ptl);
			return handle_userfault(vmf, VM_UFFD_MISSING);
		}
		goto setpte;
	}

	/* Allocate our own private page. */
	if (unlikely(anon_vma_prepare(vma)))
		goto oom;
	page = alloc_zeroed_user_highpage_movable(vma, vmf->address);
	if (!page)
		goto oom;

	if (mem_cgroup_try_charge_delay(page, vma->vm_mm, GFP_KERNEL, &memcg,
					false))
		goto oom_free_page;

	/*
	 * The memory barrier inside __SetPageUptodate makes sure that
	 * preceeding stores to the page contents become visible before
	 * the set_pte_at() write.
	 */
	__SetPageUptodate(page);

	entry = mk_pte(page, vmf->vma_page_prot);
	if (vmf->vma_flags & VM_WRITE)
		entry = pte_mkwrite(pte_mkdirty(entry));

	if (!pte_map_lock(vmf)) {
		ret = VM_FAULT_RETRY;
		goto release;
	}
	if (!pte_none(*vmf->pte))
		goto unlock_and_release;

	ret = check_stable_address_space(vma->vm_mm);
	if (ret)
		goto unlock_and_release;

	/* Deliver the page fault to userland, check inside PT lock */
	if (!(vmf->flags & FAULT_FLAG_SPECULATIVE) &&
				userfaultfd_missing(vma)) {
		pte_unmap_unlock(vmf->pte, vmf->ptl);
		mem_cgroup_cancel_charge(page, memcg, false);
		put_page(page);
		return handle_userfault(vmf, VM_UFFD_MISSING);
	}

	inc_mm_counter_fast(vma->vm_mm, MM_ANONPAGES);
	__page_add_new_anon_rmap(page, vma, vmf->address, false);
	mem_cgroup_commit_charge(page, memcg, false, false);
	__lru_cache_add_active_or_unevictable(page, vmf->vma_flags);
setpte:
	set_pte_at(vma->vm_mm, vmf->address, vmf->pte, entry);

	/* No need to invalidate - it was non-present before */
	update_mmu_cache(vma, vmf->address, vmf->pte);
unlock:
	pte_unmap_unlock(vmf->pte, vmf->ptl);
	return ret;
unlock_and_release:
	pte_unmap_unlock(vmf->pte, vmf->ptl);
release:
	mem_cgroup_cancel_charge(page, memcg, false);
	put_page(page);
	return ret;
oom_free_page:
	put_page(page);
oom:
	return VM_FAULT_OOM;
}

/*
 * The mmap_sem must have been held on entry, and may have been
 * released depending on flags and vma->vm_ops->fault() return value.
 * See filemap_fault() and __lock_page_retry().
 */
static vm_fault_t __do_fault(struct vm_fault *vmf)
{
	struct vm_area_struct *vma = vmf->vma;
	vm_fault_t ret;

	/* Do not check unstable pmd, if it's changed will retry later */
	if (vmf->flags & FAULT_FLAG_SPECULATIVE)
		goto skip_pmd_checks;

	/*
	 * Preallocate pte before we take page_lock because this might lead to
	 * deadlocks for memcg reclaim which waits for pages under writeback:
	 *				lock_page(A)
	 *				SetPageWriteback(A)
	 *				unlock_page(A)
	 * lock_page(B)
	 *				lock_page(B)
	 * pte_alloc_pne
	 *   shrink_page_list
	 *     wait_on_page_writeback(A)
	 *				SetPageWriteback(B)
	 *				unlock_page(B)
	 *				# flush A, B to clear the writeback
	 */
	if (pmd_none(*vmf->pmd) && !vmf->prealloc_pte) {
		vmf->prealloc_pte = pte_alloc_one(vmf->vma->vm_mm);
		if (!vmf->prealloc_pte)
			return VM_FAULT_OOM;
		smp_wmb(); /* See comment in __pte_alloc() */
	}

skip_pmd_checks:
	ret = vma->vm_ops->fault(vmf);
	if (unlikely(ret & (VM_FAULT_ERROR | VM_FAULT_NOPAGE | VM_FAULT_RETRY |
			    VM_FAULT_DONE_COW)))
		return ret;

	if (unlikely(PageHWPoison(vmf->page))) {
		struct page *page = vmf->page;
		vm_fault_t poisonret = VM_FAULT_HWPOISON;
		if (ret & VM_FAULT_LOCKED) {
			if (page_mapped(page))
				unmap_mapping_pages(page_mapping(page),
						    page->index, 1, false);
			/* Retry if a clean page was removed from the cache. */
			if (invalidate_inode_page(page))
				poisonret = VM_FAULT_NOPAGE;
			unlock_page(page);
		}
		put_page(page);
		vmf->page = NULL;
		return poisonret;
	}

	if (unlikely(!(ret & VM_FAULT_LOCKED)))
		lock_page(vmf->page);
	else
		VM_BUG_ON_PAGE(!PageLocked(vmf->page), vmf->page);

	return ret;
}

/*
 * The ordering of these checks is important for pmds with _PAGE_DEVMAP set.
 * If we check pmd_trans_unstable() first we will trip the bad_pmd() check
 * inside of pmd_none_or_trans_huge_or_clear_bad(). This will end up correctly
 * returning 1 but not before it spams dmesg with the pmd_clear_bad() output.
 */
static int pmd_devmap_trans_unstable(pmd_t *pmd)
{
	return pmd_devmap(*pmd) || pmd_trans_unstable(pmd);
}

static vm_fault_t pte_alloc_one_map(struct vm_fault *vmf)
{
	struct vm_area_struct *vma = vmf->vma;

	if (!pmd_none(*vmf->pmd) || (vmf->flags & FAULT_FLAG_SPECULATIVE))
		goto map_pte;
	if (vmf->prealloc_pte) {
		vmf->ptl = pmd_lock(vma->vm_mm, vmf->pmd);
		if (unlikely(!pmd_none(*vmf->pmd))) {
			spin_unlock(vmf->ptl);
			goto map_pte;
		}

		mm_inc_nr_ptes(vma->vm_mm);
		pmd_populate(vma->vm_mm, vmf->pmd, vmf->prealloc_pte);
		spin_unlock(vmf->ptl);
		vmf->prealloc_pte = NULL;
	} else if (unlikely(pte_alloc(vma->vm_mm, vmf->pmd))) {
		return VM_FAULT_OOM;
	}
map_pte:
	/*
	 * If a huge pmd materialized under us just retry later.  Use
	 * pmd_trans_unstable() via pmd_devmap_trans_unstable() instead of
	 * pmd_trans_huge() to ensure the pmd didn't become pmd_trans_huge
	 * under us and then back to pmd_none, as a result of MADV_DONTNEED
	 * running immediately after a huge pmd fault in a different thread of
	 * this mm, in turn leading to a misleading pmd_trans_huge() retval.
	 * All we have to ensure is that it is a regular pmd that we can walk
	 * with pte_offset_map() and we can do that through an atomic read in
	 * C, which is what pmd_trans_unstable() provides.
	 */
	if (pmd_devmap_trans_unstable(vmf->pmd))
		return VM_FAULT_NOPAGE;

	/*
	 * At this point we know that our vmf->pmd points to a page of ptes
	 * and it cannot become pmd_none(), pmd_devmap() or pmd_trans_huge()
	 * for the duration of the fault.  If a racing MADV_DONTNEED runs and
	 * we zap the ptes pointed to by our vmf->pmd, the vmf->ptl will still
	 * be valid and we will re-check to make sure the vmf->pte isn't
	 * pte_none() under vmf->ptl protection when we return to
	 * alloc_set_pte().
	 */
	if (!pte_map_lock(vmf))
		return VM_FAULT_RETRY;

	return 0;
}

#ifdef CONFIG_TRANSPARENT_HUGE_PAGECACHE
static void deposit_prealloc_pte(struct vm_fault *vmf)
{
	struct vm_area_struct *vma = vmf->vma;

	pgtable_trans_huge_deposit(vma->vm_mm, vmf->pmd, vmf->prealloc_pte);
	/*
	 * We are going to consume the prealloc table,
	 * count that as nr_ptes.
	 */
	mm_inc_nr_ptes(vma->vm_mm);
	vmf->prealloc_pte = NULL;
}

static vm_fault_t do_set_pmd(struct vm_fault *vmf, struct page *page)
{
	struct vm_area_struct *vma = vmf->vma;
	bool write = vmf->flags & FAULT_FLAG_WRITE;
	unsigned long haddr = vmf->address & HPAGE_PMD_MASK;
	pmd_t entry;
	int i;
	vm_fault_t ret;

	if (!transhuge_vma_suitable(vma, haddr))
		return VM_FAULT_FALLBACK;

	ret = VM_FAULT_FALLBACK;
	page = compound_head(page);

	/*
	 * Archs like ppc64 need additonal space to store information
	 * related to pte entry. Use the preallocated table for that.
	 */
	if (arch_needs_pgtable_deposit() && !vmf->prealloc_pte) {
		vmf->prealloc_pte = pte_alloc_one(vma->vm_mm);
		if (!vmf->prealloc_pte)
			return VM_FAULT_OOM;
		smp_wmb(); /* See comment in __pte_alloc() */
	}

	vmf->ptl = pmd_lock(vma->vm_mm, vmf->pmd);
	if (unlikely(!pmd_none(*vmf->pmd)))
		goto out;

	for (i = 0; i < HPAGE_PMD_NR; i++)
		flush_icache_page(vma, page + i);

	entry = mk_huge_pmd(page, vmf->vma_page_prot);
	if (write)
		entry = maybe_pmd_mkwrite(pmd_mkdirty(entry), vma);

	add_mm_counter(vma->vm_mm, mm_counter_file(page), HPAGE_PMD_NR);
	page_add_file_rmap(page, true);
	/*
	 * deposit and withdraw with pmd lock held
	 */
	if (arch_needs_pgtable_deposit())
		deposit_prealloc_pte(vmf);

	set_pmd_at(vma->vm_mm, haddr, vmf->pmd, entry);

	update_mmu_cache_pmd(vma, haddr, vmf->pmd);

	/* fault is handled */
	ret = 0;
	count_vm_event(THP_FILE_MAPPED);
out:
	spin_unlock(vmf->ptl);
	return ret;
}
#else
static vm_fault_t do_set_pmd(struct vm_fault *vmf, struct page *page)
{
	BUILD_BUG();
	return 0;
}
#endif

/**
 * alloc_set_pte - setup new PTE entry for given page and add reverse page
 * mapping. If needed, the fucntion allocates page table or use pre-allocated.
 *
 * @vmf: fault environment
 * @memcg: memcg to charge page (only for private mappings)
 * @page: page to map
 *
 * Caller must take care of unlocking vmf->ptl, if vmf->pte is non-NULL on
 * return.
 *
 * Target users are page handler itself and implementations of
 * vm_ops->map_pages.
 *
 * Return: %0 on success, %VM_FAULT_ code in case of error.
 */
vm_fault_t alloc_set_pte(struct vm_fault *vmf, struct mem_cgroup *memcg,
		struct page *page)
{
	struct vm_area_struct *vma = vmf->vma;
	bool write = vmf->flags & FAULT_FLAG_WRITE;
	pte_t entry;
	vm_fault_t ret;

	if (pmd_none(*vmf->pmd) && PageTransCompound(page) &&
			IS_ENABLED(CONFIG_TRANSPARENT_HUGE_PAGECACHE)) {
		/* THP on COW? */
		VM_BUG_ON_PAGE(memcg, page);

		ret = do_set_pmd(vmf, page);
		if (ret != VM_FAULT_FALLBACK)
			return ret;
	}

	if (!vmf->pte) {
		ret = pte_alloc_one_map(vmf);
		if (ret)
			return ret;
	}

	/* Re-check under ptl */
	if (unlikely(!pte_none(*vmf->pte)))
		return VM_FAULT_NOPAGE;

	flush_icache_page(vma, page);
	entry = mk_pte(page, vmf->vma_page_prot);
	if (write)
		entry = maybe_mkwrite(pte_mkdirty(entry), vmf->vma_flags);

	if (vmf->flags & FAULT_FLAG_PREFAULT_OLD)
		entry = pte_mkold(entry);

	/* copy-on-write page */
	if (write && !(vmf->vma_flags & VM_SHARED)) {
		inc_mm_counter_fast(vma->vm_mm, MM_ANONPAGES);
		__page_add_new_anon_rmap(page, vma, vmf->address, false);
		mem_cgroup_commit_charge(page, memcg, false, false);
		__lru_cache_add_active_or_unevictable(page, vmf->vma_flags);
	} else {
		inc_mm_counter_fast(vma->vm_mm, mm_counter_file(page));
		page_add_file_rmap(page, false);
	}
	set_pte_at(vma->vm_mm, vmf->address, vmf->pte, entry);

	/* no need to invalidate: a not-present page won't be cached */
	update_mmu_cache(vma, vmf->address, vmf->pte);

	return 0;
}


/**
 * finish_fault - finish page fault once we have prepared the page to fault
 *
 * @vmf: structure describing the fault
 *
 * This function handles all that is needed to finish a page fault once the
 * page to fault in is prepared. It handles locking of PTEs, inserts PTE for
 * given page, adds reverse page mapping, handles memcg charges and LRU
 * addition.
 *
 * The function expects the page to be locked and on success it consumes a
 * reference of a page being mapped (for the PTE which maps it).
 *
 * Return: %0 on success, %VM_FAULT_ code in case of error.
 */
vm_fault_t finish_fault(struct vm_fault *vmf)
{
	struct page *page;
	vm_fault_t ret = 0;

	/* Did we COW the page? */
	if ((vmf->flags & FAULT_FLAG_WRITE) &&
	    !(vmf->vma_flags & VM_SHARED))
		page = vmf->cow_page;
	else
		page = vmf->page;

	/*
	 * check even for read faults because we might have lost our CoWed
	 * page
	 */
	if (!(vmf->vma->vm_flags & VM_SHARED))
		ret = check_stable_address_space(vmf->vma->vm_mm);
	if (!ret)
		ret = alloc_set_pte(vmf, vmf->memcg, page);
	if (vmf->pte)
		pte_unmap_unlock(vmf->pte, vmf->ptl);
	return ret;
}

/*
 * If architecture emulates "accessed" or "young" bit without HW support,
 * there is no much gain with fault_around.
 */
static unsigned long fault_around_bytes __read_mostly =
#ifndef __HAVE_ARCH_PTEP_SET_ACCESS_FLAGS
	PAGE_SIZE;
#else
	rounddown_pow_of_two(65536);
#endif

#ifdef CONFIG_DEBUG_FS
static int fault_around_bytes_get(void *data, u64 *val)
{
	*val = fault_around_bytes;
	return 0;
}

/*
 * fault_around_bytes must be rounded down to the nearest page order as it's
 * what do_fault_around() expects to see.
 */
static int fault_around_bytes_set(void *data, u64 val)
{
	if (val / PAGE_SIZE > PTRS_PER_PTE)
		return -EINVAL;
	if (val > PAGE_SIZE)
		fault_around_bytes = rounddown_pow_of_two(val);
	else
		fault_around_bytes = PAGE_SIZE; /* rounddown_pow_of_two(0) is undefined */
	return 0;
}
DEFINE_DEBUGFS_ATTRIBUTE(fault_around_bytes_fops,
		fault_around_bytes_get, fault_around_bytes_set, "%llu\n");

static int __init fault_around_debugfs(void)
{
	debugfs_create_file_unsafe("fault_around_bytes", 0644, NULL, NULL,
				   &fault_around_bytes_fops);
	return 0;
}
late_initcall(fault_around_debugfs);
#endif

/*
 * do_fault_around() tries to map few pages around the fault address. The hope
 * is that the pages will be needed soon and this will lower the number of
 * faults to handle.
 *
 * It uses vm_ops->map_pages() to map the pages, which skips the page if it's
 * not ready to be mapped: not up-to-date, locked, etc.
 *
 * This function is called with the page table lock taken. In the split ptlock
 * case the page table lock only protects only those entries which belong to
 * the page table corresponding to the fault address.
 *
 * This function doesn't cross the VMA boundaries, in order to call map_pages()
 * only once.
 *
 * fault_around_bytes defines how many bytes we'll try to map.
 * do_fault_around() expects it to be set to a power of two less than or equal
 * to PTRS_PER_PTE.
 *
 * The virtual address of the area that we map is naturally aligned to
 * fault_around_bytes rounded down to the machine page size
 * (and therefore to page order).  This way it's easier to guarantee
 * that we don't cross page table boundaries.
 */
static vm_fault_t do_fault_around(struct vm_fault *vmf)
{
	unsigned long address = vmf->address, nr_pages, mask;
	pgoff_t start_pgoff = vmf->pgoff;
	pgoff_t end_pgoff;
	int off;
	vm_fault_t ret = 0;

	nr_pages = READ_ONCE(fault_around_bytes) >> PAGE_SHIFT;
	mask = ~(nr_pages * PAGE_SIZE - 1) & PAGE_MASK;

	vmf->address = max(address & mask, vmf->vma->vm_start);
	off = ((address - vmf->address) >> PAGE_SHIFT) & (PTRS_PER_PTE - 1);
	start_pgoff -= off;

	/*
	 *  end_pgoff is either the end of the page table, the end of
	 *  the vma or nr_pages from start_pgoff, depending what is nearest.
	 */
	end_pgoff = start_pgoff -
		((vmf->address >> PAGE_SHIFT) & (PTRS_PER_PTE - 1)) +
		PTRS_PER_PTE - 1;
	end_pgoff = min3(end_pgoff, vma_data_pages(vmf->vma) + vmf->vma->vm_pgoff - 1,
			start_pgoff + nr_pages - 1);

	if (!(vmf->flags & FAULT_FLAG_SPECULATIVE) &&
	    pmd_none(*vmf->pmd)) {
		vmf->prealloc_pte = pte_alloc_one(vmf->vma->vm_mm);
		if (!vmf->prealloc_pte)
			goto out;
		smp_wmb(); /* See comment in __pte_alloc() */
	}

	vmf->vma->vm_ops->map_pages(vmf, start_pgoff, end_pgoff);

	/* Huge page is mapped? Page fault is solved */
	if (pmd_trans_huge(*vmf->pmd)) {
		ret = VM_FAULT_NOPAGE;
		goto out;
	}

	/* ->map_pages() haven't done anything useful. Cold page cache? */
	if (!vmf->pte)
		goto out;

	/* check if the page fault is solved */
	vmf->pte -= (vmf->address >> PAGE_SHIFT) - (address >> PAGE_SHIFT);
	if (!pte_none(*vmf->pte))
		ret = VM_FAULT_NOPAGE;
	pte_unmap_unlock(vmf->pte, vmf->ptl);
out:
	vmf->address = address;
	vmf->pte = NULL;
	return ret;
}

static vm_fault_t do_read_fault(struct vm_fault *vmf)
{
	struct vm_area_struct *vma = vmf->vma;
	vm_fault_t ret = 0;

	/*
	 * Let's call ->map_pages() first and use ->fault() as fallback
	 * if page by the offset is not ready to be mapped (cold cache or
	 * something).
	 */
	if (vma->vm_ops->map_pages && fault_around_bytes >> PAGE_SHIFT > 1) {
		ret = do_fault_around(vmf);
		if (ret)
			return ret;
	}

	ret = __do_fault(vmf);
	if (unlikely(ret & (VM_FAULT_ERROR | VM_FAULT_NOPAGE | VM_FAULT_RETRY)))
		return ret;

	ret |= finish_fault(vmf);
	unlock_page(vmf->page);
	if (unlikely(ret & (VM_FAULT_ERROR | VM_FAULT_NOPAGE | VM_FAULT_RETRY)))
		put_page(vmf->page);
	return ret;
}

static vm_fault_t do_cow_fault(struct vm_fault *vmf)
{
	struct vm_area_struct *vma = vmf->vma;
	vm_fault_t ret;

	if (unlikely(anon_vma_prepare(vma)))
		return VM_FAULT_OOM;

	vmf->cow_page = alloc_page_vma(GFP_HIGHUSER_MOVABLE, vma, vmf->address);
	if (!vmf->cow_page)
		return VM_FAULT_OOM;

	if (mem_cgroup_try_charge_delay(vmf->cow_page, vma->vm_mm, GFP_KERNEL,
				&vmf->memcg, false)) {
		put_page(vmf->cow_page);
		return VM_FAULT_OOM;
	}

	ret = __do_fault(vmf);
	if (unlikely(ret & (VM_FAULT_ERROR | VM_FAULT_NOPAGE | VM_FAULT_RETRY)))
		goto uncharge_out;
	if (ret & VM_FAULT_DONE_COW)
		return ret;

	copy_user_highpage(vmf->cow_page, vmf->page, vmf->address, vma);
	__SetPageUptodate(vmf->cow_page);

	ret |= finish_fault(vmf);
	unlock_page(vmf->page);
	put_page(vmf->page);
	if (unlikely(ret & (VM_FAULT_ERROR | VM_FAULT_NOPAGE | VM_FAULT_RETRY)))
		goto uncharge_out;
	return ret;
uncharge_out:
	mem_cgroup_cancel_charge(vmf->cow_page, vmf->memcg, false);
	put_page(vmf->cow_page);
	return ret;
}

static vm_fault_t do_shared_fault(struct vm_fault *vmf)
{
	struct vm_area_struct *vma = vmf->vma;
	vm_fault_t ret, tmp;

	ret = __do_fault(vmf);
	if (unlikely(ret & (VM_FAULT_ERROR | VM_FAULT_NOPAGE | VM_FAULT_RETRY)))
		return ret;

	/*
	 * Check if the backing address space wants to know that the page is
	 * about to become writable
	 */
	if (vma->vm_ops->page_mkwrite) {
		unlock_page(vmf->page);
		tmp = do_page_mkwrite(vmf);
		if (unlikely(!tmp ||
				(tmp & (VM_FAULT_ERROR | VM_FAULT_NOPAGE)))) {
			put_page(vmf->page);
			return tmp;
		}
	}

	ret |= finish_fault(vmf);
	if (unlikely(ret & (VM_FAULT_ERROR | VM_FAULT_NOPAGE |
					VM_FAULT_RETRY))) {
		unlock_page(vmf->page);
		put_page(vmf->page);
		return ret;
	}

	ret |= fault_dirty_shared_page(vmf);
	return ret;
}

/*
 * We enter with non-exclusive mmap_sem (to exclude vma changes,
 * but allow concurrent faults).
 * The mmap_sem may have been released depending on flags and our
 * return value.  See filemap_fault() and __lock_page_or_retry().
 * If mmap_sem is released, vma may become invalid (for example
 * by other thread calling munmap()).
 */
static vm_fault_t do_fault(struct vm_fault *vmf)
{
	struct vm_area_struct *vma = vmf->vma;
	struct mm_struct *vm_mm = vma->vm_mm;
	vm_fault_t ret;

	/*
	 * The VMA was not fully populated on mmap() or missing VM_DONTEXPAND
	 */
	if (!vma->vm_ops->fault) {
		/*
		 * If we find a migration pmd entry or a none pmd entry, which
		 * should never happen, return SIGBUS
		 */
		if (unlikely(!pmd_present(*vmf->pmd)))
			ret = VM_FAULT_SIGBUS;
		else {
			vmf->pte = pte_offset_map_lock(vmf->vma->vm_mm,
						       vmf->pmd,
						       vmf->address,
						       &vmf->ptl);
			/*
			 * Make sure this is not a temporary clearing of pte
			 * by holding ptl and checking again. A R/M/W update
			 * of pte involves: take ptl, clearing the pte so that
			 * we don't have concurrent modification by hardware
			 * followed by an update.
			 */
			if (unlikely(pte_none(*vmf->pte)))
				ret = VM_FAULT_SIGBUS;
			else
				ret = VM_FAULT_NOPAGE;

			pte_unmap_unlock(vmf->pte, vmf->ptl);
		}
	} else if (!(vmf->flags & FAULT_FLAG_WRITE))
		ret = do_read_fault(vmf);
	else if (!(vmf->vma_flags & VM_SHARED))
		ret = do_cow_fault(vmf);
	else
		ret = do_shared_fault(vmf);

	/* preallocated pagetable is unused: free it */
	if (vmf->prealloc_pte) {
		pte_free(vm_mm, vmf->prealloc_pte);
		vmf->prealloc_pte = NULL;
	}
	return ret;
}

static int numa_migrate_prep(struct page *page, struct vm_area_struct *vma,
				unsigned long addr, int page_nid,
				int *flags)
{
	get_page(page);

	count_vm_numa_event(NUMA_HINT_FAULTS);
	if (page_nid == numa_node_id()) {
		count_vm_numa_event(NUMA_HINT_FAULTS_LOCAL);
		*flags |= TNF_FAULT_LOCAL;
	}

	return mpol_misplaced(page, vma, addr);
}

static vm_fault_t do_numa_page(struct vm_fault *vmf)
{
	struct vm_area_struct *vma = vmf->vma;
	struct page *page = NULL;
	int page_nid = NUMA_NO_NODE;
	int last_cpupid;
	int target_nid;
	bool migrated = false;
	pte_t pte, old_pte;
	bool was_writable = pte_savedwrite(vmf->orig_pte);
	int flags = 0;

	/*
	 * The "pte" at this point cannot be used safely without
	 * validation through pte_unmap_same(). It's of NUMA type but
	 * the pfn may be screwed if the read is non atomic.
	 */
	if (!pte_spinlock(vmf))
		return VM_FAULT_RETRY;
	if (unlikely(!pte_same(*vmf->pte, vmf->orig_pte))) {
		pte_unmap_unlock(vmf->pte, vmf->ptl);
		goto out;
	}

	/*
	 * Make it present again, Depending on how arch implementes non
	 * accessible ptes, some can allow access by kernel mode.
	 */
	old_pte = ptep_modify_prot_start(vma, vmf->address, vmf->pte);
	pte = pte_modify(old_pte, vmf->vma_page_prot);
	pte = pte_mkyoung(pte);
	if (was_writable)
		pte = pte_mkwrite(pte);
	ptep_modify_prot_commit(vma, vmf->address, vmf->pte, old_pte, pte);
	update_mmu_cache(vma, vmf->address, vmf->pte);

	page = _vm_normal_page(vma, vmf->address, pte, vmf->vma_flags);
	if (!page) {
		pte_unmap_unlock(vmf->pte, vmf->ptl);
		return 0;
	}

	/* TODO: handle PTE-mapped THP */
	if (PageCompound(page)) {
		pte_unmap_unlock(vmf->pte, vmf->ptl);
		return 0;
	}

	/*
	 * Avoid grouping on RO pages in general. RO pages shouldn't hurt as
	 * much anyway since they can be in shared cache state. This misses
	 * the case where a mapping is writable but the process never writes
	 * to it but pte_write gets cleared during protection updates and
	 * pte_dirty has unpredictable behaviour between PTE scan updates,
	 * background writeback, dirty balancing and application behaviour.
	 */
	if (!pte_write(pte))
		flags |= TNF_NO_GROUP;

	/*
	 * Flag if the page is shared between multiple address spaces. This
	 * is later used when determining whether to group tasks together
	 */
	if (page_mapcount(page) > 1 && (vmf->vma_flags & VM_SHARED))
		flags |= TNF_SHARED;

	last_cpupid = page_cpupid_last(page);
	page_nid = page_to_nid(page);
	target_nid = numa_migrate_prep(page, vma, vmf->address, page_nid,
			&flags);
	pte_unmap_unlock(vmf->pte, vmf->ptl);
	if (target_nid == NUMA_NO_NODE) {
		put_page(page);
		goto out;
	}

	/* Migrate to the requested node */
	migrated = migrate_misplaced_page(page, vmf, target_nid);
	if (migrated) {
		page_nid = target_nid;
		flags |= TNF_MIGRATED;
	} else
		flags |= TNF_MIGRATE_FAIL;

out:
	if (page_nid != NUMA_NO_NODE)
		task_numa_fault(last_cpupid, page_nid, 1, flags);
	return 0;
}

static inline vm_fault_t create_huge_pmd(struct vm_fault *vmf)
{
	if (vma_is_anonymous(vmf->vma))
		return do_huge_pmd_anonymous_page(vmf);
	if (vmf->vma->vm_ops->huge_fault)
		return vmf->vma->vm_ops->huge_fault(vmf, PE_SIZE_PMD);
	return VM_FAULT_FALLBACK;
}

/* `inline' is required to avoid gcc 4.1.2 build error */
static inline vm_fault_t wp_huge_pmd(struct vm_fault *vmf, pmd_t orig_pmd)
{
	if (vma_is_anonymous(vmf->vma))
		return do_huge_pmd_wp_page(vmf, orig_pmd);
	if (vmf->vma->vm_ops->huge_fault)
		return vmf->vma->vm_ops->huge_fault(vmf, PE_SIZE_PMD);

	/* COW handled on pte level: split pmd */
	VM_BUG_ON_VMA(vmf->vma_flags & VM_SHARED, vmf->vma);
	__split_huge_pmd(vmf->vma, vmf->pmd, vmf->address, false, NULL);

	return VM_FAULT_FALLBACK;
}

static vm_fault_t create_huge_pud(struct vm_fault *vmf)
{
#ifdef CONFIG_TRANSPARENT_HUGEPAGE
	/* No support for anonymous transparent PUD pages yet */
	if (vma_is_anonymous(vmf->vma))
		return VM_FAULT_FALLBACK;
	if (vmf->vma->vm_ops->huge_fault)
		return vmf->vma->vm_ops->huge_fault(vmf, PE_SIZE_PUD);
#endif /* CONFIG_TRANSPARENT_HUGEPAGE */
	return VM_FAULT_FALLBACK;
}

static vm_fault_t wp_huge_pud(struct vm_fault *vmf, pud_t orig_pud)
{
#ifdef CONFIG_TRANSPARENT_HUGEPAGE
	/* No support for anonymous transparent PUD pages yet */
	if (vma_is_anonymous(vmf->vma))
		return VM_FAULT_FALLBACK;
	if (vmf->vma->vm_ops->huge_fault)
		return vmf->vma->vm_ops->huge_fault(vmf, PE_SIZE_PUD);
#endif /* CONFIG_TRANSPARENT_HUGEPAGE */
	return VM_FAULT_FALLBACK;
}

/*
 * These routines also need to handle stuff like marking pages dirty
 * and/or accessed for architectures that don't do it in hardware (most
 * RISC architectures).  The early dirtying is also good on the i386.
 *
 * There is also a hook called "update_mmu_cache()" that architectures
 * with external mmu caches can use to update those (ie the Sparc or
 * PowerPC hashed page tables that act as extended TLBs).
 *
 * We enter with non-exclusive mmap_sem (to exclude vma changes, but allow
 * concurrent faults).
 *
 * The mmap_sem may have been released depending on flags and our return value.
 * See filemap_fault() and __lock_page_or_retry().
 */
static vm_fault_t handle_pte_fault(struct vm_fault *vmf)
{
	pte_t entry;
	vm_fault_t ret = 0;

	/* Do not check unstable pmd, if it's changed will retry later */
	if (vmf->flags & FAULT_FLAG_SPECULATIVE)
		goto skip_pmd_checks;

	if (unlikely(pmd_none(*vmf->pmd))) {
		/*
		 * Leave __pte_alloc() until later: because vm_ops->fault may
		 * want to allocate huge page, and if we expose page table
		 * for an instant, it will be difficult to retract from
		 * concurrent faults and from rmap lookups.
		 */
		vmf->pte = NULL;
	} else {
		if (pmd_devmap_trans_unstable(vmf->pmd))
			return 0;
		/*
		 * A regular pmd is established and it can't morph into a huge
		 * pmd from under us anymore at this point because we hold the
		 * mmap_sem read mode and khugepaged takes it in write mode.
		 * So now it's safe to run pte_offset_map().
		 * This is not applicable to the speculative page fault handler
		 * but in that case, the pte is fetched earlier in
		 * handle_speculative_fault().
		 */
		vmf->pte = pte_offset_map(vmf->pmd, vmf->address);
		vmf->orig_pte = *vmf->pte;

		/*
		 * some architectures can have larger ptes than wordsize,
		 * e.g.ppc44x-defconfig has CONFIG_PTE_64BIT=y and
		 * CONFIG_32BIT=y, so READ_ONCE cannot guarantee atomic
		 * accesses.  The code below just needs a consistent view
		 * for the ifs and we later double check anyway with the
		 * ptl lock held. So here a barrier will do.
		 */
		barrier();
		if (pte_none(vmf->orig_pte)) {
			pte_unmap(vmf->pte);
			vmf->pte = NULL;
		}
	}

skip_pmd_checks:
	if (!vmf->pte) {
		if (vma_is_anonymous(vmf->vma))
			return do_anonymous_page(vmf);
		else
			return do_fault(vmf);
	}

	if (!pte_present(vmf->orig_pte))
		return do_swap_page(vmf);

	if (pte_protnone(vmf->orig_pte) && vma_is_accessible(vmf->vma))
		return do_numa_page(vmf);

	if (!pte_spinlock(vmf))
		return VM_FAULT_RETRY;
	entry = vmf->orig_pte;
	if (unlikely(!pte_same(*vmf->pte, entry)))
		goto unlock;
	if (vmf->flags & FAULT_FLAG_WRITE) {
		if (!pte_write(entry))
			return do_wp_page(vmf);
		entry = pte_mkdirty(entry);
	}
	entry = pte_mkyoung(entry);
	if (ptep_set_access_flags(vmf->vma, vmf->address, vmf->pte, entry,
				vmf->flags & FAULT_FLAG_WRITE)) {
		update_mmu_cache(vmf->vma, vmf->address, vmf->pte);
	} else {
		/*
		 * This is needed only for protection faults but the arch code
		 * is not yet telling us if this is a protection fault or not.
		 * This still avoids useless tlb flushes for .text page faults
		 * with threads.
		 */
		if (vmf->flags & FAULT_FLAG_WRITE)
			flush_tlb_fix_spurious_fault(vmf->vma, vmf->address);
		if (vmf->flags & FAULT_FLAG_SPECULATIVE)
			ret = VM_FAULT_RETRY;
	}
unlock:
	pte_unmap_unlock(vmf->pte, vmf->ptl);
	return ret;
}

/*
 * By the time we get here, we already hold the mm semaphore
 *
 * The mmap_sem may have been released depending on flags and our
 * return value.  See filemap_fault() and __lock_page_or_retry().
 */
static vm_fault_t __handle_mm_fault(struct vm_area_struct *vma,
		unsigned long address, unsigned int flags)
{
	struct vm_fault vmf = {
		.vma = vma,
		.address = address & PAGE_MASK,
		.flags = flags,
		.pgoff = linear_page_index(vma, address),
		.gfp_mask = __get_fault_gfp_mask(vma),
		.vma_flags = vma->vm_flags,
		.vma_page_prot = vma->vm_page_prot,
	};
	unsigned int dirty = flags & FAULT_FLAG_WRITE;
	struct mm_struct *mm = vma->vm_mm;
	pgd_t *pgd;
	p4d_t *p4d;
	vm_fault_t ret;

	pgd = pgd_offset(mm, address);
	p4d = p4d_alloc(mm, pgd, address);
	if (!p4d)
		return VM_FAULT_OOM;

	vmf.pud = pud_alloc(mm, p4d, address);
	if (!vmf.pud)
		return VM_FAULT_OOM;
	if (pud_none(*vmf.pud) && __transparent_hugepage_enabled(vma)) {
		ret = create_huge_pud(&vmf);
		if (!(ret & VM_FAULT_FALLBACK))
			return ret;
	} else {
		pud_t orig_pud = *vmf.pud;

		barrier();
		if (pud_trans_huge(orig_pud) || pud_devmap(orig_pud)) {

			/* NUMA case for anonymous PUDs would go here */

			if (dirty && !pud_write(orig_pud)) {
				ret = wp_huge_pud(&vmf, orig_pud);
				if (!(ret & VM_FAULT_FALLBACK))
					return ret;
			} else {
				huge_pud_set_accessed(&vmf, orig_pud);
				return 0;
			}
		}
	}

	vmf.pmd = pmd_alloc(mm, vmf.pud, address);
	if (!vmf.pmd)
		return VM_FAULT_OOM;

#ifdef CONFIG_SPECULATIVE_PAGE_FAULT
	vmf.sequence = raw_read_seqcount(&vma->vm_sequence);
#endif
	if (pmd_none(*vmf.pmd) && __transparent_hugepage_enabled(vma)) {
		ret = create_huge_pmd(&vmf);
		if (!(ret & VM_FAULT_FALLBACK))
			return ret;
	} else {
		pmd_t orig_pmd = *vmf.pmd;

		barrier();
		if (unlikely(is_swap_pmd(orig_pmd))) {
			VM_BUG_ON(thp_migration_supported() &&
					  !is_pmd_migration_entry(orig_pmd));
			if (is_pmd_migration_entry(orig_pmd))
				pmd_migration_entry_wait(mm, vmf.pmd);
			return 0;
		}
		if (pmd_trans_huge(orig_pmd) || pmd_devmap(orig_pmd)) {
			if (pmd_protnone(orig_pmd) && vma_is_accessible(vma))
				return do_huge_pmd_numa_page(&vmf, orig_pmd);

			if (dirty && !pmd_write(orig_pmd)) {
				ret = wp_huge_pmd(&vmf, orig_pmd);
				if (!(ret & VM_FAULT_FALLBACK))
					return ret;
			} else {
				huge_pmd_set_accessed(&vmf, orig_pmd);
				return 0;
			}
		}
	}

	return handle_pte_fault(&vmf);
}

static void lru_gen_enter_fault(struct vm_area_struct *vma);
static void lru_gen_exit_fault(void);

#ifdef CONFIG_SPECULATIVE_PAGE_FAULT

#ifndef CONFIG_ARCH_HAS_PTE_SPECIAL
/* This is required by vm_normal_page() */
#error "Speculative page fault handler requires CONFIG_ARCH_HAS_PTE_SPECIAL"
#endif
/*
 * vm_normal_page() adds some processing which should be done while
 * hodling the mmap_sem.
 */

/*
 * Tries to handle the page fault in a speculative way, without grabbing the
 * mmap_sem.
 * When VM_FAULT_RETRY is returned, the vma pointer is valid and this vma must
 * be checked later when the mmap_sem has been grabbed by calling
 * can_reuse_spf_vma().
 * This is needed as the returned vma is kept in memory until the call to
 * can_reuse_spf_vma() is made.
 */
int __handle_speculative_fault(struct mm_struct *mm, unsigned long address,
			       unsigned int flags, struct vm_area_struct **vma)
{
	struct vm_fault vmf = {
		.address = address,
	};
	pgd_t *pgd, pgdval;
	p4d_t *p4d, p4dval;
	pud_t pudval;
	int seq, ret;

	/* Clear flags that may lead to release the mmap_sem to retry */
	flags &= ~(FAULT_FLAG_ALLOW_RETRY|FAULT_FLAG_KILLABLE);
	flags |= FAULT_FLAG_SPECULATIVE;

	*vma = get_vma(mm, address);
	if (!*vma)
		return VM_FAULT_RETRY;
	vmf.vma = *vma;

	/* rmb <-> seqlock,vma_rb_erase() */
	seq = raw_read_seqcount(&vmf.vma->vm_sequence);
	if (seq & 1)
		return VM_FAULT_RETRY;

	/*
	 * __anon_vma_prepare() requires the mmap_sem to be held
	 * because vm_next and vm_prev must be safe. This can't be guaranteed
	 * in the speculative path.
	 */
	if (unlikely((vma_is_anonymous(vmf.vma) && !vmf.vma->anon_vma) ||
		(!vma_is_anonymous(vmf.vma) &&
			!(vmf.vma->vm_flags & VM_SHARED) &&
			(flags & FAULT_FLAG_WRITE) &&
			!vmf.vma->anon_vma)))
		return VM_FAULT_RETRY;

	vmf.vma_flags = READ_ONCE(vmf.vma->vm_flags);
	vmf.vma_page_prot = READ_ONCE(vmf.vma->vm_page_prot);

	/* Can't call userland page fault handler in the speculative path */
	if (unlikely(vmf.vma_flags & VM_UFFD_MISSING))
		return VM_FAULT_RETRY;

	if (vmf.vma_flags & VM_GROWSDOWN || vmf.vma_flags & VM_GROWSUP)
		/*
		 * This could be detected by the check address against VMA's
		 * boundaries but we want to trace it as not supported instead
		 * of changed.
		 */
		return VM_FAULT_RETRY;

	if (address < READ_ONCE(vmf.vma->vm_start)
	    || READ_ONCE(vmf.vma->vm_end) <= address)
		return VM_FAULT_RETRY;

	if (!arch_vma_access_permitted(vmf.vma, flags & FAULT_FLAG_WRITE,
				       flags & FAULT_FLAG_INSTRUCTION,
				       flags & FAULT_FLAG_REMOTE))
		goto out_segv;

	/* This is one is required to check that the VMA has write access set */
	if (flags & FAULT_FLAG_WRITE) {
		if (unlikely(!(vmf.vma_flags & VM_WRITE)))
			goto out_segv;
	} else if (unlikely(!(vmf.vma_flags & (VM_READ|VM_EXEC|VM_WRITE))))
		goto out_segv;

#ifdef CONFIG_NUMA
	struct mempolicy *pol;

	/*
	 * MPOL_INTERLEAVE implies additional checks in
	 * mpol_misplaced() which are not compatible with the
	 *speculative page fault processing.
	 */
	pol = __get_vma_policy(vmf.vma, address);
	if (!pol)
		pol = get_task_policy(current);
	if (pol && pol->mode == MPOL_INTERLEAVE)
		return VM_FAULT_RETRY;
#endif

	/*
	 * Do a speculative lookup of the PTE entry.
	 */
	local_irq_disable();
	pgd = pgd_offset(mm, address);
	pgdval = READ_ONCE(*pgd);
	if (pgd_none(pgdval) || unlikely(pgd_bad(pgdval)))
		goto out_walk;

	p4d = p4d_offset(pgd, address);
	if (pgd_val(READ_ONCE(*pgd)) != pgd_val(pgdval))
		goto out_walk;
	p4dval = READ_ONCE(*p4d);
	if (p4d_none(p4dval) || unlikely(p4d_bad(p4dval)))
		goto out_walk;

	vmf.pud = pud_offset(p4d, address);
	if (p4d_val(READ_ONCE(*p4d)) != p4d_val(p4dval))
		goto out_walk;
	pudval = READ_ONCE(*vmf.pud);
	if (pud_none(pudval) || unlikely(pud_bad(pudval)))
		goto out_walk;

	/* Huge pages at PUD level are not supported. */
	if (unlikely(pud_trans_huge(pudval)))
		goto out_walk;

	vmf.pmd = pmd_offset(vmf.pud, address);
	if (pud_val(READ_ONCE(*vmf.pud)) != pud_val(pudval))
		goto out_walk;
	vmf.orig_pmd = READ_ONCE(*vmf.pmd);
	/*
	 * pmd_none could mean that a hugepage collapse is in progress
	 * in our back as collapse_huge_page() mark it before
	 * invalidating the pte (which is done once the IPI is catched
	 * by all CPU and we have interrupt disabled).
	 * For this reason we cannot handle THP in a speculative way since we
	 * can't safely indentify an in progress collapse operation done in our
	 * back on that PMD.
	 * Regarding the order of the following checks, see comment in
	 * pmd_devmap_trans_unstable()
	 */
	if (unlikely(pmd_devmap(vmf.orig_pmd) ||
		     pmd_none(vmf.orig_pmd) || pmd_trans_huge(vmf.orig_pmd) ||
		     is_swap_pmd(vmf.orig_pmd)))
		goto out_walk;

	/*
	 * The above does not allocate/instantiate page-tables because doing so
	 * would lead to the possibility of instantiating page-tables after
	 * free_pgtables() -- and consequently leaking them.
	 *
	 * The result is that we take at least one !speculative fault per PMD
	 * in order to instantiate it.
	 */

	vmf.pte = pte_offset_map(vmf.pmd, address);
	if (pmd_val(READ_ONCE(*vmf.pmd)) != pmd_val(vmf.orig_pmd)) {
		pte_unmap(vmf.pte);
		vmf.pte = NULL;
		goto out_walk;
	}
	vmf.orig_pte = READ_ONCE(*vmf.pte);
	barrier(); /* See comment in handle_pte_fault() */
	if (pte_none(vmf.orig_pte)) {
		pte_unmap(vmf.pte);
		vmf.pte = NULL;
	}

	vmf.pgoff = linear_page_index(vmf.vma, address);
	vmf.gfp_mask = __get_fault_gfp_mask(vmf.vma);
	vmf.sequence = seq;
	vmf.flags = flags;

	local_irq_enable();

	/*
	 * We need to re-validate the VMA after checking the bounds, otherwise
	 * we might have a false positive on the bounds.
	 */
	if (read_seqcount_retry(&vmf.vma->vm_sequence, seq))
		return VM_FAULT_RETRY;

	mem_cgroup_enter_user_fault();
	lru_gen_enter_fault(vmf.vma);
	ret = handle_pte_fault(&vmf);
	lru_gen_exit_fault();
	mem_cgroup_exit_user_fault();

	/*
	 * If there is no need to retry, don't return the vma to the caller.
	 */
	if (ret != VM_FAULT_RETRY) {
		check_sync_rss_stat(current);
		if (vma_is_anonymous(vmf.vma))
			count_vm_event(SPECULATIVE_PGFAULT_ANON);
		else
			count_vm_event(SPECULATIVE_PGFAULT_FILE);
		put_vma(vmf.vma);
		*vma = NULL;
	}

	/*
	 * The task may have entered a memcg OOM situation but
	 * if the allocation error was handled gracefully (no
	 * VM_FAULT_OOM), there is no need to kill anything.
	 * Just clean up the OOM state peacefully.
	 */
	if (task_in_memcg_oom(current) && !(ret & VM_FAULT_OOM))
		mem_cgroup_oom_synchronize(false);
	return ret;

out_walk:
	local_irq_enable();
	return VM_FAULT_RETRY;

out_segv:
	/*
	 * We don't return VM_FAULT_RETRY so the caller is not expected to
	 * retrieve the fetched VMA.
	 */
	put_vma(vmf.vma);
	*vma = NULL;
	return VM_FAULT_SIGSEGV;
}

/*
 * This is used to know if the vma fetch in the speculative page fault handler
 * is still valid when trying the regular fault path while holding the
 * mmap_sem.
 * The call to put_vma(vma) must be made after checking the vma's fields, as
 * the vma may be freed by put_vma(). In such a case it is expected that false
 * is returned.
 */
bool can_reuse_spf_vma(struct vm_area_struct *vma, unsigned long address)
{
	bool ret;

	ret = !RB_EMPTY_NODE(&vma->vm_rb) &&
		vma->vm_start <= address && address < vma->vm_end;
	put_vma(vma);
	return ret;
}
#endif /* CONFIG_SPECULATIVE_PAGE_FAULT */

#ifdef CONFIG_LRU_GEN
static void lru_gen_enter_fault(struct vm_area_struct *vma)
{
	/* the LRU algorithm doesn't apply to sequential or random reads */
	current->in_lru_fault = !(vma->vm_flags & (VM_SEQ_READ | VM_RAND_READ));
}

static void lru_gen_exit_fault(void)
{
	current->in_lru_fault = false;
}
#else
static void lru_gen_enter_fault(struct vm_area_struct *vma)
{
}

static void lru_gen_exit_fault(void)
{
}
#endif /* CONFIG_LRU_GEN */

/*
 * By the time we get here, we already hold the mm semaphore
 *
 * The mmap_sem may have been released depending on flags and our
 * return value.  See filemap_fault() and __lock_page_or_retry().
 */
vm_fault_t handle_mm_fault(struct vm_area_struct *vma, unsigned long address,
		unsigned int flags)
{
	vm_fault_t ret;

	__set_current_state(TASK_RUNNING);

	count_vm_event(PGFAULT);
	count_memcg_event_mm(vma->vm_mm, PGFAULT);

	/* do counter updates before entering really critical section. */
	check_sync_rss_stat(current);

	if (!arch_vma_access_permitted(vma, flags & FAULT_FLAG_WRITE,
					    flags & FAULT_FLAG_INSTRUCTION,
					    flags & FAULT_FLAG_REMOTE))
		return VM_FAULT_SIGSEGV;

	/*
	 * Enable the memcg OOM handling for faults triggered in user
	 * space.  Kernel faults are handled more gracefully.
	 */
	if (flags & FAULT_FLAG_USER)
		mem_cgroup_enter_user_fault();

	lru_gen_enter_fault(vma);

	if (unlikely(is_vm_hugetlb_page(vma)))
		ret = hugetlb_fault(vma->vm_mm, vma, address, flags);
	else
		ret = __handle_mm_fault(vma, address, flags);

	lru_gen_exit_fault();

	if (flags & FAULT_FLAG_USER) {
		mem_cgroup_exit_user_fault();
		/*
		 * The task may have entered a memcg OOM situation but
		 * if the allocation error was handled gracefully (no
		 * VM_FAULT_OOM), there is no need to kill anything.
		 * Just clean up the OOM state peacefully.
		 */
		if (task_in_memcg_oom(current) && !(ret & VM_FAULT_OOM))
			mem_cgroup_oom_synchronize(false);
	}

	return ret;
}
EXPORT_SYMBOL_GPL(handle_mm_fault);

#ifndef __PAGETABLE_P4D_FOLDED
/*
 * Allocate p4d page table.
 * We've already handled the fast-path in-line.
 */
int __p4d_alloc(struct mm_struct *mm, pgd_t *pgd, unsigned long address)
{
	p4d_t *new = p4d_alloc_one(mm, address);
	if (!new)
		return -ENOMEM;

	smp_wmb(); /* See comment in __pte_alloc */

	spin_lock(&mm->page_table_lock);
	if (pgd_present(*pgd))		/* Another has populated it */
		p4d_free(mm, new);
	else
		pgd_populate(mm, pgd, new);
	spin_unlock(&mm->page_table_lock);
	return 0;
}
#endif /* __PAGETABLE_P4D_FOLDED */

#ifndef __PAGETABLE_PUD_FOLDED
/*
 * Allocate page upper directory.
 * We've already handled the fast-path in-line.
 */
int __pud_alloc(struct mm_struct *mm, p4d_t *p4d, unsigned long address)
{
	pud_t *new = pud_alloc_one(mm, address);
	if (!new)
		return -ENOMEM;

	smp_wmb(); /* See comment in __pte_alloc */

	spin_lock(&mm->page_table_lock);
#ifndef __ARCH_HAS_5LEVEL_HACK
	if (!p4d_present(*p4d)) {
		mm_inc_nr_puds(mm);
		p4d_populate(mm, p4d, new);
	} else	/* Another has populated it */
		pud_free(mm, new);
#else
	if (!pgd_present(*p4d)) {
		mm_inc_nr_puds(mm);
		pgd_populate(mm, p4d, new);
	} else	/* Another has populated it */
		pud_free(mm, new);
#endif /* __ARCH_HAS_5LEVEL_HACK */
	spin_unlock(&mm->page_table_lock);
	return 0;
}
#endif /* __PAGETABLE_PUD_FOLDED */

#ifndef __PAGETABLE_PMD_FOLDED
/*
 * Allocate page middle directory.
 * We've already handled the fast-path in-line.
 */
int __pmd_alloc(struct mm_struct *mm, pud_t *pud, unsigned long address)
{
	spinlock_t *ptl;
	pmd_t *new = pmd_alloc_one(mm, address);
	if (!new)
		return -ENOMEM;

	smp_wmb(); /* See comment in __pte_alloc */

	ptl = pud_lock(mm, pud);
#ifndef __ARCH_HAS_4LEVEL_HACK
	if (!pud_present(*pud)) {
		mm_inc_nr_pmds(mm);
		pud_populate(mm, pud, new);
	} else	/* Another has populated it */
		pmd_free(mm, new);
#else
	if (!pgd_present(*pud)) {
		mm_inc_nr_pmds(mm);
		pgd_populate(mm, pud, new);
	} else /* Another has populated it */
		pmd_free(mm, new);
#endif /* __ARCH_HAS_4LEVEL_HACK */
	spin_unlock(ptl);
	return 0;
}
#endif /* __PAGETABLE_PMD_FOLDED */

int follow_invalidate_pte(struct mm_struct *mm, unsigned long address,
			  struct mmu_notifier_range *range, pte_t **ptepp,
			  pmd_t **pmdpp, spinlock_t **ptlp)
{
	pgd_t *pgd;
	p4d_t *p4d;
	pud_t *pud;
	pmd_t *pmd;
	pte_t *ptep;

	pgd = pgd_offset(mm, address);
	if (pgd_none(*pgd) || unlikely(pgd_bad(*pgd)))
		goto out;

	p4d = p4d_offset(pgd, address);
	if (p4d_none(*p4d) || unlikely(p4d_bad(*p4d)))
		goto out;

	pud = pud_offset(p4d, address);
	if (pud_none(*pud) || unlikely(pud_bad(*pud)))
		goto out;

	pmd = pmd_offset(pud, address);
	VM_BUG_ON(pmd_trans_huge(*pmd));

	if (pmd_huge(*pmd)) {
		if (!pmdpp)
			goto out;

		if (range) {
			mmu_notifier_range_init(range, MMU_NOTIFY_CLEAR, 0,
						NULL, mm, address & PMD_MASK,
						(address & PMD_MASK) + PMD_SIZE);
			mmu_notifier_invalidate_range_start(range);
		}
		*ptlp = pmd_lock(mm, pmd);
		if (pmd_huge(*pmd)) {
			*pmdpp = pmd;
			return 0;
		}
		spin_unlock(*ptlp);
		if (range)
			mmu_notifier_invalidate_range_end(range);
	}

	if (pmd_none(*pmd) || unlikely(pmd_bad(*pmd)))
		goto out;

	if (range) {
		mmu_notifier_range_init(range, MMU_NOTIFY_CLEAR, 0, NULL, mm,
					address & PAGE_MASK,
					(address & PAGE_MASK) + PAGE_SIZE);
		mmu_notifier_invalidate_range_start(range);
	}
	ptep = pte_offset_map_lock(mm, pmd, address, ptlp);
	if (!pte_present(*ptep))
		goto unlock;
	*ptepp = ptep;
	return 0;
unlock:
	pte_unmap_unlock(ptep, *ptlp);
	if (range)
		mmu_notifier_invalidate_range_end(range);
out:
	return -EINVAL;
}

/**
 * follow_pte - look up PTE at a user virtual address
 * @mm: the mm_struct of the target address space
 * @address: user virtual address
 * @ptepp: location to store found PTE
 * @ptlp: location to store the lock for the PTE
 *
 * On a successful return, the pointer to the PTE is stored in @ptepp;
 * the corresponding lock is taken and its location is stored in @ptlp.
 * The contents of the PTE are only stable until @ptlp is released;
 * any further use, if any, must be protected against invalidation
 * with MMU notifiers.
 *
 * Only IO mappings and raw PFN mappings are allowed.  The mmap semaphore
 * should be taken for read.
 *
 * KVM uses this function.  While it is arguably less bad than ``follow_pfn``,
 * it is not a good general-purpose API.
 *
 * Return: zero on success, -ve otherwise.
 */
int follow_pte(struct mm_struct *mm, unsigned long address,
	       pte_t **ptepp, spinlock_t **ptlp)
{
	return follow_invalidate_pte(mm, address, NULL, ptepp, NULL, ptlp);
}
EXPORT_SYMBOL_GPL(follow_pte);

/**
 * follow_pfn - look up PFN at a user virtual address
 * @vma: memory mapping
 * @address: user virtual address
 * @pfn: location to store found PFN
 *
 * Only IO mappings and raw PFN mappings are allowed.
 *
 * This function does not allow the caller to read the permissions
 * of the PTE.  Do not use it.
 *
 * Return: zero and the pfn at @pfn on success, -ve otherwise.
 */
int follow_pfn(struct vm_area_struct *vma, unsigned long address,
	unsigned long *pfn)
{
	int ret = -EINVAL;
	spinlock_t *ptl;
	pte_t *ptep;

	if (!(vma->vm_flags & (VM_IO | VM_PFNMAP)))
		return ret;

	ret = follow_pte(vma->vm_mm, address, &ptep, &ptl);
	if (ret)
		return ret;
	*pfn = pte_pfn(*ptep);
	pte_unmap_unlock(ptep, ptl);
	return 0;
}
EXPORT_SYMBOL(follow_pfn);

#ifdef CONFIG_HAVE_IOREMAP_PROT
int follow_phys(struct vm_area_struct *vma,
		unsigned long address, unsigned int flags,
		unsigned long *prot, resource_size_t *phys)
{
	int ret = -EINVAL;
	pte_t *ptep, pte;
	spinlock_t *ptl;

	if (!(vma->vm_flags & (VM_IO | VM_PFNMAP)))
		goto out;

	if (follow_pte(vma->vm_mm, address, &ptep, &ptl))
		goto out;
	pte = *ptep;

	/* Never return PFNs of anon folios in COW mappings. */
	if (vm_normal_page(vma, address, pte))
		goto unlock;

	if ((flags & FOLL_WRITE) && !pte_write(pte))
		goto unlock;

	*prot = pgprot_val(pte_pgprot(pte));
	*phys = (resource_size_t)pte_pfn(pte) << PAGE_SHIFT;

	ret = 0;
unlock:
	pte_unmap_unlock(ptep, ptl);
out:
	return ret;
}

int generic_access_phys(struct vm_area_struct *vma, unsigned long addr,
			void *buf, int len, int write)
{
	resource_size_t phys_addr;
	unsigned long prot = 0;
	void __iomem *maddr;
	int offset = addr & (PAGE_SIZE-1);

	if (follow_phys(vma, addr, write, &prot, &phys_addr))
		return -EINVAL;

	maddr = ioremap_prot(phys_addr, PAGE_ALIGN(len + offset), prot);
	if (!maddr)
		return -ENOMEM;

	if (write)
		memcpy_toio(maddr + offset, buf, len);
	else
		memcpy_fromio(buf, maddr + offset, len);
	iounmap(maddr);

	return len;
}
EXPORT_SYMBOL_GPL(generic_access_phys);
#endif

/*
 * Access another process' address space as given in mm.  If non-NULL, use the
 * given task for page fault accounting.
 */
int __access_remote_vm(struct task_struct *tsk, struct mm_struct *mm,
		unsigned long addr, void *buf, int len, unsigned int gup_flags)
{
	struct vm_area_struct *vma;
	void *old_buf = buf;
	int write = gup_flags & FOLL_WRITE;

	if (down_read_killable(&mm->mmap_sem))
		return 0;

	/* ignore errors, just check how much was successfully transferred */
	while (len) {
		int bytes, ret, offset;
		void *maddr;
		struct page *page = NULL;

		ret = get_user_pages_remote(tsk, mm, addr, 1,
				gup_flags, &page, &vma, NULL);
		if (ret <= 0) {
#ifndef CONFIG_HAVE_IOREMAP_PROT
			break;
#else
			/*
			 * Check if this is a VM_IO | VM_PFNMAP VMA, which
			 * we can access using slightly different code.
			 */
			vma = find_vma(mm, addr);
			if (!vma || vma->vm_start > addr)
				break;
			if (vma->vm_ops && vma->vm_ops->access)
				ret = vma->vm_ops->access(vma, addr, buf,
							  len, write);
			if (ret <= 0)
				break;
			bytes = ret;
#endif
		} else {
			bytes = len;
			offset = addr & (PAGE_SIZE-1);
			if (bytes > PAGE_SIZE-offset)
				bytes = PAGE_SIZE-offset;

			maddr = kmap(page);
			if (write) {
				copy_to_user_page(vma, page, addr,
						  maddr + offset, buf, bytes);
				set_page_dirty_lock(page);
			} else {
				copy_from_user_page(vma, page, addr,
						    buf, maddr + offset, bytes);
			}
			kunmap(page);
			put_page(page);
		}
		len -= bytes;
		buf += bytes;
		addr += bytes;
	}
	up_read(&mm->mmap_sem);

	return buf - old_buf;
}

/**
 * access_remote_vm - access another process' address space
 * @mm:		the mm_struct of the target address space
 * @addr:	start address to access
 * @buf:	source or destination buffer
 * @len:	number of bytes to transfer
 * @gup_flags:	flags modifying lookup behaviour
 *
 * The caller must hold a reference on @mm.
 *
 * Return: number of bytes copied from source to destination.
 */
int access_remote_vm(struct mm_struct *mm, unsigned long addr,
		void *buf, int len, unsigned int gup_flags)
{
	return __access_remote_vm(NULL, mm, addr, buf, len, gup_flags);
}

/*
 * Access another process' address space.
 * Source/target buffer must be kernel space,
 * Do not walk the page table directly, use get_user_pages
 */
int access_process_vm(struct task_struct *tsk, unsigned long addr,
		void *buf, int len, unsigned int gup_flags)
{
	struct mm_struct *mm;
	int ret;

	mm = get_task_mm(tsk);
	if (!mm)
		return 0;

	ret = __access_remote_vm(tsk, mm, addr, buf, len, gup_flags);

	mmput(mm);

	return ret;
}
EXPORT_SYMBOL_GPL(access_process_vm);

/*
 * Print the name of a VMA.
 */
void print_vma_addr(char *prefix, unsigned long ip)
{
	struct mm_struct *mm = current->mm;
	struct vm_area_struct *vma;

	/*
	 * we might be running from an atomic context so we cannot sleep
	 */
	if (!down_read_trylock(&mm->mmap_sem))
		return;

	vma = find_vma(mm, ip);
	if (vma && vma->vm_file) {
		struct file *f = vma->vm_file;
		char *buf = (char *)__get_free_page(GFP_NOWAIT);
		if (buf) {
			char *p;

			p = file_path(f, buf, PAGE_SIZE);
			if (IS_ERR(p))
				p = "?";
			printk("%s%s[%lx+%lx]", prefix, kbasename(p),
					vma->vm_start,
					vma->vm_end - vma->vm_start);
			free_page((unsigned long)buf);
		}
	}
	up_read(&mm->mmap_sem);
}

#if defined(CONFIG_PROVE_LOCKING) || defined(CONFIG_DEBUG_ATOMIC_SLEEP)
void __might_fault(const char *file, int line)
{
	/*
	 * Some code (nfs/sunrpc) uses socket ops on kernel memory while
	 * holding the mmap_sem, this is safe because kernel memory doesn't
	 * get paged out, therefore we'll never actually fault, and the
	 * below annotations will generate false positives.
	 */
	if (uaccess_kernel())
		return;
	if (pagefault_disabled())
		return;
	__might_sleep(file, line, 0);
#if defined(CONFIG_DEBUG_ATOMIC_SLEEP)
	if (current->mm)
		might_lock_read(&current->mm->mmap_sem);
#endif
}
EXPORT_SYMBOL(__might_fault);
#endif

#if defined(CONFIG_TRANSPARENT_HUGEPAGE) || defined(CONFIG_HUGETLBFS)
/*
 * Process all subpages of the specified huge page with the specified
 * operation.  The target subpage will be processed last to keep its
 * cache lines hot.
 */
static inline void process_huge_page(
	unsigned long addr_hint, unsigned int pages_per_huge_page,
	void (*process_subpage)(unsigned long addr, int idx, void *arg),
	void *arg)
{
	int i, n, base, l;
	unsigned long addr = addr_hint &
		~(((unsigned long)pages_per_huge_page << PAGE_SHIFT) - 1);

	/* Process target subpage last to keep its cache lines hot */
	might_sleep();
	n = (addr_hint - addr) / PAGE_SIZE;
	if (2 * n <= pages_per_huge_page) {
		/* If target subpage in first half of huge page */
		base = 0;
		l = n;
		/* Process subpages at the end of huge page */
		for (i = pages_per_huge_page - 1; i >= 2 * n; i--) {
			cond_resched();
			process_subpage(addr + i * PAGE_SIZE, i, arg);
		}
	} else {
		/* If target subpage in second half of huge page */
		base = pages_per_huge_page - 2 * (pages_per_huge_page - n);
		l = pages_per_huge_page - n;
		/* Process subpages at the begin of huge page */
		for (i = 0; i < base; i++) {
			cond_resched();
			process_subpage(addr + i * PAGE_SIZE, i, arg);
		}
	}
	/*
	 * Process remaining subpages in left-right-left-right pattern
	 * towards the target subpage
	 */
	for (i = 0; i < l; i++) {
		int left_idx = base + i;
		int right_idx = base + 2 * l - 1 - i;

		cond_resched();
		process_subpage(addr + left_idx * PAGE_SIZE, left_idx, arg);
		cond_resched();
		process_subpage(addr + right_idx * PAGE_SIZE, right_idx, arg);
	}
}

static void clear_gigantic_page(struct page *page,
				unsigned long addr,
				unsigned int pages_per_huge_page)
{
	int i;
	struct page *p = page;

	might_sleep();
	for (i = 0; i < pages_per_huge_page;
	     i++, p = mem_map_next(p, page, i)) {
		cond_resched();
		clear_user_highpage(p, addr + i * PAGE_SIZE);
	}
}

static void clear_subpage(unsigned long addr, int idx, void *arg)
{
	struct page *page = arg;

	clear_user_highpage(page + idx, addr);
}

void clear_huge_page(struct page *page,
		     unsigned long addr_hint, unsigned int pages_per_huge_page)
{
	unsigned long addr = addr_hint &
		~(((unsigned long)pages_per_huge_page << PAGE_SHIFT) - 1);

	if (unlikely(pages_per_huge_page > MAX_ORDER_NR_PAGES)) {
		clear_gigantic_page(page, addr, pages_per_huge_page);
		return;
	}

	process_huge_page(addr_hint, pages_per_huge_page, clear_subpage, page);
}

static void copy_user_gigantic_page(struct page *dst, struct page *src,
				    unsigned long addr,
				    struct vm_area_struct *vma,
				    unsigned int pages_per_huge_page)
{
	int i;
	struct page *dst_base = dst;
	struct page *src_base = src;

	for (i = 0; i < pages_per_huge_page; ) {
		cond_resched();
		copy_user_highpage(dst, src, addr + i*PAGE_SIZE, vma);

		i++;
		dst = mem_map_next(dst, dst_base, i);
		src = mem_map_next(src, src_base, i);
	}
}

struct copy_subpage_arg {
	struct page *dst;
	struct page *src;
	struct vm_area_struct *vma;
};

static void copy_subpage(unsigned long addr, int idx, void *arg)
{
	struct copy_subpage_arg *copy_arg = arg;

	copy_user_highpage(copy_arg->dst + idx, copy_arg->src + idx,
			   addr, copy_arg->vma);
}

void copy_user_huge_page(struct page *dst, struct page *src,
			 unsigned long addr_hint, struct vm_area_struct *vma,
			 unsigned int pages_per_huge_page)
{
	unsigned long addr = addr_hint &
		~(((unsigned long)pages_per_huge_page << PAGE_SHIFT) - 1);
	struct copy_subpage_arg arg = {
		.dst = dst,
		.src = src,
		.vma = vma,
	};

	if (unlikely(pages_per_huge_page > MAX_ORDER_NR_PAGES)) {
		copy_user_gigantic_page(dst, src, addr, vma,
					pages_per_huge_page);
		return;
	}

	process_huge_page(addr_hint, pages_per_huge_page, copy_subpage, &arg);
}

long copy_huge_page_from_user(struct page *dst_page,
				const void __user *usr_src,
				unsigned int pages_per_huge_page,
				bool allow_pagefault)
{
	void *src = (void *)usr_src;
	void *page_kaddr;
	unsigned long i, rc = 0;
	unsigned long ret_val = pages_per_huge_page * PAGE_SIZE;
	struct page *subpage = dst_page;

	for (i = 0; i < pages_per_huge_page;
	     i++, subpage = mem_map_next(subpage, dst_page, i)) {
		if (allow_pagefault)
			page_kaddr = kmap(subpage);
		else
			page_kaddr = kmap_atomic(subpage);
		rc = copy_from_user(page_kaddr,
				(const void __user *)(src + i * PAGE_SIZE),
				PAGE_SIZE);
		if (allow_pagefault)
			kunmap(subpage);
		else
			kunmap_atomic(page_kaddr);

		ret_val -= (PAGE_SIZE - rc);
		if (rc)
			break;

		flush_dcache_page(subpage);

		cond_resched();
	}
	return ret_val;
}
#endif /* CONFIG_TRANSPARENT_HUGEPAGE || CONFIG_HUGETLBFS */

#if USE_SPLIT_PTE_PTLOCKS && ALLOC_SPLIT_PTLOCKS

static struct kmem_cache *page_ptl_cachep;

void __init ptlock_cache_init(void)
{
	page_ptl_cachep = kmem_cache_create("page->ptl", sizeof(spinlock_t), 0,
			SLAB_PANIC, NULL);
}

bool ptlock_alloc(struct page *page)
{
	spinlock_t *ptl;

	ptl = kmem_cache_alloc(page_ptl_cachep, GFP_KERNEL);
	if (!ptl)
		return false;
	page->ptl = ptl;
	return true;
}

void ptlock_free(struct page *page)
{
	kmem_cache_free(page_ptl_cachep, page->ptl);
}
#endif<|MERGE_RESOLUTION|>--- conflicted
+++ resolved
@@ -74,8 +74,6 @@
 #include <linux/numa.h>
 #include <linux/mm_inline.h>
 #include <linux/mmzone.h>
-
-#include <trace/events/kmem.h>
 
 #include <trace/events/kmem.h>
 
@@ -2913,11 +2911,7 @@
 		unlock_page(page);
 		wp_page_reuse(vmf);
 		return VM_FAULT_WRITE;
-<<<<<<< HEAD
 	} else if (unlikely((vmf->vma_flags & (VM_WRITE|VM_SHARED)) ==
-=======
-	} else if (unlikely((vma->vm_flags & (VM_WRITE|VM_SHARED)) ==
->>>>>>> 8ee3ff60
 					(VM_WRITE|VM_SHARED))) {
 		return wp_page_shared(vmf);
 	}
