# SPDX-License-Identifier: GPL-2.0-only

menu "Memory Management options"

config SELECT_MEMORY_MODEL
	def_bool y
	depends on ARCH_SELECT_MEMORY_MODEL

choice
	prompt "Memory model"
	depends on SELECT_MEMORY_MODEL
	default DISCONTIGMEM_MANUAL if ARCH_DISCONTIGMEM_DEFAULT
	default SPARSEMEM_MANUAL if ARCH_SPARSEMEM_DEFAULT
	default FLATMEM_MANUAL
	help
	  This option allows you to change some of the ways that
	  Linux manages its memory internally. Most users will
	  only have one option here selected by the architecture
	  configuration. This is normal.

config FLATMEM_MANUAL
	bool "Flat Memory"
	depends on !(ARCH_DISCONTIGMEM_ENABLE || ARCH_SPARSEMEM_ENABLE) || ARCH_FLATMEM_ENABLE
	help
	  This option is best suited for non-NUMA systems with
	  flat address space. The FLATMEM is the most efficient
	  system in terms of performance and resource consumption
	  and it is the best option for smaller systems.

	  For systems that have holes in their physical address
	  spaces and for features like NUMA and memory hotplug,
	  choose "Sparse Memory"

	  If unsure, choose this option (Flat Memory) over any other.

config DISCONTIGMEM_MANUAL
	bool "Discontiguous Memory"
	depends on ARCH_DISCONTIGMEM_ENABLE
	help
	  This option provides enhanced support for discontiguous
	  memory systems, over FLATMEM.  These systems have holes
	  in their physical address spaces, and this option provides
	  more efficient handling of these holes.

	  Although "Discontiguous Memory" is still used by several
	  architectures, it is considered deprecated in favor of
	  "Sparse Memory".

	  If unsure, choose "Sparse Memory" over this option.

config SPARSEMEM_MANUAL
	bool "Sparse Memory"
	depends on ARCH_SPARSEMEM_ENABLE
	help
	  This will be the only option for some systems, including
	  memory hot-plug systems.  This is normal.

	  This option provides efficient support for systems with
	  holes is their physical address space and allows memory
	  hot-plug and hot-remove.

	  If unsure, choose "Flat Memory" over this option.

endchoice

config DISCONTIGMEM
	def_bool y
	depends on (!SELECT_MEMORY_MODEL && ARCH_DISCONTIGMEM_ENABLE) || DISCONTIGMEM_MANUAL

config SPARSEMEM
	def_bool y
	depends on (!SELECT_MEMORY_MODEL && ARCH_SPARSEMEM_ENABLE) || SPARSEMEM_MANUAL

config FLATMEM
	def_bool y
	depends on (!DISCONTIGMEM && !SPARSEMEM) || FLATMEM_MANUAL

config FLAT_NODE_MEM_MAP
	def_bool y
	depends on !SPARSEMEM

#
# Both the NUMA code and DISCONTIGMEM use arrays of pg_data_t's
# to represent different areas of memory.  This variable allows
# those dependencies to exist individually.
#
config NEED_MULTIPLE_NODES
	def_bool y
	depends on DISCONTIGMEM || NUMA

config HAVE_MEMORY_PRESENT
	def_bool y
	depends on ARCH_HAVE_MEMORY_PRESENT || SPARSEMEM

#
# SPARSEMEM_EXTREME (which is the default) does some bootmem
# allocations when memory_present() is called.  If this cannot
# be done on your architecture, select this option.  However,
# statically allocating the mem_section[] array can potentially
# consume vast quantities of .bss, so be careful.
#
# This option will also potentially produce smaller runtime code
# with gcc 3.4 and later.
#
config SPARSEMEM_STATIC
	bool

#
# Architecture platforms which require a two level mem_section in SPARSEMEM
# must select this option. This is usually for architecture platforms with
# an extremely sparse physical address space.
#
config SPARSEMEM_EXTREME
	def_bool y
	depends on SPARSEMEM && !SPARSEMEM_STATIC

config SPARSEMEM_VMEMMAP_ENABLE
	bool

config SPARSEMEM_VMEMMAP
	bool "Sparse Memory virtual memmap"
	depends on SPARSEMEM && SPARSEMEM_VMEMMAP_ENABLE
	default y
	help
	 SPARSEMEM_VMEMMAP uses a virtually mapped memmap to optimise
	 pfn_to_page and page_to_pfn operations.  This is the most
	 efficient option when sufficient kernel resources are available.

config HAVE_MEMBLOCK_NODE_MAP
	bool

config HAVE_MEMBLOCK_PHYS_MAP
	bool

config HAVE_FAST_GUP
	depends on MMU
	bool

config ARCH_KEEP_MEMBLOCK
	bool

config MEMORY_ISOLATION
	bool

#
# Only be set on architectures that have completely implemented memory hotplug
# feature. If you are not sure, don't touch it.
#
config HAVE_BOOTMEM_INFO_NODE
	def_bool n

# eventually, we can have this option just 'select SPARSEMEM'
config MEMORY_HOTPLUG
	bool "Allow for memory hot-add"
	depends on SPARSEMEM || X86_64_ACPI_NUMA
	depends on ARCH_ENABLE_MEMORY_HOTPLUG
	depends on ARM64

config MEMORY_HOTPLUG_SPARSE
	def_bool y
	depends on SPARSEMEM && MEMORY_HOTPLUG

config MEMORY_HOTPLUG_DEFAULT_ONLINE
        bool "Online the newly added memory blocks by default"
        depends on MEMORY_HOTPLUG
        help
	  This option sets the default policy setting for memory hotplug
	  onlining policy (/sys/devices/system/memory/auto_online_blocks) which
	  determines what happens to newly added memory regions. Policy setting
	  can always be changed at runtime.
	  See Documentation/admin-guide/mm/memory-hotplug.rst for more information.

	  Say Y here if you want all hot-plugged memory blocks to appear in
	  'online' state by default.
	  Say N here if you want the default policy to keep all hot-plugged
	  memory blocks in 'offline' state.

config MEMORY_HOTPLUG_MOVABLE_NODE
        bool "Add hot-added memory blocks to ZONE_MOVABLE type"
        default n
        depends on MEMORY_HOTPLUG
        help
	  When onlining memory blocks, this option helps to add the target
	  memory block to ZONE_MOVABLE zone type. For successful offlining,
	  these memory blocks should belong to 'ZONE_MOVABLE' since it carries
	  only movable pages. When this option is not set, the default zone
	  policy is to add the blocks to 'ZONE_NORMAL' which may pin pages.

	  See Documentation/memory-hotplug.txt for more information.

	  Say Y here if you want all hot-added memory blocks to be added to
	  'ZONE_MOVABLE' type.state by default.
	  Say N here if you want the default policy to add all hot-added
	  memory blocks in 'ZONE_NORMAL' type.

config MEMORY_HOTREMOVE
	bool "Allow for memory hot remove"
	select MEMORY_ISOLATION
	select HAVE_BOOTMEM_INFO_NODE if (X86_64 || PPC64)
	depends on MEMORY_HOTPLUG && ARCH_ENABLE_MEMORY_HOTREMOVE
	depends on MIGRATION

# Heavily threaded applications may benefit from splitting the mm-wide
# page_table_lock, so that faults on different parts of the user address
# space can be handled with less contention: split it at this NR_CPUS.
# Default to 4 for wider testing, though 8 might be more appropriate.
# ARM's adjust_pte (unused if VIPT) depends on mm-wide page_table_lock.
# PA-RISC 7xxx's spinlock_t would enlarge struct page from 32 to 44 bytes.
# DEBUG_SPINLOCK and DEBUG_LOCK_ALLOC spinlock_t also enlarge struct page.
#
config SPLIT_PTLOCK_CPUS
	int
	default "999999" if !MMU
	default "999999" if ARM && !CPU_CACHE_VIPT
	default "999999" if PARISC && !PA20
	default "4"

config ARCH_ENABLE_SPLIT_PMD_PTLOCK
	bool

#
# support for memory balloon
config MEMORY_BALLOON
	bool

#
# support for memory balloon compaction
config BALLOON_COMPACTION
	bool "Allow for balloon memory compaction/migration"
	def_bool y
	depends on COMPACTION && MEMORY_BALLOON
	help
	  Memory fragmentation introduced by ballooning might reduce
	  significantly the number of 2MB contiguous memory blocks that can be
	  used within a guest, thus imposing performance penalties associated
	  with the reduced number of transparent huge pages that could be used
	  by the guest workload. Allowing the compaction & migration for memory
	  pages enlisted as being part of memory balloon devices avoids the
	  scenario aforementioned and helps improving memory defragmentation.

#
# support for memory compaction
config COMPACTION
	bool "Allow for memory compaction"
	def_bool y
	select MIGRATION
	depends on MMU
	help
          Compaction is the only memory management component to form
          high order (larger physically contiguous) memory blocks
          reliably. The page allocator relies on compaction heavily and
          the lack of the feature can lead to unexpected OOM killer
          invocations for high order memory requests. You shouldn't
          disable this option unless there really is a strong reason for
          it and then we would be really interested to hear about that at
          linux-mm@kvack.org.

#
# support for page migration
#
config MIGRATION
	bool "Page migration"
	def_bool y
	depends on (NUMA || ARCH_ENABLE_MEMORY_HOTREMOVE || COMPACTION || CMA) && MMU
	help
	  Allows the migration of the physical location of pages of processes
	  while the virtual addresses are not changed. This is useful in
	  two situations. The first is on NUMA systems to put pages nearer
	  to the processors accessing. The second is when allocating huge
	  pages as migration can relocate pages to satisfy a huge page
	  allocation instead of reclaiming.

config ARCH_ENABLE_HUGEPAGE_MIGRATION
	bool

config ARCH_ENABLE_THP_MIGRATION
	bool

config CONTIG_ALLOC
       def_bool (MEMORY_ISOLATION && COMPACTION) || CMA

config PHYS_ADDR_T_64BIT
	def_bool 64BIT

config BOUNCE
	bool "Enable bounce buffers"
	default y
	depends on BLOCK && MMU && (ZONE_DMA || HIGHMEM)
	help
	  Enable bounce buffers for devices that cannot access
	  the full range of memory available to the CPU. Enabled
	  by default when ZONE_DMA or HIGHMEM is selected, but you
	  may say n to override this.

config VIRT_TO_BUS
	bool
	help
	  An architecture should select this if it implements the
	  deprecated interface virt_to_bus().  All new architectures
	  should probably not select this.


config MMU_NOTIFIER
	bool
	select SRCU

config KSM
	bool "Enable KSM for page merging"
	depends on MMU
	select XXHASH
	help
	  Enable Kernel Samepage Merging: KSM periodically scans those areas
	  of an application's address space that an app has advised may be
	  mergeable.  When it finds pages of identical content, it replaces
	  the many instances by a single page with that content, so
	  saving memory until one or another app needs to modify the content.
	  Recommended for use with KVM, or with other duplicative applications.
	  See Documentation/vm/ksm.rst for more information: KSM is inactive
	  until a program has madvised that an area is MADV_MERGEABLE, and
	  root has set /sys/kernel/mm/ksm/run to 1 (if CONFIG_SYSFS is set).

config DEFAULT_MMAP_MIN_ADDR
        int "Low address space to protect from user allocation"
	depends on MMU
        default 4096
        help
	  This is the portion of low virtual memory which should be protected
	  from userspace allocation.  Keeping a user from writing to low pages
	  can help reduce the impact of kernel NULL pointer bugs.

	  For most ia64, ppc64 and x86 users with lots of address space
	  a value of 65536 is reasonable and should cause no problems.
	  On arm and other archs it should not be higher than 32768.
	  Programs which use vm86 functionality or have some need to map
	  this low address space will need CAP_SYS_RAWIO or disable this
	  protection by setting the value to 0.

	  This value can be changed after boot using the
	  /proc/sys/vm/mmap_min_addr tunable.

config ARCH_SUPPORTS_MEMORY_FAILURE
	bool

config MEMORY_FAILURE
	depends on MMU
	depends on ARCH_SUPPORTS_MEMORY_FAILURE
	bool "Enable recovery from hardware memory errors"
	select MEMORY_ISOLATION
	select RAS
	help
	  Enables code to recover from some memory failures on systems
	  with MCA recovery. This allows a system to continue running
	  even when some of its memory has uncorrected errors. This requires
	  special hardware support and typically ECC memory.

config HWPOISON_INJECT
	tristate "HWPoison pages injector"
	depends on MEMORY_FAILURE && DEBUG_KERNEL && PROC_FS
	select PROC_PAGE_MONITOR

config NOMMU_INITIAL_TRIM_EXCESS
	int "Turn on mmap() excess space trimming before booting"
	depends on !MMU
	default 1
	help
	  The NOMMU mmap() frequently needs to allocate large contiguous chunks
	  of memory on which to store mappings, but it can only ask the system
	  allocator for chunks in 2^N*PAGE_SIZE amounts - which is frequently
	  more than it requires.  To deal with this, mmap() is able to trim off
	  the excess and return it to the allocator.

	  If trimming is enabled, the excess is trimmed off and returned to the
	  system allocator, which can cause extra fragmentation, particularly
	  if there are a lot of transient processes.

	  If trimming is disabled, the excess is kept, but not used, which for
	  long-term mappings means that the space is wasted.

	  Trimming can be dynamically controlled through a sysctl option
	  (/proc/sys/vm/nr_trim_pages) which specifies the minimum number of
	  excess pages there must be before trimming should occur, or zero if
	  no trimming is to occur.

	  This option specifies the initial value of this option.  The default
	  of 1 says that all excess pages should be trimmed.

	  See Documentation/nommu-mmap.txt for more information.

config TRANSPARENT_HUGEPAGE
	bool "Transparent Hugepage Support"
	depends on HAVE_ARCH_TRANSPARENT_HUGEPAGE
	select COMPACTION
	select XARRAY_MULTI
	help
	  Transparent Hugepages allows the kernel to use huge pages and
	  huge tlb transparently to the applications whenever possible.
	  This feature can improve computing performance to certain
	  applications by speeding up page faults during memory
	  allocation, by reducing the number of tlb misses and by speeding
	  up the pagetable walking.

	  If memory constrained on embedded, you may want to say N.

choice
	prompt "Transparent Hugepage Support sysfs defaults"
	depends on TRANSPARENT_HUGEPAGE
	default TRANSPARENT_HUGEPAGE_ALWAYS
	help
	  Selects the sysfs defaults for Transparent Hugepage Support.

	config TRANSPARENT_HUGEPAGE_ALWAYS
		bool "always"
	help
	  Enabling Transparent Hugepage always, can increase the
	  memory footprint of applications without a guaranteed
	  benefit but it will work automatically for all applications.

	config TRANSPARENT_HUGEPAGE_MADVISE
		bool "madvise"
	help
	  Enabling Transparent Hugepage madvise, will only provide a
	  performance improvement benefit to the applications using
	  madvise(MADV_HUGEPAGE) but it won't risk to increase the
	  memory footprint of applications without a guaranteed
	  benefit.
endchoice

config ARCH_WANTS_THP_SWAP
       def_bool n

config THP_SWAP
	def_bool y
	depends on TRANSPARENT_HUGEPAGE && ARCH_WANTS_THP_SWAP && SWAP
	help
	  Swap transparent huge pages in one piece, without splitting.
	  XXX: For now, swap cluster backing transparent huge page
	  will be split after swapout.

	  For selection by architectures with reasonable THP sizes.

config	TRANSPARENT_HUGE_PAGECACHE
	def_bool y
	depends on TRANSPARENT_HUGEPAGE

#
# UP and nommu archs use km based percpu allocator
#
config NEED_PER_CPU_KM
	depends on !SMP
	bool
	default y

config CLEANCACHE
	bool "Enable cleancache driver to cache clean pages if tmem is present"
	help
	  Cleancache can be thought of as a page-granularity victim cache
	  for clean pages that the kernel's pageframe replacement algorithm
	  (PFRA) would like to keep around, but can't since there isn't enough
	  memory.  So when the PFRA "evicts" a page, it first attempts to use
	  cleancache code to put the data contained in that page into
	  "transcendent memory", memory that is not directly accessible or
	  addressable by the kernel and is of unknown and possibly
	  time-varying size.  And when a cleancache-enabled
	  filesystem wishes to access a page in a file on disk, it first
	  checks cleancache to see if it already contains it; if it does,
	  the page is copied into the kernel and a disk access is avoided.
	  When a transcendent memory driver is available (such as zcache or
	  Xen transcendent memory), a significant I/O reduction
	  may be achieved.  When none is available, all cleancache calls
	  are reduced to a single pointer-compare-against-NULL resulting
	  in a negligible performance hit.

	  If unsure, say Y to enable cleancache

config FRONTSWAP
	bool "Enable frontswap to cache swap pages if tmem is present"
	depends on SWAP
	help
	  Frontswap is so named because it can be thought of as the opposite
	  of a "backing" store for a swap device.  The data is stored into
	  "transcendent memory", memory that is not directly accessible or
	  addressable by the kernel and is of unknown and possibly
	  time-varying size.  When space in transcendent memory is available,
	  a significant swap I/O reduction may be achieved.  When none is
	  available, all frontswap calls are reduced to a single pointer-
	  compare-against-NULL resulting in a negligible performance hit
	  and swap data is stored as normal on the matching swap device.

	  If unsure, say Y to enable frontswap.

config CMA
	bool "Contiguous Memory Allocator"
	depends on MMU
	select MIGRATION
	select MEMORY_ISOLATION
	help
	  This enables the Contiguous Memory Allocator which allows other
	  subsystems to allocate big physically-contiguous blocks of memory.
	  CMA reserves a region of memory and allows only movable pages to
	  be allocated from it. This way, the kernel can use the memory for
	  pagecache and when a subsystem requests for contiguous area, the
	  allocated pages are migrated away to serve the contiguous request.

	  If unsure, say "n".

config CMA_DEBUG
	bool "CMA debug messages (DEVELOPMENT)"
	depends on DEBUG_KERNEL && CMA
	help
	  Turns on debug messages in CMA.  This produces KERN_DEBUG
	  messages for every CMA call as well as various messages while
	  processing calls such as dma_alloc_from_contiguous().
	  This option does not affect warning and error messages.

config CMA_DEBUGFS
	bool "CMA debugfs interface"
	depends on CMA && DEBUG_FS
	help
	  Turns on the DebugFS interface for CMA.

config CMA_AREAS
	int "Maximum count of the CMA areas"
	depends on CMA
	default 7
	help
	  CMA allows to create CMA areas for particular purpose, mainly,
	  used as device private area. This parameter sets the maximum
	  number of CMA area in the system.

	  If unsure, leave the default value "7".

config LIMIT_MOVABLE_ZONE_ALLOC
	bool "Limit types of allocations from Movable zone"
	help
	  Ensure that only allocations which include __GFP_OFFLINABLE can be
	  satisfied from zone Movable. This restriction helps reduce the
	  likelihood of a page in the movable zone being pinned which would
	  prevent memory from being offlined.

config MEM_SOFT_DIRTY
	bool "Track memory changes"
	depends on CHECKPOINT_RESTORE && HAVE_ARCH_SOFT_DIRTY && PROC_FS
	select PROC_PAGE_MONITOR
	help
	  This option enables memory changes tracking by introducing a
	  soft-dirty bit on pte-s. This bit it set when someone writes
	  into a page just as regular dirty bit, but unlike the latter
	  it can be cleared by hands.

	  See Documentation/admin-guide/mm/soft-dirty.rst for more details.

config ZSWAP
	bool "Compressed cache for swap pages (EXPERIMENTAL)"
	depends on FRONTSWAP && CRYPTO=y
	select CRYPTO_LZO
	select ZPOOL
	help
	  A lightweight compressed cache for swap pages.  It takes
	  pages that are in the process of being swapped out and attempts to
	  compress them into a dynamically allocated RAM-based memory pool.
	  This can result in a significant I/O reduction on swap device and,
	  in the case where decompressing from RAM is faster that swap device
	  reads, can also improve workload performance.

	  This is marked experimental because it is a new feature (as of
	  v3.11) that interacts heavily with memory reclaim.  While these
	  interactions don't cause any known issues on simple memory setups,
	  they have not be fully explored on the large set of potential
	  configurations and workloads that exist.

config ZPOOL
	tristate "Common API for compressed memory storage"
	help
	  Compressed memory storage API.  This allows using either zbud or
	  zsmalloc.

config ZBUD
	tristate "Low (Up to 2x) density storage for compressed pages"
	help
	  A special purpose allocator for storing compressed pages.
	  It is designed to store up to two compressed pages per physical
	  page.  While this design limits storage density, it has simple and
	  deterministic reclaim properties that make it preferable to a higher
	  density approach when reclaim will be used.

config Z3FOLD
	tristate "Up to 3x density storage for compressed pages"
	depends on ZPOOL
	help
	  A special purpose allocator for storing compressed pages.
	  It is designed to store up to three compressed pages per physical
	  page. It is a ZBUD derivative so the simplicity and determinism are
	  still there.

config ZSMALLOC
	tristate "Memory allocator for compressed pages"
	depends on MMU
	help
	  zsmalloc is a slab-based memory allocator designed to store
	  compressed RAM pages.  zsmalloc uses virtual memory mapping
	  in order to reduce fragmentation.  However, this results in a
	  non-standard allocator interface where a handle, not a pointer, is
	  returned by an alloc().  This handle must be mapped in order to
	  access the allocated space.

config PGTABLE_MAPPING
	bool "Use page table mapping to access object in zsmalloc"
	depends on ZSMALLOC
	help
	  By default, zsmalloc uses a copy-based object mapping method to
	  access allocations that span two pages. However, if a particular
	  architecture (ex, ARM) performs VM mapping faster than copying,
	  then you should select this. This causes zsmalloc to use page table
	  mapping rather than copying for object mapping.

	  You can check speed with zsmalloc benchmark:
	  https://github.com/spartacus06/zsmapbench

config ZSMALLOC_STAT
	bool "Export zsmalloc statistics"
	depends on ZSMALLOC
	select DEBUG_FS
	help
	  This option enables code in the zsmalloc to collect various
	  statistics about whats happening in zsmalloc and exports that
	  information to userspace via debugfs.
	  If unsure, say N.

config GENERIC_EARLY_IOREMAP
	bool

config MAX_STACK_SIZE_MB
	int "Maximum user stack size for 32-bit processes (MB)"
	default 80
	range 8 2048
	depends on STACK_GROWSUP && (!64BIT || COMPAT)
	help
	  This is the maximum stack size in Megabytes in the VM layout of 32-bit
	  user processes when the stack grows upwards (currently only on parisc
	  arch). The stack will be located at the highest memory address minus
	  the given value, unless the RLIMIT_STACK hard limit is changed to a
	  smaller value in which case that is used.

	  A sane initial value is 80 MB.

config BALANCE_ANON_FILE_RECLAIM
	bool "During reclaim treat anon and file backed pages equally"
	depends on SWAP
	help
	  When performing memory reclaim treat anonymous and file backed pages
	  equally.
	  Swapping anonymous pages out to memory can be efficient enough to justify
	  treating anonymous and file backed pages equally.

config DEFERRED_STRUCT_PAGE_INIT
	bool "Defer initialisation of struct pages to kthreads"
	depends on SPARSEMEM
	depends on !NEED_PER_CPU_KM
	depends on 64BIT
	help
	  Ordinarily all struct pages are initialised during early boot in a
	  single thread. On very large machines this can take a considerable
	  amount of time. If this option is set, large machines will bring up
	  a subset of memmap at boot and then initialise the rest in parallel
	  by starting one-off "pgdatinitX" kernel thread for each node X. This
	  has a potential performance impact on processes running early in the
	  lifetime of the system until these kthreads finish the
	  initialisation.

config IDLE_PAGE_TRACKING
	bool "Enable idle page tracking"
	depends on SYSFS && MMU
	select PAGE_EXTENSION if !64BIT
	help
	  This feature allows to estimate the amount of user pages that have
	  not been touched during a given period of time. This information can
	  be useful to tune memory cgroup limits and/or for job placement
	  within a compute cluster.

	  See Documentation/admin-guide/mm/idle_page_tracking.rst for
	  more details.

config ARCH_HAS_PTE_DEVMAP
	bool

config ZONE_DEVICE
	bool "Device memory (pmem, HMM, etc...) hotplug support"
	depends on MEMORY_HOTPLUG
	depends on MEMORY_HOTREMOVE
	depends on SPARSEMEM_VMEMMAP
	depends on ARCH_HAS_PTE_DEVMAP
	select XARRAY_MULTI

	help
	  Device memory hotplug support allows for establishing pmem,
	  or other device driver discovered memory regions, in the
	  memmap. This allows pfn_to_page() lookups of otherwise
	  "device-physical" addresses which is needed for using a DAX
	  mapping in an O_DIRECT operation, among other things.

	  If FS_DAX is enabled, then say Y.

config DEV_PAGEMAP_OPS
	bool

#
# Helpers to mirror range of the CPU page tables of a process into device page
# tables.
#
config HMM_MIRROR
	bool
	depends on MMU
	depends on MMU_NOTIFIER

config DEVICE_PRIVATE
	bool "Unaddressable device memory (GPU memory, ...)"
	depends on ZONE_DEVICE
	select DEV_PAGEMAP_OPS

	help
	  Allows creation of struct pages to represent unaddressable device
	  memory; i.e., memory that is only accessible from the device (or
	  group of devices). You likely also want to select HMM_MIRROR.

config FRAME_VECTOR
	bool

config ARCH_USES_HIGH_VMA_FLAGS
	bool
config ARCH_HAS_PKEYS
	bool

config PERCPU_STATS
	bool "Collect percpu memory statistics"
	help
	  This feature collects and exposes statistics via debugfs. The
	  information includes global and per chunk statistics, which can
	  be used to help understand percpu memory usage.

config MM_STAT_UNRECLAIMABLE_PAGES
	default y
	depends on QGKI
	bool "Enable counter for unreclaimable pages"
	help
	  Unreclaimable pages counters accounts the pages that cannot be
	  reclaimed under memory pressure. These include mm rss and global
	  counter. This option allows the enabling of the mm rss and global
	  unreclaimables pages counters on QGKI systems.

config HAVE_USERSPACE_LOW_MEMORY_KILLER
	bool "Configure reclaim paths if there is a userspace LMK"
	default n
	help
	  Configures parts of the reclaim paths in the kernel when Android
	  has a userspace memory killer.  This configuration is done for
	  functional (e.g. ensuring the OOM killer doesn't run at certain
	  points) and performance purposes (e.g. preventing log-spew
	  when the OOM killer and userspace memory killer both have the
	  potential to run).

config ARCH_SUPPORTS_SPECULATIVE_PAGE_FAULT
       def_bool n

config SPECULATIVE_PAGE_FAULT
       bool "Speculative page faults"
       default y
       depends on ARCH_SUPPORTS_SPECULATIVE_PAGE_FAULT
       depends on MMU && SMP
       depends on QGKI
       help
         Try to handle user space page faults without holding the mmap_sem.

	 This should allow better concurrency for massively threaded process
	 since the page fault handler will not wait for other threads memory
	 layout change to be done, assuming that this change is done in another
	 part of the process's memory space. This type of page fault is named
	 speculative page fault.

	 If the speculative page fault fails because of a concurrency is
	 detected or because underlying PMD or PTE tables are not yet
	 allocating, it is failing its processing and a classic page fault
	 is then tried.

config GUP_BENCHMARK
	bool "Enable infrastructure for get_user_pages_fast() benchmarking"
	help
	  Provides /sys/kernel/debug/gup_benchmark that helps with testing
	  performance of get_user_pages_fast().

	  See tools/testing/selftests/vm/gup_benchmark.c

config GUP_GET_PTE_LOW_HIGH
	bool

config READ_ONLY_THP_FOR_FS
	bool "Read-only THP for filesystems (EXPERIMENTAL)"
	depends on TRANSPARENT_HUGE_PAGECACHE && SHMEM

	help
	  Allow khugepaged to put read-only file-backed pages in THP.

	  This is marked experimental because it is a new feature. Write
	  support of file THPs will be developed in the next few release
	  cycles.

config ARCH_HAS_PTE_SPECIAL
	bool

#
# Some architectures require a special hugepage directory format that is
# required to support multiple hugepage sizes. For example a4fe3ce76
# "powerpc/mm: Allow more flexible layouts for hugepage pagetables"
# introduced it on powerpc.  This allows for a more flexible hugepage
# pagetable layouts.
#
config ARCH_HAS_HUGEPD
	bool

config PRIORITIZE_OOM_TASKS
	bool "Attempt to further prioritize OOM killer kills"
	depends on QGKI
	help
	  When the OOM killer selects a task to kill it considers all tasks
	  with a oom_score_adj value > OOM_SCORE_ADJ_MIN. This doesn't work
	  well when the OS has 'high priority' tasks which should only be
	  considered for killing after all other 'lower priority' tasks
	  have first been killed.

	  Enable this option to impose a limit on the minimum task
	  oom_score_adj which should first be considered for killing
	  before allowing the OOM killer to select tasks without
	  limitation.

	  If unsure, say N.

config OOM_TASK_PRIORITY_ADJ_LIMIT
	int "Min oom_score_adj when priotizing OOM killer kills"
	depends on PRIORITIZE_OOM_TASKS
	range -1000 1000
	default 0
	help
	  With this parameter you can limit the OOM killer to first kill
	  tasks with an oom_score_adj value above a certain threshold
	  before considering tasks with a lower oom_score_adj value.

endmenu

config PROCESS_RECLAIM
	bool "Enable process reclaim"
	depends on PROC_FS
	depends on QGKI
	default y
	help
	 It allows to reclaim pages of the process by /proc/pid/reclaim.

	 (echo file > /proc/PID/reclaim) reclaims file-backed pages only.
	 (echo anon > /proc/PID/reclaim) reclaims anonymous pages only.
	 (echo all > /proc/PID/reclaim) reclaims all pages.

<<<<<<< HEAD
	 (echo addr size-byte > /proc/PID/reclaim) reclaims pages in
	 (addr, addr + size-bytes) of the process.

	 Any other value is ignored.
=======
	 Any other value is ignored.

config MULTIPLE_KSWAPD
	bool "Spawn multiple kswapd threads"
	depends on QGKI
	default y
	help
	 kswapd_threads allows you to control the number of kswapd threads
	 per node running on the system. The default value is 1 and the
	 range of acceptible values are 1-16. The number of threads can
	 be controlled by below command:
	 (echo <num> > /proc/sys/vm/kswapd_threads)

	 Values not in the range of 1..16 are ignored.
>>>>>>> 767f6471
<|MERGE_RESOLUTION|>--- conflicted
+++ resolved
@@ -857,12 +857,9 @@
 	 (echo anon > /proc/PID/reclaim) reclaims anonymous pages only.
 	 (echo all > /proc/PID/reclaim) reclaims all pages.
 
-<<<<<<< HEAD
 	 (echo addr size-byte > /proc/PID/reclaim) reclaims pages in
 	 (addr, addr + size-bytes) of the process.
 
-	 Any other value is ignored.
-=======
 	 Any other value is ignored.
 
 config MULTIPLE_KSWAPD
@@ -876,5 +873,4 @@
 	 be controlled by below command:
 	 (echo <num> > /proc/sys/vm/kswapd_threads)
 
-	 Values not in the range of 1..16 are ignored.
->>>>>>> 767f6471
+	 Values not in the range of 1..16 are ignored.