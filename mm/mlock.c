// SPDX-License-Identifier: GPL-2.0
/*
 *	linux/mm/mlock.c
 *
 *  (C) Copyright 1995 Linus Torvalds
 *  (C) Copyright 2002 Christoph Hellwig
 */

#include <linux/capability.h>
#include <linux/mman.h>
#include <linux/mm.h>
#include <linux/sched/user.h>
#include <linux/swap.h>
#include <linux/swapops.h>
#include <linux/pagemap.h>
#include <linux/pgsize_migration.h>
#include <linux/pagevec.h>
#include <linux/mempolicy.h>
#include <linux/syscalls.h>
#include <linux/sched.h>
#include <linux/export.h>
#include <linux/rmap.h>
#include <linux/mmzone.h>
#include <linux/hugetlb.h>
#include <linux/memcontrol.h>
#include <linux/mm_inline.h>

#include "internal.h"

bool can_do_mlock(void)
{
	if (rlimit(RLIMIT_MEMLOCK) != 0)
		return true;
	if (capable(CAP_IPC_LOCK))
		return true;
	return false;
}
EXPORT_SYMBOL(can_do_mlock);

/*
 * Mlocked pages are marked with PageMlocked() flag for efficient testing
 * in vmscan and, possibly, the fault path; and to support semi-accurate
 * statistics.
 *
 * An mlocked page [PageMlocked(page)] is unevictable.  As such, it will
 * be placed on the LRU "unevictable" list, rather than the [in]active lists.
 * The unevictable list is an LRU sibling list to the [in]active lists.
 * PageUnevictable is set to indicate the unevictable state.
 *
 * When lazy mlocking via vmscan, it is important to ensure that the
 * vma's VM_LOCKED status is not concurrently being modified, otherwise we
 * may have mlocked a page that is being munlocked. So lazy mlock must take
 * the mmap_sem for read, and verify that the vma really is locked
 * (see mm/rmap.c).
 */

/*
 *  LRU accounting for clear_page_mlock()
 */
void clear_page_mlock(struct page *page)
{
	if (!TestClearPageMlocked(page))
		return;

	mod_zone_page_state(page_zone(page), NR_MLOCK,
			    -hpage_nr_pages(page));
	count_vm_event(UNEVICTABLE_PGCLEARED);
	/*
	 * The previous TestClearPageMlocked() corresponds to the smp_mb()
	 * in __pagevec_lru_add_fn().
	 *
	 * See __pagevec_lru_add_fn for more explanation.
	 */
	if (!isolate_lru_page(page)) {
		putback_lru_page(page);
	} else {
		/*
		 * We lost the race. the page already moved to evictable list.
		 */
		if (PageUnevictable(page))
			count_vm_event(UNEVICTABLE_PGSTRANDED);
	}
}

/*
 * Mark page as mlocked if not already.
 * If page on LRU, isolate and putback to move to unevictable list.
 */
void mlock_vma_page(struct page *page)
{
	/* Serialize with page migration */
	BUG_ON(!PageLocked(page));

	VM_BUG_ON_PAGE(PageTail(page), page);
	VM_BUG_ON_PAGE(PageCompound(page) && PageDoubleMap(page), page);

	if (!TestSetPageMlocked(page)) {
		mod_zone_page_state(page_zone(page), NR_MLOCK,
				    hpage_nr_pages(page));
		count_vm_event(UNEVICTABLE_PGMLOCKED);
		if (!isolate_lru_page(page))
			putback_lru_page(page);
	}
}

/*
 * Isolate a page from LRU with optional get_page() pin.
 * Assumes lru_lock already held and page already pinned.
 */
static bool __munlock_isolate_lru_page(struct page *page, bool getpage)
{
	if (PageLRU(page)) {
		struct lruvec *lruvec;

		lruvec = mem_cgroup_page_lruvec(page, page_pgdat(page));
		if (getpage)
			get_page(page);
		ClearPageLRU(page);
		del_page_from_lru_list(page, lruvec);
		return true;
	}

	return false;
}

/*
 * Finish munlock after successful page isolation
 *
 * Page must be locked. This is a wrapper for try_to_munlock()
 * and putback_lru_page() with munlock accounting.
 */
static void __munlock_isolated_page(struct page *page)
{
	/*
	 * Optimization: if the page was mapped just once, that's our mapping
	 * and we don't need to check all the other vmas.
	 */
	if (page_mapcount(page) > 1)
		try_to_munlock(page);

	/* Did try_to_unlock() succeed or punt? */
	if (!PageMlocked(page))
		count_vm_event(UNEVICTABLE_PGMUNLOCKED);

	putback_lru_page(page);
}

/*
 * Accounting for page isolation fail during munlock
 *
 * Performs accounting when page isolation fails in munlock. There is nothing
 * else to do because it means some other task has already removed the page
 * from the LRU. putback_lru_page() will take care of removing the page from
 * the unevictable list, if necessary. vmscan [page_referenced()] will move
 * the page back to the unevictable list if some other vma has it mlocked.
 */
static void __munlock_isolation_failed(struct page *page)
{
	if (PageUnevictable(page))
		__count_vm_event(UNEVICTABLE_PGSTRANDED);
	else
		__count_vm_event(UNEVICTABLE_PGMUNLOCKED);
}

/**
 * munlock_vma_page - munlock a vma page
 * @page: page to be unlocked, either a normal page or THP page head
 *
 * returns the size of the page as a page mask (0 for normal page,
 *         HPAGE_PMD_NR - 1 for THP head page)
 *
 * called from munlock()/munmap() path with page supposedly on the LRU.
 * When we munlock a page, because the vma where we found the page is being
 * munlock()ed or munmap()ed, we want to check whether other vmas hold the
 * page locked so that we can leave it on the unevictable lru list and not
 * bother vmscan with it.  However, to walk the page's rmap list in
 * try_to_munlock() we must isolate the page from the LRU.  If some other
 * task has removed the page from the LRU, we won't be able to do that.
 * So we clear the PageMlocked as we might not get another chance.  If we
 * can't isolate the page, we leave it for putback_lru_page() and vmscan
 * [page_referenced()/try_to_unmap()] to deal with.
 */
unsigned int munlock_vma_page(struct page *page)
{
	int nr_pages;
	pg_data_t *pgdat = page_pgdat(page);

	/* For try_to_munlock() and to serialize with page migration */
	BUG_ON(!PageLocked(page));

	VM_BUG_ON_PAGE(PageTail(page), page);

	/*
	 * Serialize with any parallel __split_huge_page_refcount() which
	 * might otherwise copy PageMlocked to part of the tail pages before
	 * we clear it in the head page. It also stabilizes hpage_nr_pages().
	 */
	spin_lock_irq(&pgdat->lru_lock);

	if (!TestClearPageMlocked(page)) {
		/* Potentially, PTE-mapped THP: do not skip the rest PTEs */
		nr_pages = 1;
		goto unlock_out;
	}

	nr_pages = hpage_nr_pages(page);
	__mod_zone_page_state(page_zone(page), NR_MLOCK, -nr_pages);

	if (__munlock_isolate_lru_page(page, true)) {
		spin_unlock_irq(&pgdat->lru_lock);
		__munlock_isolated_page(page);
		goto out;
	}
	__munlock_isolation_failed(page);

unlock_out:
	spin_unlock_irq(&pgdat->lru_lock);

out:
	return nr_pages - 1;
}

/*
 * convert get_user_pages() return value to posix mlock() error
 */
static int __mlock_posix_error_return(long retval)
{
	if (retval == -EFAULT)
		retval = -ENOMEM;
	else if (retval == -ENOMEM)
		retval = -EAGAIN;
	return retval;
}

/*
 * Prepare page for fast batched LRU putback via putback_lru_evictable_pagevec()
 *
 * The fast path is available only for evictable pages with single mapping.
 * Then we can bypass the per-cpu pvec and get better performance.
 * when mapcount > 1 we need try_to_munlock() which can fail.
 * when !page_evictable(), we need the full redo logic of putback_lru_page to
 * avoid leaving evictable page in unevictable list.
 *
 * In case of success, @page is added to @pvec and @pgrescued is incremented
 * in case that the page was previously unevictable. @page is also unlocked.
 */
static bool __putback_lru_fast_prepare(struct page *page, struct pagevec *pvec,
		int *pgrescued)
{
	VM_BUG_ON_PAGE(PageLRU(page), page);
	VM_BUG_ON_PAGE(!PageLocked(page), page);

	if (page_mapcount(page) <= 1 && page_evictable(page)) {
		pagevec_add(pvec, page);
		if (TestClearPageUnevictable(page))
			(*pgrescued)++;
		unlock_page(page);
		return true;
	}

	return false;
}

/*
 * Putback multiple evictable pages to the LRU
 *
 * Batched putback of evictable pages that bypasses the per-cpu pvec. Some of
 * the pages might have meanwhile become unevictable but that is OK.
 */
static void __putback_lru_fast(struct pagevec *pvec, int pgrescued)
{
	count_vm_events(UNEVICTABLE_PGMUNLOCKED, pagevec_count(pvec));
	/*
	 *__pagevec_lru_add() calls release_pages() so we don't call
	 * put_page() explicitly
	 */
	__pagevec_lru_add(pvec);
	count_vm_events(UNEVICTABLE_PGRESCUED, pgrescued);
}

/*
 * Munlock a batch of pages from the same zone
 *
 * The work is split to two main phases. First phase clears the Mlocked flag
 * and attempts to isolate the pages, all under a single zone lru lock.
 * The second phase finishes the munlock only for pages where isolation
 * succeeded.
 *
 * Note that the pagevec may be modified during the process.
 */
static void __munlock_pagevec(struct pagevec *pvec, struct zone *zone)
{
	int i;
	int nr = pagevec_count(pvec);
	int delta_munlocked = -nr;
	struct pagevec pvec_putback;
	int pgrescued = 0;

	pagevec_init(&pvec_putback);

	/* Phase 1: page isolation */
	spin_lock_irq(&zone->zone_pgdat->lru_lock);
	for (i = 0; i < nr; i++) {
		struct page *page = pvec->pages[i];

		if (TestClearPageMlocked(page)) {
			/*
			 * We already have pin from follow_page_mask()
			 * so we can spare the get_page() here.
			 */
			if (__munlock_isolate_lru_page(page, false))
				continue;
			else
				__munlock_isolation_failed(page);
		} else {
			delta_munlocked++;
		}

		/*
		 * We won't be munlocking this page in the next phase
		 * but we still need to release the follow_page_mask()
		 * pin. We cannot do it under lru_lock however. If it's
		 * the last pin, __page_cache_release() would deadlock.
		 */
		pagevec_add(&pvec_putback, pvec->pages[i]);
		pvec->pages[i] = NULL;
	}
	__mod_zone_page_state(zone, NR_MLOCK, delta_munlocked);
	spin_unlock_irq(&zone->zone_pgdat->lru_lock);

	/* Now we can release pins of pages that we are not munlocking */
	pagevec_release(&pvec_putback);

	/* Phase 2: page munlock */
	for (i = 0; i < nr; i++) {
		struct page *page = pvec->pages[i];

		if (page) {
			lock_page(page);
			if (!__putback_lru_fast_prepare(page, &pvec_putback,
					&pgrescued)) {
				/*
				 * Slow path. We don't want to lose the last
				 * pin before unlock_page()
				 */
				get_page(page); /* for putback_lru_page() */
				__munlock_isolated_page(page);
				unlock_page(page);
				put_page(page); /* from follow_page_mask() */
			}
		}
	}

	/*
	 * Phase 3: page putback for pages that qualified for the fast path
	 * This will also call put_page() to return pin from follow_page_mask()
	 */
	if (pagevec_count(&pvec_putback))
		__putback_lru_fast(&pvec_putback, pgrescued);
}

/*
 * Fill up pagevec for __munlock_pagevec using pte walk
 *
 * The function expects that the struct page corresponding to @start address is
 * a non-TPH page already pinned and in the @pvec, and that it belongs to @zone.
 *
 * The rest of @pvec is filled by subsequent pages within the same pmd and same
 * zone, as long as the pte's are present and vm_normal_page() succeeds. These
 * pages also get pinned.
 *
 * Returns the address of the next page that should be scanned. This equals
 * @start + PAGE_SIZE when no page could be added by the pte walk.
 */
static unsigned long __munlock_pagevec_fill(struct pagevec *pvec,
			struct vm_area_struct *vma, struct zone *zone,
			unsigned long start, unsigned long end)
{
	pte_t *pte;
	spinlock_t *ptl;

	/*
	 * Initialize pte walk starting at the already pinned page where we
	 * are sure that there is a pte, as it was pinned under the same
	 * mmap_sem write op.
	 */
	pte = get_locked_pte(vma->vm_mm, start,	&ptl);
	/* Make sure we do not cross the page table boundary */
	end = pgd_addr_end(start, end);
	end = p4d_addr_end(start, end);
	end = pud_addr_end(start, end);
	end = pmd_addr_end(start, end);

	/* The page next to the pinned page is the first we will try to get */
	start += PAGE_SIZE;
	while (start < end) {
		struct page *page = NULL;
		pte++;
		if (pte_present(*pte))
			page = vm_normal_page(vma, start, *pte);
		/*
		 * Break if page could not be obtained or the page's node+zone does not
		 * match
		 */
		if (!page || page_zone(page) != zone)
			break;

		/*
		 * Do not use pagevec for PTE-mapped THP,
		 * munlock_vma_pages_range() will handle them.
		 */
		if (PageTransCompound(page))
			break;

		get_page(page);
		/*
		 * Increase the address that will be returned *before* the
		 * eventual break due to pvec becoming full by adding the page
		 */
		start += PAGE_SIZE;
		if (pagevec_add(pvec, page) == 0)
			break;
	}
	pte_unmap_unlock(pte, ptl);
	return start;
}

/*
 * munlock_vma_pages_range() - munlock all pages in the vma range.'
 * @vma - vma containing range to be munlock()ed.
 * @start - start address in @vma of the range
 * @end - end of range in @vma.
 *
 *  For mremap(), munmap() and exit().
 *
 * Called with @vma VM_LOCKED.
 *
 * Returns with VM_LOCKED cleared.  Callers must be prepared to
 * deal with this.
 *
 * We don't save and restore VM_LOCKED here because pages are
 * still on lru.  In unmap path, pages might be scanned by reclaim
 * and re-mlocked by try_to_{munlock|unmap} before we unmap and
 * free them.  This will result in freeing mlocked pages.
 */
void munlock_vma_pages_range(struct vm_area_struct *vma,
			     unsigned long start, unsigned long end)
{
	vm_write_begin(vma);
	WRITE_ONCE(vma->vm_flags, vma->vm_flags & VM_LOCKED_CLEAR_MASK);
	vm_write_end(vma);

	while (start < end) {
		struct page *page;
		unsigned int page_mask = 0;
		unsigned long page_increm;
		struct pagevec pvec;
		struct zone *zone;

		pagevec_init(&pvec);
		/*
		 * Although FOLL_DUMP is intended for get_dump_page(),
		 * it just so happens that its special treatment of the
		 * ZERO_PAGE (returning an error instead of doing get_page)
		 * suits munlock very well (and if somehow an abnormal page
		 * has sneaked into the range, we won't oops here: great).
		 */
		page = follow_page(vma, start, FOLL_GET | FOLL_DUMP);

		if (page && !IS_ERR(page)) {
			if (PageTransTail(page)) {
				VM_BUG_ON_PAGE(PageMlocked(page), page);
				put_page(page); /* follow_page_mask() */
			} else if (PageTransHuge(page)) {
				lock_page(page);
				/*
				 * Any THP page found by follow_page_mask() may
				 * have gotten split before reaching
				 * munlock_vma_page(), so we need to compute
				 * the page_mask here instead.
				 */
				page_mask = munlock_vma_page(page);
				unlock_page(page);
				put_page(page); /* follow_page_mask() */
			} else {
				/*
				 * Non-huge pages are handled in batches via
				 * pagevec. The pin from follow_page_mask()
				 * prevents them from collapsing by THP.
				 */
				pagevec_add(&pvec, page);
				zone = page_zone(page);

				/*
				 * Try to fill the rest of pagevec using fast
				 * pte walk. This will also update start to
				 * the next page to process. Then munlock the
				 * pagevec.
				 */
				start = __munlock_pagevec_fill(&pvec, vma,
						zone, start, end);
				__munlock_pagevec(&pvec, zone);
				goto next;
			}
		}
		page_increm = 1 + page_mask;
		start += page_increm * PAGE_SIZE;
next:
		cond_resched();
	}
}

/*
 * mlock_fixup  - handle mlock[all]/munlock[all] requests.
 *
 * Filters out "special" vmas -- VM_LOCKED never gets set for these, and
 * munlock is a no-op.  However, for some special vmas, we go ahead and
 * populate the ptes.
 *
 * For vmas that pass the filters, merge/split as appropriate.
 */
static int mlock_fixup(struct vm_area_struct *vma, struct vm_area_struct **prev,
	unsigned long start, unsigned long end, vm_flags_t newflags)
{
	struct mm_struct *mm = vma->vm_mm;
	pgoff_t pgoff;
	int nr_pages;
	int ret = 0;
	int lock = !!(newflags & VM_LOCKED);
	vm_flags_t old_flags = vma->vm_flags;

	if (newflags == vma->vm_flags || (vma->vm_flags & VM_SPECIAL) ||
	    is_vm_hugetlb_page(vma) || vma == get_gate_vma(current->mm) ||
	    vma_is_dax(vma))
		/* don't set VM_LOCKED or VM_LOCKONFAULT and don't count */
		goto out;

	pgoff = vma->vm_pgoff + ((start - vma->vm_start) >> PAGE_SHIFT);
	*prev = vma_merge(mm, *prev, start, end, newflags, vma->anon_vma,
			  vma->vm_file, pgoff, vma_policy(vma),
			  vma->vm_userfaultfd_ctx, vma_get_anon_name(vma));
	if (*prev) {
		vma = *prev;
		goto success;
	}

	if (start != vma->vm_start) {
		ret = split_vma(mm, vma, start, 1);
		if (ret)
			goto out;
	}

	if (end != vma->vm_end) {
		ret = split_vma(mm, vma, end, 0);
		if (ret)
			goto out;
	}

success:
	/*
	 * Keep track of amount of locked VM.
	 */
	nr_pages = (end - start) >> PAGE_SHIFT;
	if (!lock)
		nr_pages = -nr_pages;
	else if (old_flags & VM_LOCKED)
		nr_pages = 0;
	mm->locked_vm += nr_pages;

	/*
	 * vm_flags is protected by the mmap_sem held in write mode.
	 * It's okay if try_to_unmap_one unmaps a page just after we
	 * set VM_LOCKED, populate_vma_page_range will bring it back.
	 */
<<<<<<< HEAD

	if (lock)
		vma->vm_flags = vma_pad_fixup_flags(vma, newflags);
	else
=======
	if (lock) {
		vm_write_begin(vma);
		WRITE_ONCE(vma->vm_flags, vma_pad_fixup_flags(vma, newflags));
		vm_write_end(vma);
	} else
>>>>>>> 8a6fd6eb
		munlock_vma_pages_range(vma, start, end);

out:
	*prev = vma;
	return ret;
}

static int apply_vma_lock_flags(unsigned long start, size_t len,
				vm_flags_t flags)
{
	unsigned long nstart, end, tmp;
	struct vm_area_struct * vma, * prev;
	int error;

	VM_BUG_ON(offset_in_page(start));
	VM_BUG_ON(len != PAGE_ALIGN(len));
	end = start + len;
	if (end < start)
		return -EINVAL;
	if (end == start)
		return 0;
	vma = find_vma(current->mm, start);
	if (!vma || vma->vm_start > start)
		return -ENOMEM;

	prev = vma->vm_prev;
	if (start > vma->vm_start)
		prev = vma;

	for (nstart = start ; ; ) {
		vm_flags_t newflags = vma->vm_flags & VM_LOCKED_CLEAR_MASK;

		newflags |= flags;

		/* Here we know that  vma->vm_start <= nstart < vma->vm_end. */
		tmp = vma->vm_end;
		if (tmp > end)
			tmp = end;
		error = mlock_fixup(vma, &prev, nstart, tmp, newflags);
		if (error)
			break;
		nstart = tmp;
		if (nstart < prev->vm_end)
			nstart = prev->vm_end;
		if (nstart >= end)
			break;

		vma = prev->vm_next;
		if (!vma || vma->vm_start != nstart) {
			error = -ENOMEM;
			break;
		}
	}
	return error;
}

/*
 * Go through vma areas and sum size of mlocked
 * vma pages, as return value.
 * Note deferred memory locking case(mlock2(,,MLOCK_ONFAULT)
 * is also counted.
 * Return value: previously mlocked page counts
 */
static unsigned long count_mm_mlocked_page_nr(struct mm_struct *mm,
		unsigned long start, size_t len)
{
	struct vm_area_struct *vma;
	unsigned long count = 0;

	if (mm == NULL)
		mm = current->mm;

	vma = find_vma(mm, start);
	if (vma == NULL)
		vma = mm->mmap;

	for (; vma ; vma = vma->vm_next) {
		if (start >= vma->vm_end)
			continue;
		if (start + len <=  vma->vm_start)
			break;
		if (vma->vm_flags & VM_LOCKED) {
			if (start > vma->vm_start)
				count -= (start - vma->vm_start);
			if (start + len < vma->vm_end) {
				count += start + len - vma->vm_start;
				break;
			}
			count += vma->vm_end - vma->vm_start;
		}
	}

	return count >> PAGE_SHIFT;
}

static __must_check int do_mlock(unsigned long start, size_t len, vm_flags_t flags)
{
	unsigned long locked;
	unsigned long lock_limit;
	int error = -ENOMEM;

	start = untagged_addr(start);

	if (!can_do_mlock())
		return -EPERM;

	len = PAGE_ALIGN(len + (offset_in_page(start)));
	start &= PAGE_MASK;

	lock_limit = rlimit(RLIMIT_MEMLOCK);
	lock_limit >>= PAGE_SHIFT;
	locked = len >> PAGE_SHIFT;

	if (down_write_killable(&current->mm->mmap_sem))
		return -EINTR;

	locked += current->mm->locked_vm;
	if ((locked > lock_limit) && (!capable(CAP_IPC_LOCK))) {
		/*
		 * It is possible that the regions requested intersect with
		 * previously mlocked areas, that part area in "mm->locked_vm"
		 * should not be counted to new mlock increment count. So check
		 * and adjust locked count if necessary.
		 */
		locked -= count_mm_mlocked_page_nr(current->mm,
				start, len);
	}

	/* check against resource limits */
	if ((locked <= lock_limit) || capable(CAP_IPC_LOCK))
		error = apply_vma_lock_flags(start, len, flags);

	up_write(&current->mm->mmap_sem);
	if (error)
		return error;

	error = __mm_populate(start, len, 0);
	if (error)
		return __mlock_posix_error_return(error);
	return 0;
}

SYSCALL_DEFINE2(mlock, unsigned long, start, size_t, len)
{
	return do_mlock(start, len, VM_LOCKED);
}

SYSCALL_DEFINE3(mlock2, unsigned long, start, size_t, len, int, flags)
{
	vm_flags_t vm_flags = VM_LOCKED;

	if (flags & ~MLOCK_ONFAULT)
		return -EINVAL;

	if (flags & MLOCK_ONFAULT)
		vm_flags |= VM_LOCKONFAULT;

	return do_mlock(start, len, vm_flags);
}

SYSCALL_DEFINE2(munlock, unsigned long, start, size_t, len)
{
	int ret;

	start = untagged_addr(start);

	len = PAGE_ALIGN(len + (offset_in_page(start)));
	start &= PAGE_MASK;

	if (down_write_killable(&current->mm->mmap_sem))
		return -EINTR;
	ret = apply_vma_lock_flags(start, len, 0);
	up_write(&current->mm->mmap_sem);

	return ret;
}

/*
 * Take the MCL_* flags passed into mlockall (or 0 if called from munlockall)
 * and translate into the appropriate modifications to mm->def_flags and/or the
 * flags for all current VMAs.
 *
 * There are a couple of subtleties with this.  If mlockall() is called multiple
 * times with different flags, the values do not necessarily stack.  If mlockall
 * is called once including the MCL_FUTURE flag and then a second time without
 * it, VM_LOCKED and VM_LOCKONFAULT will be cleared from mm->def_flags.
 */
static int apply_mlockall_flags(int flags)
{
	struct vm_area_struct * vma, * prev = NULL;
	vm_flags_t to_add = 0;

	current->mm->def_flags &= VM_LOCKED_CLEAR_MASK;
	if (flags & MCL_FUTURE) {
		current->mm->def_flags |= VM_LOCKED;

		if (flags & MCL_ONFAULT)
			current->mm->def_flags |= VM_LOCKONFAULT;

		if (!(flags & MCL_CURRENT))
			goto out;
	}

	if (flags & MCL_CURRENT) {
		to_add |= VM_LOCKED;
		if (flags & MCL_ONFAULT)
			to_add |= VM_LOCKONFAULT;
	}

	for (vma = current->mm->mmap; vma ; vma = prev->vm_next) {
		vm_flags_t newflags;

		newflags = vma->vm_flags & VM_LOCKED_CLEAR_MASK;
		newflags |= to_add;

		/* Ignore errors */
		mlock_fixup(vma, &prev, vma->vm_start, vma->vm_end, newflags);
		cond_resched();
	}
out:
	return 0;
}

SYSCALL_DEFINE1(mlockall, int, flags)
{
	unsigned long lock_limit;
	int ret;

	if (!flags || (flags & ~(MCL_CURRENT | MCL_FUTURE | MCL_ONFAULT)) ||
	    flags == MCL_ONFAULT)
		return -EINVAL;

	if (!can_do_mlock())
		return -EPERM;

	lock_limit = rlimit(RLIMIT_MEMLOCK);
	lock_limit >>= PAGE_SHIFT;

	if (down_write_killable(&current->mm->mmap_sem))
		return -EINTR;

	ret = -ENOMEM;
	if (!(flags & MCL_CURRENT) || (current->mm->total_vm <= lock_limit) ||
	    capable(CAP_IPC_LOCK))
		ret = apply_mlockall_flags(flags);
	up_write(&current->mm->mmap_sem);
	if (!ret && (flags & MCL_CURRENT))
		mm_populate(0, TASK_SIZE);

	return ret;
}

SYSCALL_DEFINE0(munlockall)
{
	int ret;

	if (down_write_killable(&current->mm->mmap_sem))
		return -EINTR;
	ret = apply_mlockall_flags(0);
	up_write(&current->mm->mmap_sem);
	return ret;
}

/*
 * Objects with different lifetime than processes (SHM_LOCK and SHM_HUGETLB
 * shm segments) get accounted against the user_struct instead.
 */
static DEFINE_SPINLOCK(shmlock_user_lock);

int user_shm_lock(size_t size, struct user_struct *user)
{
	unsigned long lock_limit, locked;
	int allowed = 0;

	locked = (size + PAGE_SIZE - 1) >> PAGE_SHIFT;
	lock_limit = rlimit(RLIMIT_MEMLOCK);
	if (lock_limit == RLIM_INFINITY)
		allowed = 1;
	lock_limit >>= PAGE_SHIFT;
	spin_lock(&shmlock_user_lock);
	if (!allowed &&
	    locked + user->locked_shm > lock_limit && !capable(CAP_IPC_LOCK))
		goto out;
	get_uid(user);
	user->locked_shm += locked;
	allowed = 1;
out:
	spin_unlock(&shmlock_user_lock);
	return allowed;
}

void user_shm_unlock(size_t size, struct user_struct *user)
{
	spin_lock(&shmlock_user_lock);
	user->locked_shm -= (size + PAGE_SIZE - 1) >> PAGE_SHIFT;
	spin_unlock(&shmlock_user_lock);
	free_uid(user);
}<|MERGE_RESOLUTION|>--- conflicted
+++ resolved
@@ -572,18 +572,11 @@
 	 * It's okay if try_to_unmap_one unmaps a page just after we
 	 * set VM_LOCKED, populate_vma_page_range will bring it back.
 	 */
-<<<<<<< HEAD
-
-	if (lock)
-		vma->vm_flags = vma_pad_fixup_flags(vma, newflags);
-	else
-=======
 	if (lock) {
 		vm_write_begin(vma);
 		WRITE_ONCE(vma->vm_flags, vma_pad_fixup_flags(vma, newflags));
 		vm_write_end(vma);
 	} else
->>>>>>> 8a6fd6eb
 		munlock_vma_pages_range(vma, start, end);
 
 out:
