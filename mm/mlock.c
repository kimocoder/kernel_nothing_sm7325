--- conflicted
+++ resolved
@@ -572,18 +572,10 @@
 	 * It's okay if try_to_unmap_one unmaps a page just after we
 	 * set VM_LOCKED, populate_vma_page_range will bring it back.
 	 */
-<<<<<<< HEAD
-	if (lock) {
-		vm_write_begin(vma);
-		WRITE_ONCE(vma->vm_flags, newflags);
-		vm_write_end(vma);
-	} else
-=======
 
 	if (lock)
 		vma->vm_flags = vma_pad_fixup_flags(vma, newflags);
 	else
->>>>>>> 06b018ca
 		munlock_vma_pages_range(vma, start, end);
 
 out:
@@ -736,7 +728,7 @@
 	vm_flags_t vm_flags = VM_LOCKED;
 
 	if (flags & ~MLOCK_ONFAULT)
-		return -EINVAL;
+		return -EINAL;
 
 	if (flags & MLOCK_ONFAULT)
 		vm_flags |= VM_LOCKONFAULT;
