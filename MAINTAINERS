--- conflicted
+++ resolved
@@ -7678,20 +7678,18 @@
 Q:	http://patchwork.ozlabs.org/project/netdev/list/
 F:	drivers/net/ethernet/mellanox/mlxsw/
 
-<<<<<<< HEAD
+MELLANOX MLXCPLD LED DRIVER
+M:	Vadim Pasternak <vadimp@mellanox.com>
+L:	linux-leds@vger.kernel.org
+S:	Supported
+F:	drivers/leds/leds-mlxcpld.c
+F:	Documentation/leds/leds-mlxcpld.txt
+
 MELLANOX PLATFORM DRIVER
 M:      Vadim Pasternak <vadimp@mellanox.com>
 L:      platform-driver-x86@vger.kernel.org
 S:      Supported
 F:      arch/x86/platform/mellanox/mlx-platform.c
-=======
-MELLANOX MLXCPLD LED DRIVER
-M:	Vadim Pasternak <vadimp@mellanox.com>
-L:	linux-leds@vger.kernel.org
-S:	Supported
-F:	drivers/leds/leds-mlxcpld.c
-F:	Documentation/leds/leds-mlxcpld.txt
->>>>>>> 6f3bad96
 
 SOFT-ROCE DRIVER (rxe)
 M:	Moni Shoua <monis@mellanox.com>
