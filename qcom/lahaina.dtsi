--- conflicted
+++ resolved
@@ -290,11 +290,6 @@
 			status = "disabled";
 		};
 	};
-<<<<<<< HEAD
-};
-
-#include "lahaina-pinctrl.dtsi"
-=======
 
 	clocks {
 		xo_board: xo-board {
@@ -376,4 +371,5 @@
 		#reset-cells = <1>;
 	};
 };
->>>>>>> 7536ddc0
+
+#include "lahaina-pinctrl.dtsi"