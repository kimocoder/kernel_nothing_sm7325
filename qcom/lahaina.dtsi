--- conflicted
+++ resolved
@@ -391,13 +391,6 @@
 			size = <0x0 0x400000>;
 		};
 
-<<<<<<< HEAD
-=======
-
-		cdsp_secure_heap: cdsp_secure_heap@9b200000 {
-			reg = <0x0 0x9b200000 0x0 0x4600000>;
-		};
-
 		user_contig_mem: user_contig_region {
 			compatible = "shared-dma-pool";
 			alloc-ranges = <0x0 0x00000000 0x0 0xffffffff>;
@@ -422,7 +415,6 @@
 			size = <0x0 0x1000000>;
 		};
 
->>>>>>> 7f1d897e
 		/* global autoconfigured region for contiguous allocations */
 		linux,cma {
 			compatible = "shared-dma-pool";
