#include <dt-bindings/gpio/gpio.h>
#include <dt-bindings/input/input.h>

#include "lahaina-pmic-overlay.dtsi"
#include "lahaina-audio-overlay.dtsi"
#include "display/lahaina-sde-display-mtp.dtsi"

&spmi_debug_bus {
	status = "ok";
};

&spmi_glink_debug {
	status = "ok";
};

&soc {
	gpio_keys {
		compatible = "gpio-keys";
		label = "gpio-keys";

		pinctrl-names = "default";
		pinctrl-0 = <&key_vol_up_default>;

		vol_up {
			label = "volume_up";
			gpios = <&pm8350_gpios 6 GPIO_ACTIVE_LOW>;
			linux,input-type = <1>;
			linux,code = <KEY_VOLUMEUP>;
			gpio-key,wakeup;
			debounce-interval = <15>;
			linux,can-disable;
		};
	};
<<<<<<< HEAD

	extcon_usb1: extcon_usb1 {
		compatible = "linux,extcon-usb-gpio";
		vbus-gpio =  <&pm8350_gpios 9 GPIO_ACTIVE_HIGH>;
		id-gpio = <&tlmm 51 GPIO_ACTIVE_HIGH>;
		vbus-out-gpio = <&pm8350_gpios 8 GPIO_ACTIVE_HIGH>;

		pinctrl-names = "default";
		pinctrl-0 = <&usb2_vbus_det_default
			     &usb2_id_det_default
			     &usb2_vbus_boost_default>;
	};
};

&qupv3_se4_i2c {
	#address-cells = <1>;
	#size-cells = <0>;

	status = "ok";
	qcom,i2c-touch-active = "st,fts";

	st_fts@49 {
		compatible = "st,fts";
		reg = <0x49>;
		interrupt-parent = <&tlmm>;
		interrupts = <23 0x2008>;
		vdd-supply = <&L8C>;
		avdd-supply = <&L3C>;
		pinctrl-names = "pmx_ts_active", "pmx_ts_suspend";
		pinctrl-0 = <&ts_active>;
		pinctrl-1 = <&ts_int_suspend &ts_reset_suspend>;
		st,irq-gpio = <&tlmm 23 0x2008>;
		st,reset-gpio = <&tlmm 22 0x00>;
		st,x-flip = <1>;
		st,y-flip = <1>;
		st,regulator_dvdd = "vdd";
		st,regulator_avdd = "avdd";
		panel = <&dsi_sw43404_amoled_cmd &dsi_sw43404_amoled_video
			 &dsi_sw43404_amoled_fhd_plus_cmd>;
=======
	qcom,qbt_handler {
		compatible = "qcom,qbt-handler";
		qcom,ipc-gpio = <&tlmm 38 0>;
		qcom,finger-detect-gpio = <&tlmm 39 0>;
>>>>>>> 79b14699
	};
};

&sdhc_2 {
	vdd-supply = <&pm8350c_l9>;
	qcom,vdd-voltage-level = <2950000 2960000>;
	qcom,vdd-current-level = <200 800000>;

	vdd-io-supply = <&pm8350c_l6>;
	qcom,vdd-io-voltage-level = <1808000 2960000>;
	qcom,vdd-io-current-level = <200 22000>;

	pinctrl-names = "active", "sleep";
	pinctrl-0 = <&sdc2_clk_on  &sdc2_cmd_on &sdc2_data_on &storage_cd>;
	pinctrl-1 = <&sdc2_clk_off &sdc2_cmd_off &sdc2_data_off &storage_cd>;

	cd-gpios = <&tlmm 92 GPIO_ACTIVE_LOW>;

	status = "disabled";
};


&ufsphy_mem {
	compatible = "qcom,ufs-phy-qmp-v4-lahaina";

	vdda-phy-supply = <&pm8350_l5>;
	vdda-phy-always-on;
	vdda-pll-supply = <&pm8350_l6>;
	vdda-phy-max-microamp = <91600>;
	vdda-pll-max-microamp = <19000>;

	status = "ok";
};

&ufshc_mem {
	vdd-hba-supply = <&gcc_ufs_phy_gdsc>;
	vdd-hba-fixed-regulator;

	vcc-supply = <&pm8350_l7>;
	vcc-voltage-level = <2504000 2950000>;
	vcc-low-voltage-sup;
	vcc-max-microamp = <800000>;

	vccq-supply = <&pm8350_l9>;
	vccq-max-microamp = <900000>;

	qcom,vddp-ref-clk-supply = <&pm8350_l9>;
	qcom,vddp-ref-clk-max-microamp = <100>;

	status = "ok";
};

&pm8350b_haptics {
	status = "ok";
};

&pm8350c_switch0 {
	qcom,led-mask = <9>; /* Channels 1 & 4 */
};

&pm8350c_switch1 {
	qcom,led-mask = <6>; /* Channels 2 & 3 */
};

&pm8350c_switch2 {
	qcom,led-mask = <15>; /* All Channels */
};

&pm8350c_flash {
	status = "ok";
};

&usb1 {
	extcon = <&extcon_usb1>;
};

#include "camera/lahaina-camera-sensor-mtp.dtsi"<|MERGE_RESOLUTION|>--- conflicted
+++ resolved
@@ -31,7 +31,6 @@
 			linux,can-disable;
 		};
 	};
-<<<<<<< HEAD
 
 	extcon_usb1: extcon_usb1 {
 		compatible = "linux,extcon-usb-gpio";
@@ -71,12 +70,11 @@
 		st,regulator_avdd = "avdd";
 		panel = <&dsi_sw43404_amoled_cmd &dsi_sw43404_amoled_video
 			 &dsi_sw43404_amoled_fhd_plus_cmd>;
-=======
+	};
 	qcom,qbt_handler {
 		compatible = "qcom,qbt-handler";
 		qcom,ipc-gpio = <&tlmm 38 0>;
 		qcom,finger-detect-gpio = <&tlmm 39 0>;
->>>>>>> 79b14699
 	};
 };
 
