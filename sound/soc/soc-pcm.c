// SPDX-License-Identifier: GPL-2.0+
//
// soc-pcm.c  --  ALSA SoC PCM
//
// Copyright 2005 Wolfson Microelectronics PLC.
// Copyright 2005 Openedhand Ltd.
// Copyright (C) 2010 Slimlogic Ltd.
// Copyright (C) 2010 Texas Instruments Inc.
//
// Authors: Liam Girdwood <lrg@ti.com>
//          Mark Brown <broonie@opensource.wolfsonmicro.com>

#include <linux/kernel.h>
#include <linux/init.h>
#include <linux/delay.h>
#include <linux/pinctrl/consumer.h>
#include <linux/pm_runtime.h>
#include <linux/slab.h>
#include <linux/workqueue.h>
#include <linux/export.h>
#include <linux/debugfs.h>
#include <linux/dma-mapping.h>
#include <linux/of_device.h>
#include <sound/core.h>
#include <sound/pcm.h>
#include <sound/pcm_params.h>
#include <sound/soc.h>
#include <sound/soc-dpcm.h>
#include <sound/initval.h>

#define DPCM_MAX_BE_USERS	8

/* ASoC no host IO hardware */
static const struct snd_pcm_hardware no_host_hardware = {
	.info			= SNDRV_PCM_INFO_MMAP |
				  SNDRV_PCM_INFO_MMAP_VALID |
				  SNDRV_PCM_INFO_INTERLEAVED |
				  SNDRV_PCM_INFO_PAUSE |
				  SNDRV_PCM_INFO_RESUME,
	.formats		= SNDRV_PCM_FMTBIT_S16_LE |
				  SNDRV_PCM_FMTBIT_S32_LE,
	.period_bytes_min	= PAGE_SIZE >> 2,
	.period_bytes_max	= PAGE_SIZE >> 1,
	.periods_min		= 2,
	.periods_max		= 4,
	/*
	 * Increase the max buffer bytes as PAGE_SIZE bytes is
	 * not enough to encompass all the scenarios sent by
	 * userspapce.
	 */
	.buffer_bytes_max	= PAGE_SIZE * 4,
};

/**
 * snd_soc_runtime_activate() - Increment active count for PCM runtime components
 * @rtd: ASoC PCM runtime that is activated
 * @stream: Direction of the PCM stream
 *
 * Increments the active count for all the DAIs and components attached to a PCM
 * runtime. Should typically be called when a stream is opened.
 *
 * Must be called with the rtd->card->pcm_mutex being held
 */
void snd_soc_runtime_activate(struct snd_soc_pcm_runtime *rtd, int stream)
{
	struct snd_soc_dai *cpu_dai = rtd->cpu_dai;
	struct snd_soc_dai *codec_dai;
	int i;

	lockdep_assert_held(&rtd->card->pcm_mutex);

	if (stream == SNDRV_PCM_STREAM_PLAYBACK) {
		cpu_dai->playback_active++;
		for_each_rtd_codec_dai(rtd, i, codec_dai)
			codec_dai->playback_active++;
	} else {
		cpu_dai->capture_active++;
		for_each_rtd_codec_dai(rtd, i, codec_dai)
			codec_dai->capture_active++;
	}

	cpu_dai->active++;
	cpu_dai->component->active++;
	for_each_rtd_codec_dai(rtd, i, codec_dai) {
		codec_dai->active++;
		codec_dai->component->active++;
	}
}

/**
 * snd_soc_runtime_deactivate() - Decrement active count for PCM runtime components
 * @rtd: ASoC PCM runtime that is deactivated
 * @stream: Direction of the PCM stream
 *
 * Decrements the active count for all the DAIs and components attached to a PCM
 * runtime. Should typically be called when a stream is closed.
 *
 * Must be called with the rtd->card->pcm_mutex being held
 */
void snd_soc_runtime_deactivate(struct snd_soc_pcm_runtime *rtd, int stream)
{
	struct snd_soc_dai *cpu_dai = rtd->cpu_dai;
	struct snd_soc_dai *codec_dai;
	int i;

	lockdep_assert_held(&rtd->card->pcm_mutex);

	if (stream == SNDRV_PCM_STREAM_PLAYBACK) {
		cpu_dai->playback_active--;
		for_each_rtd_codec_dai(rtd, i, codec_dai)
			codec_dai->playback_active--;
	} else {
		cpu_dai->capture_active--;
		for_each_rtd_codec_dai(rtd, i, codec_dai)
			codec_dai->capture_active--;
	}

	cpu_dai->active--;
	cpu_dai->component->active--;
	for_each_rtd_codec_dai(rtd, i, codec_dai) {
		codec_dai->component->active--;
		codec_dai->active--;
	}
}

/**
 * snd_soc_runtime_ignore_pmdown_time() - Check whether to ignore the power down delay
 * @rtd: The ASoC PCM runtime that should be checked.
 *
 * This function checks whether the power down delay should be ignored for a
 * specific PCM runtime. Returns true if the delay is 0, if it the DAI link has
 * been configured to ignore the delay, or if none of the components benefits
 * from having the delay.
 */
bool snd_soc_runtime_ignore_pmdown_time(struct snd_soc_pcm_runtime *rtd)
{
	struct snd_soc_rtdcom_list *rtdcom;
	struct snd_soc_component *component;
	bool ignore = true;

	if (!rtd->pmdown_time || rtd->dai_link->ignore_pmdown_time)
		return true;

	for_each_rtdcom(rtd, rtdcom) {
		component = rtdcom->component;

		ignore &= !component->driver->use_pmdown_time;
	}

	return ignore;
}

/**
 * snd_soc_set_runtime_hwparams - set the runtime hardware parameters
 * @substream: the pcm substream
 * @hw: the hardware parameters
 *
 * Sets the substream runtime hardware parameters.
 */
int snd_soc_set_runtime_hwparams(struct snd_pcm_substream *substream,
	const struct snd_pcm_hardware *hw)
{
	struct snd_pcm_runtime *runtime = substream->runtime;
	if (!runtime)
		return 0;
	runtime->hw.info = hw->info;
	runtime->hw.formats = hw->formats;
	runtime->hw.period_bytes_min = hw->period_bytes_min;
	runtime->hw.period_bytes_max = hw->period_bytes_max;
	runtime->hw.periods_min = hw->periods_min;
	runtime->hw.periods_max = hw->periods_max;
	runtime->hw.buffer_bytes_max = hw->buffer_bytes_max;
	runtime->hw.fifo_size = hw->fifo_size;
	return 0;
}
EXPORT_SYMBOL_GPL(snd_soc_set_runtime_hwparams);

/* DPCM stream event, send event to FE and all active BEs. */
int dpcm_dapm_stream_event(struct snd_soc_pcm_runtime *fe, int dir,
	int event)
{
	struct snd_soc_dpcm *dpcm;

	for_each_dpcm_be(fe, dir, dpcm) {

		struct snd_soc_pcm_runtime *be = dpcm->be;

		dev_dbg(be->dev, "ASoC: BE %s event %d dir %d\n",
				be->dai_link->name, event, dir);

		if ((event == SND_SOC_DAPM_STREAM_STOP) &&
		    (be->dpcm[dir].users >= 1))
			continue;

		snd_soc_dapm_stream_event(be, dir, event);
	}

	snd_soc_dapm_stream_event(fe, dir, event);

	return 0;
}

static int soc_pcm_apply_symmetry(struct snd_pcm_substream *substream,
					struct snd_soc_dai *soc_dai)
{
	struct snd_soc_pcm_runtime *rtd = substream->private_data;
	int ret;

	if (soc_dai->rate && (soc_dai->driver->symmetric_rates ||
				rtd->dai_link->symmetric_rates)) {
		dev_dbg(soc_dai->dev, "ASoC: Symmetry forces %dHz rate\n",
				soc_dai->rate);

		ret = snd_pcm_hw_constraint_single(substream->runtime,
						SNDRV_PCM_HW_PARAM_RATE,
						soc_dai->rate);
		if (ret < 0) {
			dev_err(soc_dai->dev,
				"ASoC: Unable to apply rate constraint: %d\n",
				ret);
			return ret;
		}
	}

	if (soc_dai->channels && (soc_dai->driver->symmetric_channels ||
				rtd->dai_link->symmetric_channels)) {
		dev_dbg(soc_dai->dev, "ASoC: Symmetry forces %d channel(s)\n",
				soc_dai->channels);

		ret = snd_pcm_hw_constraint_single(substream->runtime,
						SNDRV_PCM_HW_PARAM_CHANNELS,
						soc_dai->channels);
		if (ret < 0) {
			dev_err(soc_dai->dev,
				"ASoC: Unable to apply channel symmetry constraint: %d\n",
				ret);
			return ret;
		}
	}

	if (soc_dai->sample_bits && (soc_dai->driver->symmetric_samplebits ||
				rtd->dai_link->symmetric_samplebits)) {
		dev_dbg(soc_dai->dev, "ASoC: Symmetry forces %d sample bits\n",
				soc_dai->sample_bits);

		ret = snd_pcm_hw_constraint_single(substream->runtime,
						SNDRV_PCM_HW_PARAM_SAMPLE_BITS,
						soc_dai->sample_bits);
		if (ret < 0) {
			dev_err(soc_dai->dev,
				"ASoC: Unable to apply sample bits symmetry constraint: %d\n",
				ret);
			return ret;
		}
	}

	return 0;
}

static int soc_pcm_params_symmetry(struct snd_pcm_substream *substream,
				struct snd_pcm_hw_params *params)
{
	struct snd_soc_pcm_runtime *rtd = substream->private_data;
	struct snd_soc_dai *cpu_dai = rtd->cpu_dai;
	struct snd_soc_dai *codec_dai;
	unsigned int rate, channels, sample_bits, symmetry, i;

	rate = params_rate(params);
	channels = params_channels(params);
	sample_bits = snd_pcm_format_physical_width(params_format(params));

	/* reject unmatched parameters when applying symmetry */
	symmetry = cpu_dai->driver->symmetric_rates ||
		rtd->dai_link->symmetric_rates;

	for_each_rtd_codec_dai(rtd, i, codec_dai)
		symmetry |= codec_dai->driver->symmetric_rates;

	if (symmetry && cpu_dai->rate && cpu_dai->rate != rate) {
		dev_err(rtd->dev, "ASoC: unmatched rate symmetry: %d - %d\n",
				cpu_dai->rate, rate);
		return -EINVAL;
	}

	symmetry = cpu_dai->driver->symmetric_channels ||
		rtd->dai_link->symmetric_channels;

	for_each_rtd_codec_dai(rtd, i, codec_dai)
		symmetry |= codec_dai->driver->symmetric_channels;

	if (symmetry && cpu_dai->channels && cpu_dai->channels != channels) {
		dev_err(rtd->dev, "ASoC: unmatched channel symmetry: %d - %d\n",
				cpu_dai->channels, channels);
		return -EINVAL;
	}

	symmetry = cpu_dai->driver->symmetric_samplebits ||
		rtd->dai_link->symmetric_samplebits;

	for_each_rtd_codec_dai(rtd, i, codec_dai)
		symmetry |= codec_dai->driver->symmetric_samplebits;

	if (symmetry && cpu_dai->sample_bits && cpu_dai->sample_bits != sample_bits) {
		dev_err(rtd->dev, "ASoC: unmatched sample bits symmetry: %d - %d\n",
				cpu_dai->sample_bits, sample_bits);
		return -EINVAL;
	}

	return 0;
}

static bool soc_pcm_has_symmetry(struct snd_pcm_substream *substream)
{
	struct snd_soc_pcm_runtime *rtd = substream->private_data;
	struct snd_soc_dai_driver *cpu_driver = rtd->cpu_dai->driver;
	struct snd_soc_dai_link *link = rtd->dai_link;
	struct snd_soc_dai *codec_dai;
	unsigned int symmetry, i;

	symmetry = cpu_driver->symmetric_rates || link->symmetric_rates ||
		cpu_driver->symmetric_channels || link->symmetric_channels ||
		cpu_driver->symmetric_samplebits || link->symmetric_samplebits;

	for_each_rtd_codec_dai(rtd, i, codec_dai)
		symmetry = symmetry ||
			codec_dai->driver->symmetric_rates ||
			codec_dai->driver->symmetric_channels ||
			codec_dai->driver->symmetric_samplebits;

	return symmetry;
}

static void soc_pcm_set_msb(struct snd_pcm_substream *substream, int bits)
{
	struct snd_soc_pcm_runtime *rtd = substream->private_data;
	int ret;

	if (!bits)
		return;

	ret = snd_pcm_hw_constraint_msbits(substream->runtime, 0, 0, bits);
	if (ret != 0)
		dev_warn(rtd->dev, "ASoC: Failed to set MSB %d: %d\n",
				 bits, ret);
}

static void soc_pcm_apply_msb(struct snd_pcm_substream *substream)
{
	struct snd_soc_pcm_runtime *rtd = substream->private_data;
	struct snd_soc_dai *cpu_dai = rtd->cpu_dai;
	struct snd_soc_dai *codec_dai;
	int i;
	unsigned int bits = 0, cpu_bits;

	if (substream->stream == SNDRV_PCM_STREAM_PLAYBACK) {
		for_each_rtd_codec_dai(rtd, i, codec_dai) {
			if (codec_dai->driver->playback.sig_bits == 0) {
				bits = 0;
				break;
			}
			bits = max(codec_dai->driver->playback.sig_bits, bits);
		}
		cpu_bits = cpu_dai->driver->playback.sig_bits;
	} else {
		for_each_rtd_codec_dai(rtd, i, codec_dai) {
			if (codec_dai->driver->capture.sig_bits == 0) {
				bits = 0;
				break;
			}
			bits = max(codec_dai->driver->capture.sig_bits, bits);
		}
		cpu_bits = cpu_dai->driver->capture.sig_bits;
	}

	soc_pcm_set_msb(substream, bits);
	soc_pcm_set_msb(substream, cpu_bits);
}

static void soc_pcm_init_runtime_hw(struct snd_pcm_substream *substream)
{
	struct snd_pcm_runtime *runtime = substream->runtime;
	struct snd_pcm_hardware *hw = &runtime->hw;
	struct snd_soc_pcm_runtime *rtd = substream->private_data;
	struct snd_soc_dai *codec_dai;
	struct snd_soc_dai_driver *cpu_dai_drv = rtd->cpu_dai->driver;
	struct snd_soc_dai_driver *codec_dai_drv;
	struct snd_soc_pcm_stream *codec_stream;
	struct snd_soc_pcm_stream *cpu_stream;
	unsigned int chan_min = 0, chan_max = UINT_MAX;
	unsigned int rate_min = 0, rate_max = UINT_MAX;
	unsigned int rates = UINT_MAX;
	u64 formats = ULLONG_MAX;
	int i;

	if (substream->stream == SNDRV_PCM_STREAM_PLAYBACK)
		cpu_stream = &cpu_dai_drv->playback;
	else
		cpu_stream = &cpu_dai_drv->capture;

	/* first calculate min/max only for CODECs in the DAI link */
	for_each_rtd_codec_dai(rtd, i, codec_dai) {

		/*
		 * Skip CODECs which don't support the current stream type.
		 * Otherwise, since the rate, channel, and format values will
		 * zero in that case, we would have no usable settings left,
		 * causing the resulting setup to fail.
		 * At least one CODEC should match, otherwise we should have
		 * bailed out on a higher level, since there would be no
		 * CODEC to support the transfer direction in that case.
		 */
		if (!snd_soc_dai_stream_valid(codec_dai,
					      substream->stream))
			continue;

		codec_dai_drv = codec_dai->driver;
		if (substream->stream == SNDRV_PCM_STREAM_PLAYBACK)
			codec_stream = &codec_dai_drv->playback;
		else
			codec_stream = &codec_dai_drv->capture;
		chan_min = max(chan_min, codec_stream->channels_min);
		chan_max = min(chan_max, codec_stream->channels_max);
		rate_min = max(rate_min, codec_stream->rate_min);
		rate_max = min_not_zero(rate_max, codec_stream->rate_max);
		formats &= codec_stream->formats;
		rates = snd_pcm_rate_mask_intersect(codec_stream->rates, rates);
	}

	/*
	 * chan min/max cannot be enforced if there are multiple CODEC DAIs
	 * connected to a single CPU DAI, use CPU DAI's directly and let
	 * channel allocation be fixed up later
	 */
	if (rtd->num_codecs > 1) {
		chan_min = cpu_stream->channels_min;
		chan_max = cpu_stream->channels_max;
	}

	hw->channels_min = max(chan_min, cpu_stream->channels_min);
	hw->channels_max = min(chan_max, cpu_stream->channels_max);
	if (hw->formats)
		hw->formats &= formats & cpu_stream->formats;
	else
		hw->formats = formats & cpu_stream->formats;
	hw->rates = snd_pcm_rate_mask_intersect(rates, cpu_stream->rates);

	snd_pcm_limit_hw_rates(runtime);

	hw->rate_min = max(hw->rate_min, cpu_stream->rate_min);
	hw->rate_min = max(hw->rate_min, rate_min);
	hw->rate_max = min_not_zero(hw->rate_max, cpu_stream->rate_max);
	hw->rate_max = min_not_zero(hw->rate_max, rate_max);
}

static int soc_pcm_components_open(struct snd_pcm_substream *substream,
				   struct snd_soc_component **last)
{
	struct snd_soc_pcm_runtime *rtd = substream->private_data;
	struct snd_soc_rtdcom_list *rtdcom;
	struct snd_soc_component *component;
	int ret = 0;

	for_each_rtdcom(rtd, rtdcom) {
		component = rtdcom->component;
		*last = component;

		ret = snd_soc_component_module_get_when_open(component);
		if (ret < 0) {
			dev_err(component->dev,
				"ASoC: can't get module %s\n",
				component->name);
			return ret;
		}

		ret = snd_soc_component_open(component, substream);
		if (ret < 0) {
			dev_err(component->dev,
				"ASoC: can't open component %s: %d\n",
				component->name, ret);
			return ret;
		}
	}
	*last = NULL;
	return 0;
}

static int soc_pcm_components_close(struct snd_pcm_substream *substream,
				    struct snd_soc_component *last)
{
	struct snd_soc_pcm_runtime *rtd = substream->private_data;
	struct snd_soc_rtdcom_list *rtdcom;
	struct snd_soc_component *component;
	int ret = 0;

	for_each_rtdcom(rtd, rtdcom) {
		component = rtdcom->component;

		if (component == last)
			break;

		ret |= snd_soc_component_close(component, substream);
		snd_soc_component_module_put_when_close(component);
	}

	return ret;
}

/*
 * Called by ALSA when a PCM substream is opened, the runtime->hw record is
 * then initialized and any private data can be allocated. This also calls
 * startup for the cpu DAI, component, machine and codec DAI.
 */
static int soc_pcm_open(struct snd_pcm_substream *substream)
{
	struct snd_soc_pcm_runtime *rtd = substream->private_data;
	struct snd_pcm_runtime *runtime = substream->runtime;
	struct snd_soc_component *component;
	struct snd_soc_rtdcom_list *rtdcom;
	struct snd_soc_dai *cpu_dai = rtd->cpu_dai;
	struct snd_soc_dai *codec_dai;
	const char *codec_dai_name = "multicodec";
	int i, ret = 0;

	pinctrl_pm_select_default_state(cpu_dai->dev);
	for_each_rtd_codec_dai(rtd, i, codec_dai)
		pinctrl_pm_select_default_state(codec_dai->dev);

	for_each_rtdcom(rtd, rtdcom) {
		component = rtdcom->component;

		pm_runtime_get_sync(component->dev);
	}

	mutex_lock_nested(&rtd->card->pcm_mutex, rtd->card->pcm_subclass);

	if (rtd->dai_link->no_host_mode == SND_SOC_DAI_LINK_NO_HOST)
		snd_soc_set_runtime_hwparams(substream, &no_host_hardware);

	/* startup the audio subsystem */
	ret = snd_soc_dai_startup(cpu_dai, substream);
	if (ret < 0) {
		dev_err(cpu_dai->dev, "ASoC: can't open interface %s: %d\n",
			cpu_dai->name, ret);
		goto out;
	}

	ret = soc_pcm_components_open(substream, &component);
	if (ret < 0)
		goto component_err;

	for_each_rtd_codec_dai(rtd, i, codec_dai) {
		ret = snd_soc_dai_startup(codec_dai, substream);
		if (ret < 0) {
			dev_err(codec_dai->dev,
				"ASoC: can't open codec %s: %d\n",
				codec_dai->name, ret);
			goto codec_dai_err;
		}

		if (substream->stream == SNDRV_PCM_STREAM_PLAYBACK)
			codec_dai->tx_mask = 0;
		else
			codec_dai->rx_mask = 0;
	}

	if (rtd->dai_link->ops->startup) {
		ret = rtd->dai_link->ops->startup(substream);
		if (ret < 0) {
			pr_err("ASoC: %s startup failed: %d\n",
			       rtd->dai_link->name, ret);
			goto machine_err;
		}
	}

	/* Dynamic PCM DAI links compat checks use dynamic capabilities */
	if (rtd->dai_link->dynamic || rtd->dai_link->no_pcm)
		goto dynamic;

	/* Check that the codec and cpu DAIs are compatible */
	soc_pcm_init_runtime_hw(substream);

	if (rtd->num_codecs == 1)
		codec_dai_name = rtd->codec_dai->name;

	if (soc_pcm_has_symmetry(substream))
		runtime->hw.info |= SNDRV_PCM_INFO_JOINT_DUPLEX;

	ret = -EINVAL;
	if (!runtime->hw.rates) {
		printk(KERN_ERR "ASoC: %s <-> %s No matching rates\n",
			codec_dai_name, cpu_dai->name);
		goto config_err;
	}
	if (!runtime->hw.formats) {
		printk(KERN_ERR "ASoC: %s <-> %s No matching formats\n",
			codec_dai_name, cpu_dai->name);
		goto config_err;
	}
	if (!runtime->hw.channels_min || !runtime->hw.channels_max ||
	    runtime->hw.channels_min > runtime->hw.channels_max) {
		printk(KERN_ERR "ASoC: %s <-> %s No matching channels\n",
				codec_dai_name, cpu_dai->name);
		goto config_err;
	}

	soc_pcm_apply_msb(substream);

	/* Symmetry only applies if we've already got an active stream. */
	if (cpu_dai->active) {
		ret = soc_pcm_apply_symmetry(substream, cpu_dai);
		if (ret != 0)
			goto config_err;
	}

	for_each_rtd_codec_dai(rtd, i, codec_dai) {
		if (codec_dai->active) {
			ret = soc_pcm_apply_symmetry(substream, codec_dai);
			if (ret != 0)
				goto config_err;
		}
	}

	pr_debug("ASoC: %s <-> %s info:\n",
			codec_dai_name, cpu_dai->name);
	pr_debug("ASoC: rate mask 0x%x\n", runtime->hw.rates);
	pr_debug("ASoC: min ch %d max ch %d\n", runtime->hw.channels_min,
		 runtime->hw.channels_max);
	pr_debug("ASoC: min rate %d max rate %d\n", runtime->hw.rate_min,
		 runtime->hw.rate_max);

dynamic:

	snd_soc_runtime_activate(rtd, substream->stream);

	mutex_unlock(&rtd->card->pcm_mutex);
	return 0;

config_err:
	if (rtd->dai_link->ops->shutdown)
		rtd->dai_link->ops->shutdown(substream);

machine_err:
	i = rtd->num_codecs;

codec_dai_err:
	for_each_rtd_codec_dai_rollback(rtd, i, codec_dai)
		snd_soc_dai_shutdown(codec_dai, substream);

component_err:
	soc_pcm_components_close(substream, component);

	snd_soc_dai_shutdown(cpu_dai, substream);
out:
	mutex_unlock(&rtd->card->pcm_mutex);

	for_each_rtdcom(rtd, rtdcom) {
		component = rtdcom->component;

		pm_runtime_mark_last_busy(component->dev);
		pm_runtime_put_autosuspend(component->dev);
	}

	for_each_rtd_codec_dai(rtd, i, codec_dai) {
		if (!codec_dai->active)
			pinctrl_pm_select_sleep_state(codec_dai->dev);
	}
	if (!cpu_dai->active)
		pinctrl_pm_select_sleep_state(cpu_dai->dev);

	return ret;
}

/*
 * Power down the audio subsystem pmdown_time msecs after close is called.
 * This is to ensure there are no pops or clicks in between any music tracks
 * due to DAPM power cycling.
 */
static void close_delayed_work(struct work_struct *work)
{
	struct snd_soc_pcm_runtime *rtd =
			container_of(work, struct snd_soc_pcm_runtime, delayed_work.work);
	struct snd_soc_dai *codec_dai = rtd->codec_dais[0];

	mutex_lock_nested(&rtd->card->pcm_mutex, rtd->card->pcm_subclass);

	dev_dbg(rtd->dev, "ASoC: pop wq checking: %s status: %s waiting: %s\n",
		 codec_dai->driver->playback.stream_name,
		 codec_dai->playback_active ? "active" : "inactive",
		 rtd->pop_wait ? "yes" : "no");

	/* are we waiting on this codec DAI stream */
	if (rtd->pop_wait == 1) {
		rtd->pop_wait = 0;
		snd_soc_dapm_stream_event(rtd, SNDRV_PCM_STREAM_PLAYBACK,
					  SND_SOC_DAPM_STREAM_STOP);
	}

	mutex_unlock(&rtd->card->pcm_mutex);
}

static void codec2codec_close_delayed_work(struct work_struct *work)
{
	/*
	 * Currently nothing to do for c2c links
	 * Since c2c links are internal nodes in the DAPM graph and
	 * don't interface with the outside world or application layer
	 * we don't have to do any special handling on close.
	 */
}

/*
 * Called by ALSA when a PCM substream is closed. Private data can be
 * freed here. The cpu DAI, codec DAI, machine and components are also
 * shutdown.
 */
static int soc_pcm_close(struct snd_pcm_substream *substream)
{
	struct snd_soc_pcm_runtime *rtd = substream->private_data;
	struct snd_soc_component *component;
	struct snd_soc_rtdcom_list *rtdcom;
	struct snd_soc_dai *cpu_dai = rtd->cpu_dai;
	struct snd_soc_dai *codec_dai;
	int i;

	mutex_lock_nested(&rtd->card->pcm_mutex, rtd->card->pcm_subclass);

	snd_soc_runtime_deactivate(rtd, substream->stream);

	/* clear the corresponding DAIs rate when inactive */
	if (!cpu_dai->active)
		cpu_dai->rate = 0;

	for_each_rtd_codec_dai(rtd, i, codec_dai) {
		if (!codec_dai->active)
			codec_dai->rate = 0;
	}

	snd_soc_dai_digital_mute(cpu_dai, 1, substream->stream);

	snd_soc_dai_shutdown(cpu_dai, substream);

	for_each_rtd_codec_dai(rtd, i, codec_dai)
		snd_soc_dai_shutdown(codec_dai, substream);

	if (rtd->dai_link->ops->shutdown)
		rtd->dai_link->ops->shutdown(substream);

	soc_pcm_components_close(substream, NULL);

	if (substream->stream == SNDRV_PCM_STREAM_PLAYBACK) {
		if (snd_soc_runtime_ignore_pmdown_time(rtd)) {
			/* powered down playback stream now */
			snd_soc_dapm_stream_event(rtd,
						  SNDRV_PCM_STREAM_PLAYBACK,
						  SND_SOC_DAPM_STREAM_STOP);
		} else {
			/* start delayed pop wq here for playback streams */
			rtd->pop_wait = 1;
			queue_delayed_work(system_power_efficient_wq,
					   &rtd->delayed_work,
					   msecs_to_jiffies(rtd->pmdown_time));
		}
	} else {
		/* capture streams can be powered down now */
		snd_soc_dapm_stream_event(rtd, SNDRV_PCM_STREAM_CAPTURE,
					  SND_SOC_DAPM_STREAM_STOP);
	}

	mutex_unlock(&rtd->card->pcm_mutex);

	for_each_rtdcom(rtd, rtdcom) {
		component = rtdcom->component;

		pm_runtime_mark_last_busy(component->dev);
		pm_runtime_put_autosuspend(component->dev);
	}

	for_each_rtd_codec_dai(rtd, i, codec_dai) {
		if (!codec_dai->active)
			pinctrl_pm_select_sleep_state(codec_dai->dev);
	}
	if (!cpu_dai->active)
		pinctrl_pm_select_sleep_state(cpu_dai->dev);

	return 0;
}

/*
 * Called by ALSA when the PCM substream is prepared, can set format, sample
 * rate, etc.  This function is non atomic and can be called multiple times,
 * it can refer to the runtime info.
 */
static int soc_pcm_prepare(struct snd_pcm_substream *substream)
{
	struct snd_soc_pcm_runtime *rtd = substream->private_data;
	struct snd_soc_component *component;
	struct snd_soc_rtdcom_list *rtdcom;
	struct snd_soc_dai *cpu_dai = rtd->cpu_dai;
	struct snd_soc_dai *codec_dai;
	int i, ret = 0;

	mutex_lock_nested(&rtd->card->pcm_mutex, rtd->card->pcm_subclass);

#ifdef CONFIG_AUDIO_QGKI
	if (substream->stream == SNDRV_PCM_STREAM_PLAYBACK)
		snd_soc_dapm_stream_event(rtd,
		SNDRV_PCM_STREAM_PLAYBACK,
		SND_SOC_DAPM_STREAM_START);
#endif
	if (rtd->dai_link->ops->prepare) {
		ret = rtd->dai_link->ops->prepare(substream);
		if (ret < 0) {
			dev_err(rtd->card->dev, "ASoC: machine prepare error:"
				" %d\n", ret);
			goto out;
		}
	}

	for_each_rtdcom(rtd, rtdcom) {
		component = rtdcom->component;

		ret = snd_soc_component_prepare(component, substream);
		if (ret < 0) {
			dev_err(component->dev,
				"ASoC: platform prepare error: %d\n", ret);
			goto out;
		}
	}

	for_each_rtd_codec_dai(rtd, i, codec_dai) {
		ret = snd_soc_dai_prepare(codec_dai, substream);
		if (ret < 0) {
			dev_err(codec_dai->dev,
				"ASoC: codec DAI prepare error: %d\n",
				ret);
			goto out;
		}
	}

	ret = snd_soc_dai_prepare(cpu_dai, substream);
	if (ret < 0) {
		dev_err(cpu_dai->dev,
			"ASoC: cpu DAI prepare error: %d\n", ret);
		goto out;
	}

	/* cancel any delayed stream shutdown that is pending */
	if (substream->stream == SNDRV_PCM_STREAM_PLAYBACK &&
	    rtd->pop_wait) {
		rtd->pop_wait = 0;
		cancel_delayed_work(&rtd->delayed_work);
	}

#ifdef CONFIG_AUDIO_QGKI
	if (substream->stream == SNDRV_PCM_STREAM_CAPTURE) {
		for (i = 0; i < rtd->num_codecs; i++) {
			codec_dai = rtd->codec_dais[i];
			if (codec_dai->capture_active == 1)
				snd_soc_dapm_stream_event(rtd,
				SNDRV_PCM_STREAM_CAPTURE,
				SND_SOC_DAPM_STREAM_START);
		}
	}
#else
	snd_soc_dapm_stream_event(rtd, substream->stream,
			SND_SOC_DAPM_STREAM_START);
#endif

	for_each_rtd_codec_dai(rtd, i, codec_dai)
		snd_soc_dai_digital_mute(codec_dai, 0,
					 substream->stream);
	snd_soc_dai_digital_mute(cpu_dai, 0, substream->stream);

out:
#ifdef CONFIG_AUDIO_QGKI
	if (ret < 0 && substream->stream == SNDRV_PCM_STREAM_PLAYBACK) {
		pr_err("%s: Issue stop stream for codec_dai due to op failure %d = ret\n",
		__func__, ret);
		snd_soc_dapm_stream_event(rtd,
		SNDRV_PCM_STREAM_PLAYBACK,
		SND_SOC_DAPM_STREAM_STOP);
	}
#endif
	mutex_unlock(&rtd->card->pcm_mutex);

	return ret;
}

static void soc_pcm_codec_params_fixup(struct snd_pcm_hw_params *params,
				       unsigned int mask)
{
	struct snd_interval *interval;
	int channels = hweight_long(mask);

	interval = hw_param_interval(params, SNDRV_PCM_HW_PARAM_CHANNELS);
	interval->min = channels;
	interval->max = channels;
}

static int soc_pcm_components_hw_free(struct snd_pcm_substream *substream,
				      struct snd_soc_component *last)
{
	struct snd_soc_pcm_runtime *rtd = substream->private_data;
	struct snd_soc_rtdcom_list *rtdcom;
	struct snd_soc_component *component;
	int ret = 0;

	for_each_rtdcom(rtd, rtdcom) {
		component = rtdcom->component;

		if (component == last)
			break;

		ret |= snd_soc_component_hw_free(component, substream);
	}

	return ret;
}

/*
 * Called by ALSA when the hardware params are set by application. This
 * function can also be called multiple times and can allocate buffers
 * (using snd_pcm_lib_* ). It's non-atomic.
 */
static int soc_pcm_hw_params(struct snd_pcm_substream *substream,
				struct snd_pcm_hw_params *params)
{
	struct snd_soc_pcm_runtime *rtd = substream->private_data;
	struct snd_soc_component *component;
	struct snd_soc_rtdcom_list *rtdcom;
	struct snd_soc_dai *cpu_dai = rtd->cpu_dai;
	struct snd_soc_dai *codec_dai;
	int i, ret = 0;

	mutex_lock_nested(&rtd->card->pcm_mutex, rtd->card->pcm_subclass);

	ret = soc_pcm_params_symmetry(substream, params);
	if (ret)
		goto out;

	/* perform any hw_params fixups */
	if ((rtd->dai_link->no_host_mode == SND_SOC_DAI_LINK_NO_HOST) &&
				rtd->dai_link->be_hw_params_fixup) {
		ret = rtd->dai_link->be_hw_params_fixup(rtd,
				params);
		if (ret < 0)
			dev_err(rtd->card->dev, "ASoC: fixup failed for %s\n",
				rtd->dai_link->name);
	}

	if (rtd->dai_link->ops->hw_params) {
		ret = rtd->dai_link->ops->hw_params(substream, params);
		if (ret < 0) {
			dev_err(rtd->card->dev, "ASoC: machine hw_params"
				" failed: %d\n", ret);
			goto out;
		}
	}

	for_each_rtd_codec_dai(rtd, i, codec_dai) {
		struct snd_pcm_hw_params codec_params;

		/*
		 * Skip CODECs which don't support the current stream type,
		 * the idea being that if a CODEC is not used for the currently
		 * set up transfer direction, it should not need to be
		 * configured, especially since the configuration used might
		 * not even be supported by that CODEC. There may be cases
		 * however where a CODEC needs to be set up although it is
		 * actually not being used for the transfer, e.g. if a
		 * capture-only CODEC is acting as an LRCLK and/or BCLK master
		 * for the DAI link including a playback-only CODEC.
		 * If this becomes necessary, we will have to augment the
		 * machine driver setup with information on how to act, so
		 * we can do the right thing here.
		 */
		if (!snd_soc_dai_stream_valid(codec_dai, substream->stream))
			continue;

		/* copy params for each codec */
		codec_params = *params;

		/* fixup params based on TDM slot masks */
		if (substream->stream == SNDRV_PCM_STREAM_PLAYBACK &&
		    codec_dai->tx_mask)
			soc_pcm_codec_params_fixup(&codec_params,
						   codec_dai->tx_mask);

		if (substream->stream == SNDRV_PCM_STREAM_CAPTURE &&
		    codec_dai->rx_mask)
			soc_pcm_codec_params_fixup(&codec_params,
						   codec_dai->rx_mask);

		ret = snd_soc_dai_hw_params(codec_dai, substream,
					    &codec_params);
		if(ret < 0)
			goto codec_err;

		codec_dai->rate = params_rate(&codec_params);
		codec_dai->channels = params_channels(&codec_params);
		codec_dai->sample_bits = snd_pcm_format_physical_width(
						params_format(&codec_params));

		snd_soc_dapm_update_dai(substream, &codec_params, codec_dai);
	}

	ret = snd_soc_dai_hw_params(cpu_dai, substream, params);
	if (ret < 0)
		goto interface_err;

	/* store the parameters for each DAIs */
	cpu_dai->rate = params_rate(params);
	cpu_dai->channels = params_channels(params);
	cpu_dai->sample_bits =
		snd_pcm_format_physical_width(params_format(params));

	snd_soc_dapm_update_dai(substream, params, cpu_dai);

	for_each_rtdcom(rtd, rtdcom) {
		component = rtdcom->component;

		ret = snd_soc_component_hw_params(component, substream, params);
		if (ret < 0) {
			dev_err(component->dev,
				"ASoC: %s hw params failed: %d\n",
				component->name, ret);
			goto component_err;
		}
	}
	component = NULL;

	/* malloc a page for hostless IO */
	if (rtd->dai_link->no_host_mode == SND_SOC_DAI_LINK_NO_HOST) {
		substream->dma_buffer.dev.type = SNDRV_DMA_TYPE_DEV;
		substream->dma_buffer.dev.dev = rtd->dev;
		substream->dma_buffer.dev.dev->coherent_dma_mask =
					DMA_BIT_MASK(sizeof(dma_addr_t) * 8);
		substream->dma_buffer.private_data = NULL;

		of_dma_configure(substream->dma_buffer.dev.dev, NULL, true);
		ret = snd_pcm_lib_malloc_pages(substream, PAGE_SIZE);
		if (ret < 0)
			goto component_err;
	}
out:
	mutex_unlock(&rtd->card->pcm_mutex);
	return ret;

component_err:
	soc_pcm_components_hw_free(substream, component);

	snd_soc_dai_hw_free(cpu_dai, substream);
	cpu_dai->rate = 0;

interface_err:
	i = rtd->num_codecs;

codec_err:
	for_each_rtd_codec_dai_rollback(rtd, i, codec_dai) {
		if (!snd_soc_dai_stream_valid(codec_dai, substream->stream))
			continue;

		snd_soc_dai_hw_free(codec_dai, substream);
		codec_dai->rate = 0;
	}

	if (rtd->dai_link->ops->hw_free)
		rtd->dai_link->ops->hw_free(substream);

	mutex_unlock(&rtd->card->pcm_mutex);
	return ret;
}

/*
 * Frees resources allocated by hw_params, can be called multiple times
 */
static int soc_pcm_hw_free(struct snd_pcm_substream *substream)
{
	struct snd_soc_pcm_runtime *rtd = substream->private_data;
	struct snd_soc_dai *cpu_dai = rtd->cpu_dai;
	struct snd_soc_dai *codec_dai;
	bool playback = substream->stream == SNDRV_PCM_STREAM_PLAYBACK;
	int i;

	mutex_lock_nested(&rtd->card->pcm_mutex, rtd->card->pcm_subclass);

	/* clear the corresponding DAIs parameters when going to be inactive */
	if (cpu_dai->active == 1) {
		cpu_dai->rate = 0;
		cpu_dai->channels = 0;
		cpu_dai->sample_bits = 0;
	}

	for_each_rtd_codec_dai(rtd, i, codec_dai) {
		if (codec_dai->active == 1) {
			codec_dai->rate = 0;
			codec_dai->channels = 0;
			codec_dai->sample_bits = 0;
		}
	}

	/* apply codec digital mute */
	for_each_rtd_codec_dai(rtd, i, codec_dai) {
		if ((playback && codec_dai->playback_active == 1) ||
		    (!playback && codec_dai->capture_active == 1))
			snd_soc_dai_digital_mute(codec_dai, 1,
						 substream->stream);
	}

	/* free any machine hw params */
	if (rtd->dai_link->ops->hw_free)
		rtd->dai_link->ops->hw_free(substream);

	/* free any component resources */
	soc_pcm_components_hw_free(substream, NULL);

	/* now free hw params for the DAIs  */
	for_each_rtd_codec_dai(rtd, i, codec_dai) {
		if (!snd_soc_dai_stream_valid(codec_dai, substream->stream))
			continue;

		snd_soc_dai_hw_free(codec_dai, substream);
	}

	snd_soc_dai_hw_free(cpu_dai, substream);

	if (rtd->dai_link->no_host_mode == SND_SOC_DAI_LINK_NO_HOST)
		snd_pcm_lib_free_pages(substream);
	mutex_unlock(&rtd->card->pcm_mutex);
	return 0;
}

static int soc_pcm_trigger(struct snd_pcm_substream *substream, int cmd)
{
	struct snd_soc_pcm_runtime *rtd = substream->private_data;
	struct snd_soc_component *component;
	struct snd_soc_rtdcom_list *rtdcom;
	struct snd_soc_dai *cpu_dai = rtd->cpu_dai;
	struct snd_soc_dai *codec_dai;
	int i, ret;

	for_each_rtd_codec_dai(rtd, i, codec_dai) {
		ret = snd_soc_dai_trigger(codec_dai, substream, cmd);
		if (ret < 0)
			return ret;
	}

	for_each_rtdcom(rtd, rtdcom) {
		component = rtdcom->component;

		ret = snd_soc_component_trigger(component, substream, cmd);
		if (ret < 0)
			return ret;
	}

	ret = snd_soc_dai_trigger(cpu_dai, substream, cmd);
	if (ret < 0)
		return ret;

	if (rtd->dai_link->ops->trigger) {
		ret = rtd->dai_link->ops->trigger(substream, cmd);
		if (ret < 0)
			return ret;
	}

	return 0;
}

static int soc_pcm_bespoke_trigger(struct snd_pcm_substream *substream,
				   int cmd)
{
	struct snd_soc_pcm_runtime *rtd = substream->private_data;
	struct snd_soc_dai *cpu_dai = rtd->cpu_dai;
	struct snd_soc_dai *codec_dai;
	int i, ret;

	for_each_rtd_codec_dai(rtd, i, codec_dai) {
		ret = snd_soc_dai_bespoke_trigger(codec_dai, substream, cmd);
		if (ret < 0)
			return ret;
	}

	ret = snd_soc_dai_bespoke_trigger(cpu_dai, substream, cmd);
	if (ret < 0)
		return ret;

	return 0;
}
/*
 * soc level wrapper for pointer callback
 * If cpu_dai, codec_dai, component driver has the delay callback, then
 * the runtime->delay will be updated accordingly.
 */
static snd_pcm_uframes_t soc_pcm_pointer(struct snd_pcm_substream *substream)
{
	struct snd_soc_pcm_runtime *rtd = substream->private_data;
	struct snd_soc_dai *cpu_dai = rtd->cpu_dai;
	struct snd_soc_dai *codec_dai;
#ifdef CONFIG_AUDIO_QGKI
	struct snd_soc_component *component;
	struct snd_soc_rtdcom_list *rtdcom;
#endif
	struct snd_pcm_runtime *runtime = substream->runtime;
	snd_pcm_uframes_t offset = 0;
	snd_pcm_sframes_t delay = 0;
	snd_pcm_sframes_t codec_delay = 0;
	int i;

	/* clearing the previous total delay */
	runtime->delay = 0;

	offset = snd_soc_pcm_component_pointer(substream);
#ifdef CONFIG_AUDIO_QGKI
	for_each_rtdcom(rtd, rtdcom) {
		component = rtdcom->component;

		if (!component->driver->ops ||
			!component->driver->ops->pointer)
			continue;

		if (component->driver->delay_blk)
			return offset;
	}
#endif
	/* base delay if assigned in pointer callback */
	delay = runtime->delay;

	delay += snd_soc_dai_delay(cpu_dai, substream);

	for_each_rtd_codec_dai(rtd, i, codec_dai) {
		codec_delay = max(codec_delay,
				  snd_soc_dai_delay(codec_dai, substream));
	}
	delay += codec_delay;

	runtime->delay = delay;

	return offset;
}

#ifdef CONFIG_AUDIO_QGKI
static int soc_pcm_delay_blk(struct snd_pcm_substream *substream)
{
	struct snd_soc_pcm_runtime *rtd = substream->private_data;
	struct snd_soc_component *component;
	struct snd_soc_rtdcom_list *rtdcom;
	struct snd_pcm_runtime *runtime = substream->runtime;
	snd_pcm_sframes_t delay = 0;

	for_each_rtdcom(rtd, rtdcom) {
		component = rtdcom->component;

		if (component->driver->delay_blk)
			delay = component->driver->delay_blk(substream,
						rtd->codec_dais[0]);
	}
	runtime->delay = delay;

	return 0;
}
#endif

/* connect a FE and BE */
static int dpcm_be_connect(struct snd_soc_pcm_runtime *fe,
		struct snd_soc_pcm_runtime *be, int stream)
{
	struct snd_soc_dpcm *dpcm;
	unsigned long flags;
#ifdef CONFIG_DEBUG_FS
	char *name;
#endif

	/* only add new dpcms */
	for_each_dpcm_be(fe, stream, dpcm) {
		if (dpcm->be == be && dpcm->fe == fe)
			return 0;
	}

	dpcm = kzalloc(sizeof(struct snd_soc_dpcm), GFP_KERNEL);
	if (!dpcm)
		return -ENOMEM;

	dpcm->be = be;
	dpcm->fe = fe;
	be->dpcm[stream].runtime = fe->dpcm[stream].runtime;
	dpcm->state = SND_SOC_DPCM_LINK_STATE_NEW;
	spin_lock_irqsave(&fe->card->dpcm_lock, flags);
	list_add(&dpcm->list_be, &fe->dpcm[stream].be_clients);
	list_add(&dpcm->list_fe, &be->dpcm[stream].fe_clients);
	spin_unlock_irqrestore(&fe->card->dpcm_lock, flags);

	dev_dbg(fe->dev, "connected new DPCM %s path %s %s %s\n",
			stream ? "capture" : "playback",  fe->dai_link->name,
			stream ? "<-" : "->", be->dai_link->name);

#ifdef CONFIG_DEBUG_FS
	name = kasprintf(GFP_KERNEL, "%s:%s", be->dai_link->name,
			 stream ? "capture" : "playback");
	if (name) {
		dpcm->debugfs_state = debugfs_create_dir(name,
							 fe->debugfs_dpcm_root);
		debugfs_create_u32("state", 0644, dpcm->debugfs_state,
				   &dpcm->state);
		kfree(name);
	}
#endif
	return 1;
}

/* reparent a BE onto another FE */
static void dpcm_be_reparent(struct snd_soc_pcm_runtime *fe,
			struct snd_soc_pcm_runtime *be, int stream)
{
	struct snd_soc_dpcm *dpcm;
	struct snd_pcm_substream *fe_substream, *be_substream;

	/* reparent if BE is connected to other FEs */
	if (!be->dpcm[stream].users)
		return;

	be_substream = snd_soc_dpcm_get_substream(be, stream);
<<<<<<< HEAD
	if (be_substream == NULL)
=======
	if (!be_substream)
>>>>>>> 4716ccc3
		return;

	for_each_dpcm_fe(be, stream, dpcm) {
		if (dpcm->fe == fe)
			continue;

		dev_dbg(fe->dev, "reparent %s path %s %s %s\n",
			stream ? "capture" : "playback",
			dpcm->fe->dai_link->name,
			stream ? "<-" : "->", dpcm->be->dai_link->name);

		fe_substream = snd_soc_dpcm_get_substream(dpcm->fe, stream);
		be_substream->runtime = fe_substream->runtime;
		break;
	}
}

/* disconnect a BE and FE */
void dpcm_be_disconnect(struct snd_soc_pcm_runtime *fe, int stream)
{
	struct snd_soc_dpcm *dpcm, *d;
	unsigned long flags;

	for_each_dpcm_be_safe(fe, stream, dpcm, d) {
		dev_dbg(fe->dev, "ASoC: BE %s disconnect check for %s\n",
				stream ? "capture" : "playback",
				dpcm->be->dai_link->name);

		if (dpcm->state != SND_SOC_DPCM_LINK_STATE_FREE)
			continue;

		dev_dbg(fe->dev, "freed DSP %s path %s %s %s\n",
			stream ? "capture" : "playback", fe->dai_link->name,
			stream ? "<-" : "->", dpcm->be->dai_link->name);

		/* BEs still alive need new FE */
		dpcm_be_reparent(fe, dpcm->be, stream);

#ifdef CONFIG_DEBUG_FS
		debugfs_remove_recursive(dpcm->debugfs_state);
#endif
		spin_lock_irqsave(&fe->card->dpcm_lock, flags);
		list_del(&dpcm->list_be);
		list_del(&dpcm->list_fe);
		spin_unlock_irqrestore(&fe->card->dpcm_lock, flags);
		kfree(dpcm);
	}
}

/* get BE for DAI widget and stream */
static struct snd_soc_pcm_runtime *dpcm_get_be(struct snd_soc_card *card,
		struct snd_soc_dapm_widget *widget, int stream)
{
	struct snd_soc_pcm_runtime *be;
	struct snd_soc_dai *dai;
	int i;

	dev_dbg(card->dev, "ASoC: find BE for widget %s\n", widget->name);

	if (stream == SNDRV_PCM_STREAM_PLAYBACK) {
		for_each_card_rtds(card, be) {

			if (!be->dai_link->no_pcm)
				continue;

			dev_dbg(card->dev, "ASoC: try BE : %s\n",
				be->cpu_dai->playback_widget ?
				be->cpu_dai->playback_widget->name : "(not set)");

			if ((be->cpu_dai->playback_widget &&
				be->cpu_dai->playback_widget == widget &&
				(be->dai_link->stream_name &&
				!strcmp(be->dai_link->stream_name,
				   be->cpu_dai->playback_widget->sname))) ||
				be->codec_dai->playback_widget == widget)
				return be;

			for_each_rtd_codec_dai(be, i, dai) {
				if (dai->playback_widget == widget)
					return be;
			}
		}
	} else {

		for_each_card_rtds(card, be) {

			if (!be->dai_link->no_pcm)
				continue;

			dev_dbg(card->dev, "ASoC: try BE %s\n",
				be->cpu_dai->capture_widget ?
				be->cpu_dai->capture_widget->name : "(not set)");

			if ((be->cpu_dai->capture_widget &&
				be->cpu_dai->capture_widget == widget &&
				(be->dai_link->stream_name &&
				!strcmp(be->dai_link->stream_name,
				   be->cpu_dai->capture_widget->sname))) ||
				be->codec_dai->capture_widget == widget)
				return be;

			for_each_rtd_codec_dai(be, i, dai) {
				if (dai->capture_widget == widget)
					return be;
			}
		}
	}

	/* dai link name and stream name set correctly ? */
	dev_err(card->dev, "ASoC: can't get %s BE for %s\n",
		stream ? "capture" : "playback", widget->name);
	return NULL;
}

static inline struct snd_soc_dapm_widget *
	dai_get_widget(struct snd_soc_dai *dai, int stream)
{
	if (stream == SNDRV_PCM_STREAM_PLAYBACK)
		return dai->playback_widget;
	else
		return dai->capture_widget;
}

static int widget_in_list(struct snd_soc_dapm_widget_list *list,
		struct snd_soc_dapm_widget *widget)
{
	int i;

	for (i = 0; i < list->num_widgets; i++) {
		if (widget == list->widgets[i])
			return 1;
	}

	return 0;
}

static bool dpcm_end_walk_at_be(struct snd_soc_dapm_widget *widget,
		enum snd_soc_dapm_direction dir)
{
	struct snd_soc_card *card = widget->dapm->card;
	struct snd_soc_pcm_runtime *rtd;
	struct snd_soc_dai *dai;
	int i;

	if (dir == SND_SOC_DAPM_DIR_OUT) {
		for_each_card_rtds(card, rtd) {
			if (!rtd->dai_link->no_pcm)
				continue;

			if (rtd->cpu_dai->playback_widget == widget)
				return true;

			for_each_rtd_codec_dai(rtd, i, dai) {
				if (dai->playback_widget == widget)
					return true;
			}
		}
	} else { /* SND_SOC_DAPM_DIR_IN */
		for_each_card_rtds(card, rtd) {
			if (!rtd->dai_link->no_pcm)
				continue;

			if (rtd->cpu_dai->capture_widget == widget)
				return true;

			for_each_rtd_codec_dai(rtd, i, dai) {
				if (dai->capture_widget == widget)
					return true;
			}
		}
	}

	return false;
}

int dpcm_path_get(struct snd_soc_pcm_runtime *fe,
	int stream, struct snd_soc_dapm_widget_list **list)
{
	struct snd_soc_dai *cpu_dai = fe->cpu_dai;
	int paths;

	/* get number of valid DAI paths and their widgets */
	paths = snd_soc_dapm_dai_get_connected_widgets(cpu_dai, stream, list,
			dpcm_end_walk_at_be);

	dev_dbg(fe->dev, "ASoC: found %d audio %s paths\n", paths,
			stream ? "capture" : "playback");

	return paths;
}

static int dpcm_prune_paths(struct snd_soc_pcm_runtime *fe, int stream,
	struct snd_soc_dapm_widget_list **list_)
{
	struct snd_soc_dpcm *dpcm;
	struct snd_soc_dapm_widget_list *list = *list_;
	struct snd_soc_dapm_widget *widget;
	struct snd_soc_dai *dai;
	int prune = 0;
	int do_prune;

	/* Destroy any old FE <--> BE connections */
	for_each_dpcm_be(fe, stream, dpcm) {
		unsigned int i;

		/* is there a valid CPU DAI widget for this BE */
		widget = dai_get_widget(dpcm->be->cpu_dai, stream);

		/* prune the BE if it's no longer in our active list */
		if (widget && widget_in_list(list, widget))
			continue;

		/* is there a valid CODEC DAI widget for this BE */
		do_prune = 1;
		for_each_rtd_codec_dai(dpcm->be, i, dai) {
			widget = dai_get_widget(dai, stream);

			/* prune the BE if it's no longer in our active list */
			if (widget && widget_in_list(list, widget))
				do_prune = 0;
		}
		if (!do_prune)
			continue;

		dev_dbg(fe->dev, "ASoC: pruning %s BE %s for %s\n",
			stream ? "capture" : "playback",
			dpcm->be->dai_link->name, fe->dai_link->name);
		dpcm->state = SND_SOC_DPCM_LINK_STATE_FREE;
		dpcm->be->dpcm[stream].runtime_update = SND_SOC_DPCM_UPDATE_BE;
		prune++;
	}

	dev_dbg(fe->dev, "ASoC: found %d old BE paths for pruning\n", prune);
	return prune;
}

static int dpcm_add_paths(struct snd_soc_pcm_runtime *fe, int stream,
	struct snd_soc_dapm_widget_list **list_)
{
	struct snd_soc_card *card = fe->card;
	struct snd_soc_dapm_widget_list *list = *list_;
	struct snd_soc_pcm_runtime *be;
	int i, new = 0, err;

	/* Create any new FE <--> BE connections */
	for (i = 0; i < list->num_widgets; i++) {

		switch (list->widgets[i]->id) {
		case snd_soc_dapm_dai_in:
			if (stream != SNDRV_PCM_STREAM_PLAYBACK)
				continue;
			break;
		case snd_soc_dapm_dai_out:
			if (stream != SNDRV_PCM_STREAM_CAPTURE)
				continue;
			break;
		default:
			continue;
		}

		/* is there a valid BE rtd for this widget */
		be = dpcm_get_be(card, list->widgets[i], stream);
		if (!be) {
			dev_err(fe->dev, "ASoC: no BE found for %s\n",
					list->widgets[i]->name);
			continue;
		}

		/* make sure BE is a real BE */
		if (!be->dai_link->no_pcm)
			continue;

		/* don't connect if FE is not running */
		if (!fe->dpcm[stream].runtime && !fe->fe_compr)
			continue;

		/* newly connected FE and BE */
		err = dpcm_be_connect(fe, be, stream);
		if (err < 0) {
			dev_err(fe->dev, "ASoC: can't connect %s\n",
				list->widgets[i]->name);
			break;
		} else if (err == 0) /* already connected */
			continue;

		/* new */
		be->dpcm[stream].runtime_update = SND_SOC_DPCM_UPDATE_BE;
		new++;
	}

	dev_dbg(fe->dev, "ASoC: found %d new BE paths\n", new);
	return new;
}

/*
 * Find the corresponding BE DAIs that source or sink audio to this
 * FE substream.
 */
int dpcm_process_paths(struct snd_soc_pcm_runtime *fe,
	int stream, struct snd_soc_dapm_widget_list **list, int new)
{
	if (new)
		return dpcm_add_paths(fe, stream, list);
	else
		return dpcm_prune_paths(fe, stream, list);
}

void dpcm_clear_pending_state(struct snd_soc_pcm_runtime *fe, int stream)
{
	struct snd_soc_dpcm *dpcm;
	unsigned long flags;

	spin_lock_irqsave(&fe->card->dpcm_lock, flags);
	for_each_dpcm_be(fe, stream, dpcm)
		dpcm->be->dpcm[stream].runtime_update =
						SND_SOC_DPCM_UPDATE_NO;
	spin_unlock_irqrestore(&fe->card->dpcm_lock, flags);
}

static void dpcm_be_dai_startup_unwind(struct snd_soc_pcm_runtime *fe,
	int stream)
{
	struct snd_soc_dpcm *dpcm;

	/* disable any enabled and non active backends */
	for_each_dpcm_be(fe, stream, dpcm) {

		struct snd_soc_pcm_runtime *be = dpcm->be;
		struct snd_pcm_substream *be_substream =
			snd_soc_dpcm_get_substream(be, stream);

		if (be->dpcm[stream].users == 0)
			dev_err(be->dev, "ASoC: no users %s at close - state %d\n",
				stream ? "capture" : "playback",
				be->dpcm[stream].state);

		if (--be->dpcm[stream].users != 0)
			continue;

		if (be->dpcm[stream].state != SND_SOC_DPCM_STATE_OPEN)
			continue;

		soc_pcm_close(be_substream);
		be_substream->runtime = NULL;
		be->dpcm[stream].state = SND_SOC_DPCM_STATE_CLOSE;
	}
}

int dpcm_be_dai_startup(struct snd_soc_pcm_runtime *fe, int stream)
{
	struct snd_soc_dpcm *dpcm;
	int err, count = 0;

	/* only startup BE DAIs that are either sinks or sources to this FE DAI */
	for_each_dpcm_be(fe, stream, dpcm) {

		struct snd_soc_pcm_runtime *be = dpcm->be;
		struct snd_pcm_substream *be_substream =
			snd_soc_dpcm_get_substream(be, stream);

		if (!be_substream) {
			dev_err(be->dev, "ASoC: no backend %s stream\n",
				stream ? "capture" : "playback");
			continue;
		}

		/* is this op for this BE ? */
		if (!snd_soc_dpcm_be_can_update(fe, be, stream))
			continue;

		/* first time the dpcm is open ? */
		if (be->dpcm[stream].users == DPCM_MAX_BE_USERS)
			dev_err(be->dev, "ASoC: too many users %s at open %d\n",
				stream ? "capture" : "playback",
				be->dpcm[stream].state);

		if (be->dpcm[stream].users++ != 0)
			continue;

		if ((be->dpcm[stream].state != SND_SOC_DPCM_STATE_NEW) &&
		    (be->dpcm[stream].state != SND_SOC_DPCM_STATE_CLOSE))
			continue;

		dev_dbg(be->dev, "ASoC: open %s BE %s\n",
			stream ? "capture" : "playback", be->dai_link->name);

		be_substream->runtime = be->dpcm[stream].runtime;
		err = soc_pcm_open(be_substream);
		if (err < 0) {
			dev_err(be->dev, "ASoC: BE open failed %d\n", err);
			be->dpcm[stream].users--;
			if (be->dpcm[stream].users < 0)
				dev_err(be->dev, "ASoC: no users %s at unwind %d\n",
					stream ? "capture" : "playback",
					be->dpcm[stream].state);

			be->dpcm[stream].state = SND_SOC_DPCM_STATE_CLOSE;
			goto unwind;
		}

		be->dpcm[stream].state = SND_SOC_DPCM_STATE_OPEN;
		count++;
	}

	return count;

unwind:
	/* disable any enabled and non active backends */
	for_each_dpcm_be_rollback(fe, stream, dpcm) {
		struct snd_soc_pcm_runtime *be = dpcm->be;
		struct snd_pcm_substream *be_substream =
			snd_soc_dpcm_get_substream(be, stream);

		if (!snd_soc_dpcm_be_can_update(fe, be, stream))
			continue;

		if (be->dpcm[stream].users == 0)
			dev_err(be->dev, "ASoC: no users %s at close %d\n",
				stream ? "capture" : "playback",
				be->dpcm[stream].state);

		if (--be->dpcm[stream].users != 0)
			continue;

		if (be->dpcm[stream].state != SND_SOC_DPCM_STATE_OPEN)
			continue;

		soc_pcm_close(be_substream);
		be_substream->runtime = NULL;
		be->dpcm[stream].state = SND_SOC_DPCM_STATE_CLOSE;
	}

	return err;
}

static void dpcm_init_runtime_hw(struct snd_pcm_runtime *runtime,
				 struct snd_soc_pcm_stream *stream)
{
	runtime->hw.rate_min = stream->rate_min;
	runtime->hw.rate_max = min_not_zero(stream->rate_max, UINT_MAX);
	runtime->hw.channels_min = stream->channels_min;
	runtime->hw.channels_max = stream->channels_max;
	if (runtime->hw.formats)
		runtime->hw.formats &= stream->formats;
	else
		runtime->hw.formats = stream->formats;
	runtime->hw.rates = stream->rates;
}

static void dpcm_runtime_merge_format(struct snd_pcm_substream *substream,
				      u64 *formats)
{
	struct snd_soc_pcm_runtime *fe = substream->private_data;
	struct snd_soc_dpcm *dpcm;
	struct snd_soc_dai *dai;
	int stream = substream->stream;

	if (!fe->dai_link->dpcm_merged_format)
		return;

	/*
	 * It returns merged BE codec format
	 * if FE want to use it (= dpcm_merged_format)
	 */

	for_each_dpcm_be(fe, stream, dpcm) {
		struct snd_soc_pcm_runtime *be = dpcm->be;
		struct snd_soc_dai_driver *codec_dai_drv;
		struct snd_soc_pcm_stream *codec_stream;
		int i;

		for_each_rtd_codec_dai(be, i, dai) {
			/*
			 * Skip CODECs which don't support the current stream
			 * type. See soc_pcm_init_runtime_hw() for more details
			 */
			if (!snd_soc_dai_stream_valid(dai, stream))
				continue;

			codec_dai_drv = dai->driver;
			if (stream == SNDRV_PCM_STREAM_PLAYBACK)
				codec_stream = &codec_dai_drv->playback;
			else
				codec_stream = &codec_dai_drv->capture;

			*formats &= codec_stream->formats;
		}
	}
}

static void dpcm_runtime_merge_chan(struct snd_pcm_substream *substream,
				    unsigned int *channels_min,
				    unsigned int *channels_max)
{
	struct snd_soc_pcm_runtime *fe = substream->private_data;
	struct snd_soc_dpcm *dpcm;
	int stream = substream->stream;

	if (!fe->dai_link->dpcm_merged_chan)
		return;

	/*
	 * It returns merged BE codec channel;
	 * if FE want to use it (= dpcm_merged_chan)
	 */

	for_each_dpcm_be(fe, stream, dpcm) {
		struct snd_soc_pcm_runtime *be = dpcm->be;
		struct snd_soc_dai_driver *cpu_dai_drv =  be->cpu_dai->driver;
		struct snd_soc_dai_driver *codec_dai_drv;
		struct snd_soc_pcm_stream *codec_stream;
		struct snd_soc_pcm_stream *cpu_stream;

		if (stream == SNDRV_PCM_STREAM_PLAYBACK)
			cpu_stream = &cpu_dai_drv->playback;
		else
			cpu_stream = &cpu_dai_drv->capture;

		*channels_min = max(*channels_min, cpu_stream->channels_min);
		*channels_max = min(*channels_max, cpu_stream->channels_max);

		/*
		 * chan min/max cannot be enforced if there are multiple CODEC
		 * DAIs connected to a single CPU DAI, use CPU DAI's directly
		 */
		if (be->num_codecs == 1) {
			codec_dai_drv = be->codec_dais[0]->driver;

			if (stream == SNDRV_PCM_STREAM_PLAYBACK)
				codec_stream = &codec_dai_drv->playback;
			else
				codec_stream = &codec_dai_drv->capture;

			*channels_min = max(*channels_min,
					    codec_stream->channels_min);
			*channels_max = min(*channels_max,
					    codec_stream->channels_max);
		}
	}
}

static void dpcm_runtime_merge_rate(struct snd_pcm_substream *substream,
				    unsigned int *rates,
				    unsigned int *rate_min,
				    unsigned int *rate_max)
{
	struct snd_soc_pcm_runtime *fe = substream->private_data;
	struct snd_soc_dpcm *dpcm;
	int stream = substream->stream;

	if (!fe->dai_link->dpcm_merged_rate)
		return;

	/*
	 * It returns merged BE codec channel;
	 * if FE want to use it (= dpcm_merged_chan)
	 */

	for_each_dpcm_be(fe, stream, dpcm) {
		struct snd_soc_pcm_runtime *be = dpcm->be;
		struct snd_soc_dai_driver *cpu_dai_drv =  be->cpu_dai->driver;
		struct snd_soc_dai_driver *codec_dai_drv;
		struct snd_soc_pcm_stream *codec_stream;
		struct snd_soc_pcm_stream *cpu_stream;
		struct snd_soc_dai *dai;
		int i;

		if (stream == SNDRV_PCM_STREAM_PLAYBACK)
			cpu_stream = &cpu_dai_drv->playback;
		else
			cpu_stream = &cpu_dai_drv->capture;

		*rate_min = max(*rate_min, cpu_stream->rate_min);
		*rate_max = min_not_zero(*rate_max, cpu_stream->rate_max);
		*rates = snd_pcm_rate_mask_intersect(*rates, cpu_stream->rates);

		for_each_rtd_codec_dai(be, i, dai) {
			/*
			 * Skip CODECs which don't support the current stream
			 * type. See soc_pcm_init_runtime_hw() for more details
			 */
			if (!snd_soc_dai_stream_valid(dai, stream))
				continue;

			codec_dai_drv = dai->driver;
			if (stream == SNDRV_PCM_STREAM_PLAYBACK)
				codec_stream = &codec_dai_drv->playback;
			else
				codec_stream = &codec_dai_drv->capture;

			*rate_min = max(*rate_min, codec_stream->rate_min);
			*rate_max = min_not_zero(*rate_max,
						 codec_stream->rate_max);
			*rates = snd_pcm_rate_mask_intersect(*rates,
						codec_stream->rates);
		}
	}
}

static void dpcm_set_fe_runtime(struct snd_pcm_substream *substream)
{
	struct snd_pcm_runtime *runtime = substream->runtime;
	struct snd_soc_pcm_runtime *rtd = substream->private_data;
	struct snd_soc_dai *cpu_dai = rtd->cpu_dai;
	struct snd_soc_dai_driver *cpu_dai_drv = cpu_dai->driver;

	if (substream->stream == SNDRV_PCM_STREAM_PLAYBACK)
		dpcm_init_runtime_hw(runtime, &cpu_dai_drv->playback);
	else
		dpcm_init_runtime_hw(runtime, &cpu_dai_drv->capture);

	dpcm_runtime_merge_format(substream, &runtime->hw.formats);
	dpcm_runtime_merge_chan(substream, &runtime->hw.channels_min,
				&runtime->hw.channels_max);
	dpcm_runtime_merge_rate(substream, &runtime->hw.rates,
				&runtime->hw.rate_min, &runtime->hw.rate_max);
}

static int dpcm_fe_dai_do_trigger(struct snd_pcm_substream *substream, int cmd);

/* Set FE's runtime_update state; the state is protected via PCM stream lock
 * for avoiding the race with trigger callback.
 * If the state is unset and a trigger is pending while the previous operation,
 * process the pending trigger action here.
 */
static void dpcm_set_fe_update_state(struct snd_soc_pcm_runtime *fe,
				     int stream, enum snd_soc_dpcm_update state)
{
	struct snd_pcm_substream *substream =
		snd_soc_dpcm_get_substream(fe, stream);

	snd_pcm_stream_lock_irq(substream);
	if (state == SND_SOC_DPCM_UPDATE_NO && fe->dpcm[stream].trigger_pending) {
		dpcm_fe_dai_do_trigger(substream,
				       fe->dpcm[stream].trigger_pending - 1);
		fe->dpcm[stream].trigger_pending = 0;
	}
	fe->dpcm[stream].runtime_update = state;
	snd_pcm_stream_unlock_irq(substream);
}

static int dpcm_apply_symmetry(struct snd_pcm_substream *fe_substream,
			       int stream)
{
	struct snd_soc_dpcm *dpcm;
	struct snd_soc_pcm_runtime *fe = fe_substream->private_data;
	struct snd_soc_dai *fe_cpu_dai = fe->cpu_dai;
	int err;

	/* apply symmetry for FE */
	if (soc_pcm_has_symmetry(fe_substream))
		fe_substream->runtime->hw.info |= SNDRV_PCM_INFO_JOINT_DUPLEX;

	/* Symmetry only applies if we've got an active stream. */
	if (fe_cpu_dai->active) {
		err = soc_pcm_apply_symmetry(fe_substream, fe_cpu_dai);
		if (err < 0)
			return err;
	}

	/* apply symmetry for BE */
	for_each_dpcm_be(fe, stream, dpcm) {
		struct snd_soc_pcm_runtime *be = dpcm->be;
		struct snd_pcm_substream *be_substream =
			snd_soc_dpcm_get_substream(be, stream);
		struct snd_soc_pcm_runtime *rtd;
		struct snd_soc_dai *codec_dai;
		int i;

		/* A backend may not have the requested substream */
		if (!be_substream)
			continue;

		rtd = be_substream->private_data;
		if (rtd->dai_link->be_hw_params_fixup)
			continue;

		if (soc_pcm_has_symmetry(be_substream))
			be_substream->runtime->hw.info |= SNDRV_PCM_INFO_JOINT_DUPLEX;

		/* Symmetry only applies if we've got an active stream. */
		if (rtd->cpu_dai->active) {
			err = soc_pcm_apply_symmetry(fe_substream,
						     rtd->cpu_dai);
			if (err < 0)
				return err;
		}

		for_each_rtd_codec_dai(rtd, i, codec_dai) {
			if (codec_dai->active) {
				err = soc_pcm_apply_symmetry(fe_substream,
							     codec_dai);
				if (err < 0)
					return err;
			}
		}
	}

	return 0;
}

static int dpcm_fe_dai_startup(struct snd_pcm_substream *fe_substream)
{
	struct snd_soc_pcm_runtime *fe = fe_substream->private_data;
	struct snd_pcm_runtime *runtime = fe_substream->runtime;
	int stream = fe_substream->stream, ret = 0;

	dpcm_set_fe_update_state(fe, stream, SND_SOC_DPCM_UPDATE_FE);

	ret = dpcm_be_dai_startup(fe, fe_substream->stream);
	if (ret < 0) {
		dev_err(fe->dev,"ASoC: failed to start some BEs %d\n", ret);
		goto be_err;
	}

	dev_dbg(fe->dev, "ASoC: open FE %s\n", fe->dai_link->name);

	/* start the DAI frontend */
	ret = soc_pcm_open(fe_substream);
	if (ret < 0) {
		dev_err(fe->dev,"ASoC: failed to start FE %d\n", ret);
		goto unwind;
	}

	fe->dpcm[stream].state = SND_SOC_DPCM_STATE_OPEN;

	dpcm_set_fe_runtime(fe_substream);
	snd_pcm_limit_hw_rates(runtime);

	ret = dpcm_apply_symmetry(fe_substream, stream);
	if (ret < 0) {
		dev_err(fe->dev, "ASoC: failed to apply dpcm symmetry %d\n",
			ret);
		goto unwind;
	}

	dpcm_set_fe_update_state(fe, stream, SND_SOC_DPCM_UPDATE_NO);
	return 0;

unwind:
	dpcm_be_dai_startup_unwind(fe, fe_substream->stream);
be_err:
	dpcm_set_fe_update_state(fe, stream, SND_SOC_DPCM_UPDATE_NO);
	return ret;
}

int dpcm_be_dai_shutdown(struct snd_soc_pcm_runtime *fe, int stream)
{
	struct snd_soc_dpcm *dpcm;

	/* only shutdown BEs that are either sinks or sources to this FE DAI */
	for_each_dpcm_be(fe, stream, dpcm) {

		struct snd_soc_pcm_runtime *be = dpcm->be;
		struct snd_pcm_substream *be_substream =
			snd_soc_dpcm_get_substream(be, stream);

		/* is this op for this BE ? */
		if (!snd_soc_dpcm_be_can_update(fe, be, stream))
			continue;

		if (be->dpcm[stream].users == 0)
			dev_err(be->dev, "ASoC: no users %s at close - state %d\n",
				stream ? "capture" : "playback",
				be->dpcm[stream].state);

		if (--be->dpcm[stream].users != 0)
			continue;

		if ((be->dpcm[stream].state != SND_SOC_DPCM_STATE_HW_FREE) &&
		    (be->dpcm[stream].state != SND_SOC_DPCM_STATE_OPEN)) {
			soc_pcm_hw_free(be_substream);
			be->dpcm[stream].state = SND_SOC_DPCM_STATE_HW_FREE;
		}

		dev_dbg(be->dev, "ASoC: close BE %s\n",
			be->dai_link->name);

		soc_pcm_close(be_substream);
		be_substream->runtime = NULL;

		be->dpcm[stream].state = SND_SOC_DPCM_STATE_CLOSE;
	}
	return 0;
}

static int dpcm_fe_dai_shutdown(struct snd_pcm_substream *substream)
{
	struct snd_soc_pcm_runtime *fe = substream->private_data;
	int stream = substream->stream;

	dpcm_set_fe_update_state(fe, stream, SND_SOC_DPCM_UPDATE_FE);

#ifdef CONFIG_AUDIO_QGKI
	dev_dbg(fe->dev, "ASoC: close FE %s\n", fe->dai_link->name);

	/* now shutdown the frontend */
	soc_pcm_close(substream);

	/* shutdown the BEs */
	dpcm_be_dai_shutdown(fe, substream->stream);
#else
	/* shutdown the BEs */
	dpcm_be_dai_shutdown(fe, substream->stream);

	dev_dbg(fe->dev, "ASoC: close FE %s\n", fe->dai_link->name);

	/* now shutdown the frontend */
	soc_pcm_close(substream);
#endif

	/* run the stream event for each BE */
	dpcm_dapm_stream_event(fe, stream, SND_SOC_DAPM_STREAM_STOP);

	fe->dpcm[stream].state = SND_SOC_DPCM_STATE_CLOSE;
	dpcm_set_fe_update_state(fe, stream, SND_SOC_DPCM_UPDATE_NO);
	return 0;
}

int dpcm_be_dai_hw_free(struct snd_soc_pcm_runtime *fe, int stream)
{
	struct snd_soc_dpcm *dpcm;

	/* only hw_params backends that are either sinks or sources
	 * to this frontend DAI */
	for_each_dpcm_be(fe, stream, dpcm) {

		struct snd_soc_pcm_runtime *be = dpcm->be;
		struct snd_pcm_substream *be_substream =
			snd_soc_dpcm_get_substream(be, stream);

		/* is this op for this BE ? */
		if (!snd_soc_dpcm_be_can_update(fe, be, stream))
			continue;

		/* only free hw when no longer used - check all FEs */
		if (!snd_soc_dpcm_can_be_free_stop(fe, be, stream))
				continue;

		/* do not free hw if this BE is used by other FE */
		if (be->dpcm[stream].users > 1)
			continue;

		if ((be->dpcm[stream].state != SND_SOC_DPCM_STATE_HW_PARAMS) &&
		    (be->dpcm[stream].state != SND_SOC_DPCM_STATE_PREPARE) &&
		    (be->dpcm[stream].state != SND_SOC_DPCM_STATE_HW_FREE) &&
		    (be->dpcm[stream].state != SND_SOC_DPCM_STATE_PAUSED) &&
		    (be->dpcm[stream].state != SND_SOC_DPCM_STATE_STOP) &&
		    (be->dpcm[stream].state != SND_SOC_DPCM_STATE_SUSPEND))
			continue;

		dev_dbg(be->dev, "ASoC: hw_free BE %s\n",
			be->dai_link->name);

		soc_pcm_hw_free(be_substream);

		be->dpcm[stream].state = SND_SOC_DPCM_STATE_HW_FREE;
	}

	return 0;
}

static int dpcm_fe_dai_hw_free(struct snd_pcm_substream *substream)
{
	struct snd_soc_pcm_runtime *fe = substream->private_data;
	int err, stream = substream->stream;

	mutex_lock_nested(&fe->card->mutex, SND_SOC_CARD_CLASS_RUNTIME);
	dpcm_set_fe_update_state(fe, stream, SND_SOC_DPCM_UPDATE_FE);

	dev_dbg(fe->dev, "ASoC: hw_free FE %s\n", fe->dai_link->name);

	/* call hw_free on the frontend */
	err = soc_pcm_hw_free(substream);
	if (err < 0)
		dev_err(fe->dev,"ASoC: hw_free FE %s failed\n",
			fe->dai_link->name);

	/* only hw_params backends that are either sinks or sources
	 * to this frontend DAI */
	err = dpcm_be_dai_hw_free(fe, stream);

	fe->dpcm[stream].state = SND_SOC_DPCM_STATE_HW_FREE;
	dpcm_set_fe_update_state(fe, stream, SND_SOC_DPCM_UPDATE_NO);

	mutex_unlock(&fe->card->mutex);
	return 0;
}

#ifdef CONFIG_AUDIO_QGKI
int dpcm_fe_dai_hw_params_be(struct snd_soc_pcm_runtime *fe,
	struct snd_soc_pcm_runtime *be,
	struct snd_pcm_hw_params *params, int stream)
{
	int ret;
	struct snd_soc_dpcm *dpcm;
	struct snd_pcm_substream *be_substream =
		snd_soc_dpcm_get_substream(be, stream);

	/* is this op for this BE ? */
	if (!snd_soc_dpcm_be_can_update(fe, be, stream))
		return 0;

	/* only allow hw_params() if no connected FEs are running */
	if (!snd_soc_dpcm_can_be_params(fe, be, stream))
		return 0;

	if ((be->dpcm[stream].state != SND_SOC_DPCM_STATE_OPEN) &&
			(be->dpcm[stream].state !=
				SND_SOC_DPCM_STATE_HW_PARAMS) &&
			(be->dpcm[stream].state != SND_SOC_DPCM_STATE_HW_FREE))
		return 0;

	dev_dbg(be->dev, "ASoC: hw_params BE %s\n",
			fe->dai_link->name);

	/* perform any hw_params fixups */
	if (be->dai_link->be_hw_params_fixup) {
		ret = be->dai_link->be_hw_params_fixup(be,
				params);
		if (ret < 0) {
			dev_err(be->dev,
					"ASoC: hw_params BE fixup failed %d\n",
					ret);
			goto unwind;
		}
	}

	ret = soc_pcm_hw_params(be_substream, params);
	if (ret < 0) {
		dev_err(be->dev, "ASoC: hw_params BE failed %d\n", ret);
		goto unwind;
	}

	be->dpcm[stream].state = SND_SOC_DPCM_STATE_HW_PARAMS;
	return 0;

unwind:
	/* disable any enabled and non active backends */
	list_for_each_entry(dpcm, &fe->dpcm[stream].be_clients, list_be) {
		struct snd_soc_pcm_runtime *be = dpcm->be;
		struct snd_pcm_substream *be_substream =
			snd_soc_dpcm_get_substream(be, stream);

		if (!snd_soc_dpcm_be_can_update(fe, be, stream))
			continue;

		/* only allow hw_free() if no connected FEs are running */
		if (!snd_soc_dpcm_can_be_free_stop(fe, be, stream))
			continue;

		if ((be->dpcm[stream].state != SND_SOC_DPCM_STATE_OPEN) &&
			(be->dpcm[stream].state
				!= SND_SOC_DPCM_STATE_HW_PARAMS) &&
			(be->dpcm[stream].state
				!= SND_SOC_DPCM_STATE_HW_FREE) &&
			(be->dpcm[stream].state != SND_SOC_DPCM_STATE_STOP))
			continue;

		soc_pcm_hw_free(be_substream);
	}

	return ret;
}
#endif

int dpcm_be_dai_hw_params(struct snd_soc_pcm_runtime *fe, int stream)
{
	struct snd_soc_dpcm *dpcm;
	int ret;

	for_each_dpcm_be(fe, stream, dpcm) {

		struct snd_soc_pcm_runtime *be = dpcm->be;
		struct snd_pcm_substream *be_substream =
			snd_soc_dpcm_get_substream(be, stream);

		/* is this op for this BE ? */
		if (!snd_soc_dpcm_be_can_update(fe, be, stream))
			continue;

		/* copy params for each dpcm */
		memcpy(&dpcm->hw_params, &fe->dpcm[stream].hw_params,
				sizeof(struct snd_pcm_hw_params));

		/* perform any hw_params fixups */
		if (be->dai_link->be_hw_params_fixup) {
			ret = be->dai_link->be_hw_params_fixup(be,
					&dpcm->hw_params);
			if (ret < 0) {
				dev_err(be->dev,
					"ASoC: hw_params BE fixup failed %d\n",
					ret);
				goto unwind;
			}
		}

		/* copy the fixed-up hw params for BE dai */
		memcpy(&be->dpcm[stream].hw_params, &dpcm->hw_params,
		       sizeof(struct snd_pcm_hw_params));

		/* only allow hw_params() if no connected FEs are running */
		if (!snd_soc_dpcm_can_be_params(fe, be, stream))
			continue;

		if ((be->dpcm[stream].state != SND_SOC_DPCM_STATE_OPEN) &&
		    (be->dpcm[stream].state != SND_SOC_DPCM_STATE_HW_PARAMS) &&
		    (be->dpcm[stream].state != SND_SOC_DPCM_STATE_HW_FREE))
			continue;

		dev_dbg(be->dev, "ASoC: hw_params BE %s\n",
			be->dai_link->name);

		ret = soc_pcm_hw_params(be_substream, &dpcm->hw_params);
		if (ret < 0) {
			dev_err(dpcm->be->dev,
				"ASoC: hw_params BE failed %d\n", ret);
			goto unwind;
		}

		be->dpcm[stream].state = SND_SOC_DPCM_STATE_HW_PARAMS;
	}
	return 0;

unwind:
	/* disable any enabled and non active backends */
	for_each_dpcm_be_rollback(fe, stream, dpcm) {
		struct snd_soc_pcm_runtime *be = dpcm->be;
		struct snd_pcm_substream *be_substream =
			snd_soc_dpcm_get_substream(be, stream);

		if (!snd_soc_dpcm_be_can_update(fe, be, stream))
			continue;

		/* only allow hw_free() if no connected FEs are running */
		if (!snd_soc_dpcm_can_be_free_stop(fe, be, stream))
			continue;

		if ((be->dpcm[stream].state != SND_SOC_DPCM_STATE_OPEN) &&
		   (be->dpcm[stream].state != SND_SOC_DPCM_STATE_HW_PARAMS) &&
		   (be->dpcm[stream].state != SND_SOC_DPCM_STATE_HW_FREE) &&
		   (be->dpcm[stream].state != SND_SOC_DPCM_STATE_STOP))
			continue;

		soc_pcm_hw_free(be_substream);
	}

	return ret;
}

static int dpcm_fe_dai_hw_params(struct snd_pcm_substream *substream,
				 struct snd_pcm_hw_params *params)
{
	struct snd_soc_pcm_runtime *fe = substream->private_data;
	int ret, stream = substream->stream;

	mutex_lock_nested(&fe->card->mutex, SND_SOC_CARD_CLASS_RUNTIME);
	dpcm_set_fe_update_state(fe, stream, SND_SOC_DPCM_UPDATE_FE);

	memcpy(&fe->dpcm[substream->stream].hw_params, params,
			sizeof(struct snd_pcm_hw_params));
	ret = dpcm_be_dai_hw_params(fe, substream->stream);
	if (ret < 0) {
		dev_err(fe->dev,"ASoC: hw_params BE failed %d\n", ret);
		goto out;
	}

	dev_dbg(fe->dev, "ASoC: hw_params FE %s rate %d chan %x fmt %d\n",
			fe->dai_link->name, params_rate(params),
			params_channels(params), params_format(params));

	/* call hw_params on the frontend */
	ret = soc_pcm_hw_params(substream, params);
	if (ret < 0) {
		dev_err(fe->dev,"ASoC: hw_params FE failed %d\n", ret);
		dpcm_be_dai_hw_free(fe, stream);
	 } else
		fe->dpcm[stream].state = SND_SOC_DPCM_STATE_HW_PARAMS;

out:
	dpcm_set_fe_update_state(fe, stream, SND_SOC_DPCM_UPDATE_NO);
	mutex_unlock(&fe->card->mutex);
	return ret;
}

static int dpcm_do_trigger(struct snd_soc_dpcm *dpcm,
		struct snd_pcm_substream *substream, int cmd)
{
	int ret;

	dev_dbg(dpcm->be->dev, "ASoC: trigger BE %s cmd %d\n",
			dpcm->be->dai_link->name, cmd);

	ret = soc_pcm_trigger(substream, cmd);
	if (ret < 0)
		dev_err(dpcm->be->dev,"ASoC: trigger BE failed %d\n", ret);

	return ret;
}

int dpcm_be_dai_trigger(struct snd_soc_pcm_runtime *fe, int stream,
			       int cmd)
{
	struct snd_soc_dpcm *dpcm;
	int ret = 0;

	for_each_dpcm_be(fe, stream, dpcm) {

		struct snd_soc_pcm_runtime *be = dpcm->be;
		struct snd_pcm_substream *be_substream =
			snd_soc_dpcm_get_substream(be, stream);

		/* is this op for this BE ? */
		if (!snd_soc_dpcm_be_can_update(fe, be, stream))
			continue;

		switch (cmd) {
		case SNDRV_PCM_TRIGGER_START:
			if ((be->dpcm[stream].state != SND_SOC_DPCM_STATE_PREPARE) &&
			    (be->dpcm[stream].state != SND_SOC_DPCM_STATE_STOP) &&
			    (be->dpcm[stream].state != SND_SOC_DPCM_STATE_PAUSED))
				continue;

			ret = dpcm_do_trigger(dpcm, be_substream, cmd);
			if (ret)
				return ret;

			be->dpcm[stream].state = SND_SOC_DPCM_STATE_START;
			break;
		case SNDRV_PCM_TRIGGER_RESUME:
			if ((be->dpcm[stream].state != SND_SOC_DPCM_STATE_SUSPEND))
				continue;

			ret = dpcm_do_trigger(dpcm, be_substream, cmd);
			if (ret)
				return ret;

			be->dpcm[stream].state = SND_SOC_DPCM_STATE_START;
			break;
		case SNDRV_PCM_TRIGGER_PAUSE_RELEASE:
			if ((be->dpcm[stream].state != SND_SOC_DPCM_STATE_PAUSED))
				continue;

			ret = dpcm_do_trigger(dpcm, be_substream, cmd);
			if (ret)
				return ret;

			be->dpcm[stream].state = SND_SOC_DPCM_STATE_START;
			break;
		case SNDRV_PCM_TRIGGER_STOP:
			if ((be->dpcm[stream].state != SND_SOC_DPCM_STATE_START) &&
			    (be->dpcm[stream].state != SND_SOC_DPCM_STATE_PAUSED))
				continue;

			if (!snd_soc_dpcm_can_be_free_stop(fe, be, stream))
				continue;

			ret = dpcm_do_trigger(dpcm, be_substream, cmd);
			if (ret)
				return ret;

			be->dpcm[stream].state = SND_SOC_DPCM_STATE_STOP;
			break;
		case SNDRV_PCM_TRIGGER_SUSPEND:
			if (be->dpcm[stream].state != SND_SOC_DPCM_STATE_START)
				continue;

			if (!snd_soc_dpcm_can_be_free_stop(fe, be, stream))
				continue;

			ret = dpcm_do_trigger(dpcm, be_substream, cmd);
			if (ret)
				return ret;

			be->dpcm[stream].state = SND_SOC_DPCM_STATE_SUSPEND;
			break;
		case SNDRV_PCM_TRIGGER_PAUSE_PUSH:
			if (be->dpcm[stream].state != SND_SOC_DPCM_STATE_START)
				continue;

			if (!snd_soc_dpcm_can_be_free_stop(fe, be, stream))
				continue;

			ret = dpcm_do_trigger(dpcm, be_substream, cmd);
			if (ret)
				return ret;

			be->dpcm[stream].state = SND_SOC_DPCM_STATE_PAUSED;
			break;
		}
	}

	return ret;
}
EXPORT_SYMBOL_GPL(dpcm_be_dai_trigger);

static int dpcm_dai_trigger_fe_be(struct snd_pcm_substream *substream,
				  int cmd, bool fe_first)
{
	struct snd_soc_pcm_runtime *fe = substream->private_data;
	int ret;

	/* call trigger on the frontend before the backend. */
	if (fe_first) {
		dev_dbg(fe->dev, "ASoC: pre trigger FE %s cmd %d\n",
			fe->dai_link->name, cmd);

		ret = soc_pcm_trigger(substream, cmd);
		if (ret < 0)
			return ret;

		ret = dpcm_be_dai_trigger(fe, substream->stream, cmd);
		return ret;
	}

	/* call trigger on the frontend after the backend. */
	ret = dpcm_be_dai_trigger(fe, substream->stream, cmd);
	if (ret < 0)
		return ret;

	dev_dbg(fe->dev, "ASoC: post trigger FE %s cmd %d\n",
		fe->dai_link->name, cmd);

	ret = soc_pcm_trigger(substream, cmd);

	return ret;
}

static int dpcm_fe_dai_do_trigger(struct snd_pcm_substream *substream, int cmd)
{
	struct snd_soc_pcm_runtime *fe = substream->private_data;
	int stream = substream->stream;
	int ret = 0;
	enum snd_soc_dpcm_trigger trigger = fe->dai_link->trigger[stream];

	fe->dpcm[stream].runtime_update = SND_SOC_DPCM_UPDATE_FE;

	switch (trigger) {
	case SND_SOC_DPCM_TRIGGER_PRE:
		switch (cmd) {
		case SNDRV_PCM_TRIGGER_START:
		case SNDRV_PCM_TRIGGER_RESUME:
		case SNDRV_PCM_TRIGGER_PAUSE_RELEASE:
		case SNDRV_PCM_TRIGGER_DRAIN:
			ret = dpcm_dai_trigger_fe_be(substream, cmd, true);
			break;
		case SNDRV_PCM_TRIGGER_STOP:
		case SNDRV_PCM_TRIGGER_SUSPEND:
		case SNDRV_PCM_TRIGGER_PAUSE_PUSH:
			ret = dpcm_dai_trigger_fe_be(substream, cmd, false);
			break;
		default:
			ret = -EINVAL;
			break;
		}
		break;
	case SND_SOC_DPCM_TRIGGER_POST:
		switch (cmd) {
		case SNDRV_PCM_TRIGGER_START:
		case SNDRV_PCM_TRIGGER_RESUME:
		case SNDRV_PCM_TRIGGER_PAUSE_RELEASE:
		case SNDRV_PCM_TRIGGER_DRAIN:
			ret = dpcm_dai_trigger_fe_be(substream, cmd, false);
			break;
		case SNDRV_PCM_TRIGGER_STOP:
		case SNDRV_PCM_TRIGGER_SUSPEND:
		case SNDRV_PCM_TRIGGER_PAUSE_PUSH:
			ret = dpcm_dai_trigger_fe_be(substream, cmd, true);
			break;
		default:
			ret = -EINVAL;
			break;
		}
		break;
	case SND_SOC_DPCM_TRIGGER_BESPOKE:
		/* bespoke trigger() - handles both FE and BEs */

		dev_dbg(fe->dev, "ASoC: bespoke trigger FE %s cmd %d\n",
				fe->dai_link->name, cmd);

		ret = soc_pcm_bespoke_trigger(substream, cmd);
		break;
	default:
		dev_err(fe->dev, "ASoC: invalid trigger cmd %d for %s\n", cmd,
				fe->dai_link->name);
		ret = -EINVAL;
		goto out;
	}

	if (ret < 0) {
		dev_err(fe->dev, "ASoC: trigger FE cmd: %d failed: %d\n",
			cmd, ret);
		goto out;
	}

	switch (cmd) {
	case SNDRV_PCM_TRIGGER_START:
	case SNDRV_PCM_TRIGGER_RESUME:
	case SNDRV_PCM_TRIGGER_PAUSE_RELEASE:
		fe->dpcm[stream].state = SND_SOC_DPCM_STATE_START;
		break;
	case SNDRV_PCM_TRIGGER_STOP:
	case SNDRV_PCM_TRIGGER_SUSPEND:
		fe->dpcm[stream].state = SND_SOC_DPCM_STATE_STOP;
		break;
	case SNDRV_PCM_TRIGGER_PAUSE_PUSH:
		fe->dpcm[stream].state = SND_SOC_DPCM_STATE_PAUSED;
		break;
	}

out:
	fe->dpcm[stream].runtime_update = SND_SOC_DPCM_UPDATE_NO;
	return ret;
}

#ifdef CONFIG_AUDIO_QGKI
int dpcm_fe_dai_prepare_be(struct snd_soc_pcm_runtime *fe,
		struct snd_soc_pcm_runtime *be, int stream)
{
	struct snd_pcm_substream *be_substream =
		snd_soc_dpcm_get_substream(be, stream);
	int ret = 0;

	/* is this op for this BE ? */
	if (!snd_soc_dpcm_be_can_update(fe, be, stream))
		return 0;

	if ((be->dpcm[stream].state != SND_SOC_DPCM_STATE_HW_PARAMS) &&
			(be->dpcm[stream].state != SND_SOC_DPCM_STATE_STOP))
		return 0;

	dev_dbg(be->dev, "ASoC: prepare BE %s\n",
			fe->dai_link->name);

	ret = soc_pcm_prepare(be_substream);
	if (ret < 0) {
		dev_err(be->dev, "ASoC: backend prepare failed %d\n",
				ret);
		return ret;
	}

	be->dpcm[stream].state = SND_SOC_DPCM_STATE_PREPARE;
	return ret;
}
#endif

static int dpcm_fe_dai_trigger(struct snd_pcm_substream *substream, int cmd)
{
	struct snd_soc_pcm_runtime *fe = substream->private_data;
	int stream = substream->stream;

	/* if FE's runtime_update is already set, we're in race;
	 * process this trigger later at exit
	 */
	if (fe->dpcm[stream].runtime_update != SND_SOC_DPCM_UPDATE_NO) {
		fe->dpcm[stream].trigger_pending = cmd + 1;
		return 0; /* delayed, assuming it's successful */
	}

	/* we're alone, let's trigger */
	return dpcm_fe_dai_do_trigger(substream, cmd);
}

int dpcm_be_dai_prepare(struct snd_soc_pcm_runtime *fe, int stream)
{
	struct snd_soc_dpcm *dpcm;
	int ret = 0;

	for_each_dpcm_be(fe, stream, dpcm) {

		struct snd_soc_pcm_runtime *be = dpcm->be;
		struct snd_pcm_substream *be_substream =
			snd_soc_dpcm_get_substream(be, stream);

		/* is this op for this BE ? */
		if (!snd_soc_dpcm_be_can_update(fe, be, stream))
			continue;
#ifdef CONFIG_AUDIO_QGKI
		if ((be->dpcm[stream].state != SND_SOC_DPCM_STATE_HW_PARAMS) &&
		    (be->dpcm[stream].state != SND_SOC_DPCM_STATE_STOP) &&
		    (be->dpcm[stream].state != SND_SOC_DPCM_STATE_SUSPEND))
#else
		if ((be->dpcm[stream].state != SND_SOC_DPCM_STATE_HW_PARAMS) &&
		    (be->dpcm[stream].state != SND_SOC_DPCM_STATE_STOP) &&
		    (be->dpcm[stream].state != SND_SOC_DPCM_STATE_SUSPEND) &&
		    (be->dpcm[stream].state != SND_SOC_DPCM_STATE_PAUSED))
#endif
			continue;

		dev_dbg(be->dev, "ASoC: prepare BE %s\n",
			be->dai_link->name);

		ret = soc_pcm_prepare(be_substream);
		if (ret < 0) {
			dev_err(be->dev, "ASoC: backend prepare failed %d\n",
				ret);
			break;
		}

		be->dpcm[stream].state = SND_SOC_DPCM_STATE_PREPARE;
	}
	return ret;
}

#ifdef CONFIG_AUDIO_QGKI
static void dpcm_be_async_prepare(void *data, async_cookie_t cookie)
{
	struct snd_soc_dpcm *dpcm = data;
	struct snd_soc_pcm_runtime *be = dpcm->be;
	int stream = dpcm->stream;
	struct snd_pcm_substream *be_substream =
		snd_soc_dpcm_get_substream(be, stream);
	int ret;

	dev_dbg(be->dev, "%s ASoC: prepare BE %s\n", __func__,
					dpcm->fe->dai_link->name);
	ret = soc_pcm_prepare(be_substream);
	if (ret < 0) {
		be->err_ops = ret;
		dev_err(be->dev, "ASoC: backend prepare failed %d\n",
				ret);
		return;
	}
	be->dpcm[stream].state = SND_SOC_DPCM_STATE_PREPARE;
}

void dpcm_be_dai_prepare_async(struct snd_soc_pcm_runtime *fe, int stream,
					    struct async_domain *domain)
{
	struct snd_soc_dpcm *dpcm;
	struct snd_soc_dpcm *dpcm_async[DPCM_MAX_BE_USERS];
	int i = 0, j;

	list_for_each_entry(dpcm, &fe->dpcm[stream].be_clients, list_be) {
		struct snd_soc_pcm_runtime *be = dpcm->be;

		be->err_ops = 0;
		/* is this op for this BE ? */
		if (!snd_soc_dpcm_be_can_update(fe, be, stream))
			continue;

		if ((be->dpcm[stream].state != SND_SOC_DPCM_STATE_HW_PARAMS) &&
			(be->dpcm[stream].state != SND_SOC_DPCM_STATE_STOP))
			continue;

		/* does this BE support async op ?*/
		if ((fe->dai_link->async_ops & ASYNC_DPCM_SND_SOC_PREPARE) &&
		    (be->dai_link->async_ops & ASYNC_DPCM_SND_SOC_PREPARE)) {
			dpcm->stream = stream;
			async_schedule_domain(dpcm_be_async_prepare,
							    dpcm, domain);
		} else {
			dpcm_async[i++] = dpcm;
			if (i == DPCM_MAX_BE_USERS) {
				dev_dbg(fe->dev, "ASoC: MAX backend users!\n");
				break;
			}
		}
	}

	for (j = 0; j < i; j++) {
		struct snd_soc_dpcm *dpcm = dpcm_async[j];
		struct snd_soc_pcm_runtime *be = dpcm->be;
		struct snd_pcm_substream *be_substream =
			snd_soc_dpcm_get_substream(be, stream);
		int ret;

		dev_dbg(be->dev, "ASoC: prepare BE %s\n",
				dpcm->fe->dai_link->name);

		ret = soc_pcm_prepare(be_substream);
		if (ret < 0) {
			dev_err(be->dev, "ASoC: backend prepare failed %d\n",
					ret);
			be->err_ops = ret;
			return;
		}

		be->dpcm[stream].state = SND_SOC_DPCM_STATE_PREPARE;
	}
}
#endif

static int dpcm_fe_dai_prepare(struct snd_pcm_substream *substream)
{
	struct snd_soc_pcm_runtime *fe = substream->private_data;
	int stream = substream->stream, ret = 0;
#ifdef CONFIG_AUDIO_QGKI
	struct snd_soc_dpcm *dpcm;

	ASYNC_DOMAIN_EXCLUSIVE(async_domain);
#endif

	mutex_lock_nested(&fe->card->mutex, SND_SOC_CARD_CLASS_RUNTIME);
#ifdef CONFIG_AUDIO_QGKI
	fe->err_ops = 0;
#endif

	dev_dbg(fe->dev, "ASoC: prepare FE %s\n", fe->dai_link->name);

	dpcm_set_fe_update_state(fe, stream, SND_SOC_DPCM_UPDATE_FE);

	/* there is no point preparing this FE if there are no BEs */
	if (list_empty(&fe->dpcm[stream].be_clients)) {
		dev_err(fe->dev, "ASoC: no backend DAIs enabled for %s\n",
				fe->dai_link->name);
		ret = -EINVAL;
		goto out;
	}
#ifdef CONFIG_AUDIO_QGKI
	if (!(fe->dai_link->async_ops & ASYNC_DPCM_SND_SOC_PREPARE)) {
		ret = dpcm_be_dai_prepare(fe, substream->stream);
		if (ret < 0)
			goto out;
		/* call prepare on the frontend */
		ret = soc_pcm_prepare(substream);
		if (ret < 0) {
			dev_err(fe->dev, "ASoC: prepare FE %s failed\n",
					fe->dai_link->name);
			goto out;
		}
	} else {
		dpcm_be_dai_prepare_async(fe, substream->stream,
							&async_domain);

		/* call prepare on the frontend */
		ret = soc_pcm_prepare(substream);
		if (ret < 0) {
			fe->err_ops = ret;
			dev_err(fe->dev, "ASoC: prepare FE %s failed\n",
					fe->dai_link->name);
		}

		async_synchronize_full_domain(&async_domain);

		/* check if any BE failed */
		list_for_each_entry(dpcm, &fe->dpcm[stream].be_clients,
							    list_be) {
			struct snd_soc_pcm_runtime *be = dpcm->be;

			if (be->err_ops < 0) {
				ret = be->err_ops;
				goto out;
			}
		}

		/* check if FE failed */
		if (fe->err_ops < 0) {
			ret = fe->err_ops;
			goto out;
		}
	}
#else
	ret = dpcm_be_dai_prepare(fe, substream->stream);
	if (ret < 0)
		goto out;

	/* call prepare on the frontend */
	ret = soc_pcm_prepare(substream);
	if (ret < 0) {
		dev_err(fe->dev,"ASoC: prepare FE %s failed\n",
			fe->dai_link->name);
		goto out;
	}
#endif
	/* run the stream event for each BE */
	dpcm_dapm_stream_event(fe, stream, SND_SOC_DAPM_STREAM_START);
	fe->dpcm[stream].state = SND_SOC_DPCM_STATE_PREPARE;

out:
	dpcm_set_fe_update_state(fe, stream, SND_SOC_DPCM_UPDATE_NO);
	mutex_unlock(&fe->card->mutex);

	return ret;
}

#ifdef CONFIG_AUDIO_QGKI
static int soc_pcm_compat_ioctl(struct snd_pcm_substream *substream,
		     unsigned int cmd, void *arg)
{
	struct snd_soc_pcm_runtime *rtd = substream->private_data;
	struct snd_soc_component *component;
	struct snd_soc_rtdcom_list *rtdcom;

	for_each_rtdcom(rtd, rtdcom) {
		component = rtdcom->component;

		if (!component->driver->ops ||
			!component->driver->ops->compat_ioctl)
			continue;

		/* FIXME: use 1st ioctl */
		return component->driver->ops->compat_ioctl(
				substream, cmd, arg);
	}

	return snd_pcm_lib_ioctl(substream, cmd, arg);
}
#endif

static int dpcm_run_update_shutdown(struct snd_soc_pcm_runtime *fe, int stream)
{
	struct snd_pcm_substream *substream =
		snd_soc_dpcm_get_substream(fe, stream);
	enum snd_soc_dpcm_trigger trigger = fe->dai_link->trigger[stream];
	int err;

	dev_dbg(fe->dev, "ASoC: runtime %s close on FE %s\n",
			stream ? "capture" : "playback", fe->dai_link->name);

	if (trigger == SND_SOC_DPCM_TRIGGER_BESPOKE) {
		/* call bespoke trigger - FE takes care of all BE triggers */
		dev_dbg(fe->dev, "ASoC: bespoke trigger FE %s cmd stop\n",
				fe->dai_link->name);

		err = soc_pcm_bespoke_trigger(substream, SNDRV_PCM_TRIGGER_STOP);
		if (err < 0)
			dev_err(fe->dev,"ASoC: trigger FE failed %d\n", err);
	} else {
		dev_dbg(fe->dev, "ASoC: trigger FE %s cmd stop\n",
			fe->dai_link->name);

		err = dpcm_be_dai_trigger(fe, stream, SNDRV_PCM_TRIGGER_STOP);
		if (err < 0)
			dev_err(fe->dev,"ASoC: trigger FE failed %d\n", err);
	}

	err = dpcm_be_dai_hw_free(fe, stream);
	if (err < 0)
		dev_err(fe->dev,"ASoC: hw_free FE failed %d\n", err);

	err = dpcm_be_dai_shutdown(fe, stream);
	if (err < 0)
		dev_err(fe->dev,"ASoC: shutdown FE failed %d\n", err);

	/* run the stream event for each BE */
	dpcm_dapm_stream_event(fe, stream, SND_SOC_DAPM_STREAM_NOP);

	return 0;
}

static int dpcm_run_update_startup(struct snd_soc_pcm_runtime *fe, int stream)
{
	struct snd_pcm_substream *substream =
		snd_soc_dpcm_get_substream(fe, stream);
	struct snd_soc_dpcm *dpcm;
	enum snd_soc_dpcm_trigger trigger = fe->dai_link->trigger[stream];
	int ret;
	unsigned long flags;

	dev_dbg(fe->dev, "ASoC: runtime %s open on FE %s\n",
			stream ? "capture" : "playback", fe->dai_link->name);

	/* Only start the BE if the FE is ready */
	if (fe->dpcm[stream].state == SND_SOC_DPCM_STATE_HW_FREE ||
		fe->dpcm[stream].state == SND_SOC_DPCM_STATE_CLOSE)
		return -EINVAL;

	/* startup must always be called for new BEs */
	ret = dpcm_be_dai_startup(fe, stream);
	if (ret < 0)
		goto disconnect;

	/* keep going if FE state is > open */
	if (fe->dpcm[stream].state == SND_SOC_DPCM_STATE_OPEN)
		return 0;

	ret = dpcm_be_dai_hw_params(fe, stream);
	if (ret < 0)
		goto close;

	/* keep going if FE state is > hw_params */
	if (fe->dpcm[stream].state == SND_SOC_DPCM_STATE_HW_PARAMS)
		return 0;


	ret = dpcm_be_dai_prepare(fe, stream);
	if (ret < 0)
		goto hw_free;

	/* run the stream event for each BE */
	dpcm_dapm_stream_event(fe, stream, SND_SOC_DAPM_STREAM_NOP);

	/* keep going if FE state is > prepare */
	if (fe->dpcm[stream].state == SND_SOC_DPCM_STATE_PREPARE ||
		fe->dpcm[stream].state == SND_SOC_DPCM_STATE_STOP)
		return 0;

	if (trigger == SND_SOC_DPCM_TRIGGER_BESPOKE) {
		/* call trigger on the frontend - FE takes care of all BE triggers */
		dev_dbg(fe->dev, "ASoC: bespoke trigger FE %s cmd start\n",
				fe->dai_link->name);

		ret = soc_pcm_bespoke_trigger(substream, SNDRV_PCM_TRIGGER_START);
		if (ret < 0) {
			dev_err(fe->dev,"ASoC: bespoke trigger FE failed %d\n", ret);
			goto hw_free;
		}
	} else {
		dev_dbg(fe->dev, "ASoC: trigger FE %s cmd start\n",
			fe->dai_link->name);

		ret = dpcm_be_dai_trigger(fe, stream,
					SNDRV_PCM_TRIGGER_START);
		if (ret < 0) {
			dev_err(fe->dev,"ASoC: trigger FE failed %d\n", ret);
			goto hw_free;
		}
	}

	return 0;

hw_free:
	dpcm_be_dai_hw_free(fe, stream);
close:
	dpcm_be_dai_shutdown(fe, stream);
disconnect:
	/* disconnect any non started BEs */
	spin_lock_irqsave(&fe->card->dpcm_lock, flags);
	for_each_dpcm_be(fe, stream, dpcm) {
		struct snd_soc_pcm_runtime *be = dpcm->be;
		if (be->dpcm[stream].state != SND_SOC_DPCM_STATE_START)
				dpcm->state = SND_SOC_DPCM_LINK_STATE_FREE;
	}
	spin_unlock_irqrestore(&fe->card->dpcm_lock, flags);

	return ret;
}

static int dpcm_run_new_update(struct snd_soc_pcm_runtime *fe, int stream)
{
	int ret;

	dpcm_set_fe_update_state(fe, stream, SND_SOC_DPCM_UPDATE_BE);
	ret = dpcm_run_update_startup(fe, stream);
	if (ret < 0)
		dev_err(fe->dev, "ASoC: failed to startup some BEs\n");
	dpcm_set_fe_update_state(fe, stream, SND_SOC_DPCM_UPDATE_NO);

	return ret;
}

static int dpcm_run_old_update(struct snd_soc_pcm_runtime *fe, int stream)
{
	int ret;

	dpcm_set_fe_update_state(fe, stream, SND_SOC_DPCM_UPDATE_BE);
	ret = dpcm_run_update_shutdown(fe, stream);
	if (ret < 0)
		dev_err(fe->dev, "ASoC: failed to shutdown some BEs\n");
	dpcm_set_fe_update_state(fe, stream, SND_SOC_DPCM_UPDATE_NO);

	return ret;
}

static int soc_dpcm_fe_runtime_update(struct snd_soc_pcm_runtime *fe, int new)
{
	struct snd_soc_dapm_widget_list *list;
	int count, paths;

	if (!fe->dai_link->dynamic)
		return 0;

	/* only check active links */
	if (!fe->cpu_dai->active)
		return 0;

	/* DAPM sync will call this to update DSP paths */
	dev_dbg(fe->dev, "ASoC: DPCM %s runtime update for FE %s\n",
		new ? "new" : "old", fe->dai_link->name);

	/* skip if FE doesn't have playback capability */
	if (!snd_soc_dai_stream_valid(fe->cpu_dai,   SNDRV_PCM_STREAM_PLAYBACK) ||
	    !snd_soc_dai_stream_valid(fe->codec_dai, SNDRV_PCM_STREAM_PLAYBACK))
		goto capture;

	/* skip if FE isn't currently playing */
	if (!fe->cpu_dai->playback_active || !fe->codec_dai->playback_active)
		goto capture;

	paths = dpcm_path_get(fe, SNDRV_PCM_STREAM_PLAYBACK, &list);
	if (paths < 0) {
		dev_warn(fe->dev, "ASoC: %s no valid %s path\n",
			 fe->dai_link->name,  "playback");
		return paths;
	}

	/* update any playback paths */
	count = dpcm_process_paths(fe, SNDRV_PCM_STREAM_PLAYBACK, &list, new);
	if (count) {
		if (new)
			dpcm_run_new_update(fe, SNDRV_PCM_STREAM_PLAYBACK);
		else
			dpcm_run_old_update(fe, SNDRV_PCM_STREAM_PLAYBACK);

		dpcm_clear_pending_state(fe, SNDRV_PCM_STREAM_PLAYBACK);
		dpcm_be_disconnect(fe, SNDRV_PCM_STREAM_PLAYBACK);
	}

	dpcm_path_put(&list);

capture:
	/* skip if FE doesn't have capture capability */
	if (!snd_soc_dai_stream_valid(fe->cpu_dai,   SNDRV_PCM_STREAM_CAPTURE) ||
	    !snd_soc_dai_stream_valid(fe->codec_dai, SNDRV_PCM_STREAM_CAPTURE))
		return 0;

	/* skip if FE isn't currently capturing */
	if (!fe->cpu_dai->capture_active || !fe->codec_dai->capture_active)
		return 0;

	paths = dpcm_path_get(fe, SNDRV_PCM_STREAM_CAPTURE, &list);
	if (paths < 0) {
		dev_warn(fe->dev, "ASoC: %s no valid %s path\n",
			 fe->dai_link->name,  "capture");
		return paths;
	}

	/* update any old capture paths */
	count = dpcm_process_paths(fe, SNDRV_PCM_STREAM_CAPTURE, &list, new);
	if (count) {
		if (new)
			dpcm_run_new_update(fe, SNDRV_PCM_STREAM_CAPTURE);
		else
			dpcm_run_old_update(fe, SNDRV_PCM_STREAM_CAPTURE);

		dpcm_clear_pending_state(fe, SNDRV_PCM_STREAM_CAPTURE);
		dpcm_be_disconnect(fe, SNDRV_PCM_STREAM_CAPTURE);
	}

	dpcm_path_put(&list);

	return 0;
}

/* Called by DAPM mixer/mux changes to update audio routing between PCMs and
 * any DAI links.
 */
int soc_dpcm_runtime_update(struct snd_soc_card *card)
{
	struct snd_soc_pcm_runtime *fe;
	int ret = 0;

	mutex_lock_nested(&card->mutex, SND_SOC_CARD_CLASS_RUNTIME);
	/* shutdown all old paths first */
	for_each_card_rtds(card, fe) {
		ret = soc_dpcm_fe_runtime_update(fe, 0);
		if (ret)
			goto out;
	}

	/* bring new paths up */
	for_each_card_rtds(card, fe) {
		ret = soc_dpcm_fe_runtime_update(fe, 1);
		if (ret)
			goto out;
	}

out:
	mutex_unlock(&card->mutex);
	return ret;
}
int soc_dpcm_be_digital_mute(struct snd_soc_pcm_runtime *fe, int mute)
{
	struct snd_soc_dpcm *dpcm;
	struct snd_soc_dai *dai;

	for_each_dpcm_be(fe, SNDRV_PCM_STREAM_PLAYBACK, dpcm) {

		struct snd_soc_pcm_runtime *be = dpcm->be;
		int i;

		if (be->dai_link->ignore_suspend)
			continue;

		for_each_rtd_codec_dai(be, i, dai) {
			struct snd_soc_dai_driver *drv = dai->driver;

			dev_dbg(be->dev, "ASoC: BE digital mute %s\n",
					 be->dai_link->name);

			if (drv->ops && drv->ops->digital_mute &&
							dai->playback_active)
				drv->ops->digital_mute(dai, mute);
		}
	}

	return 0;
}

static int dpcm_fe_dai_open(struct snd_pcm_substream *fe_substream)
{
	struct snd_soc_pcm_runtime *fe = fe_substream->private_data;
	struct snd_soc_dpcm *dpcm;
	struct snd_soc_dapm_widget_list *list;
	int ret;
	int stream = fe_substream->stream;

	mutex_lock_nested(&fe->card->mutex, SND_SOC_CARD_CLASS_RUNTIME);
	fe->dpcm[stream].runtime = fe_substream->runtime;

	ret = dpcm_path_get(fe, stream, &list);
	if (ret < 0) {
		mutex_unlock(&fe->card->mutex);
		return ret;
	} else if (ret == 0) {
		dev_dbg(fe->dev, "ASoC: %s no valid %s route\n",
			fe->dai_link->name, stream ? "capture" : "playback");
	}

	/* calculate valid and active FE <-> BE dpcms */
	dpcm_process_paths(fe, stream, &list, 1);

	ret = dpcm_fe_dai_startup(fe_substream);
	if (ret < 0) {
		/* clean up all links */
		for_each_dpcm_be(fe, stream, dpcm)
			dpcm->state = SND_SOC_DPCM_LINK_STATE_FREE;

		dpcm_be_disconnect(fe, stream);
		fe->dpcm[stream].runtime = NULL;
	}

	dpcm_clear_pending_state(fe, stream);
	dpcm_path_put(&list);
	mutex_unlock(&fe->card->mutex);
	return ret;
}

static int dpcm_fe_dai_close(struct snd_pcm_substream *fe_substream)
{
	struct snd_soc_pcm_runtime *fe = fe_substream->private_data;
	struct snd_soc_dpcm *dpcm;
	int stream = fe_substream->stream, ret;

	mutex_lock_nested(&fe->card->mutex, SND_SOC_CARD_CLASS_RUNTIME);
	ret = dpcm_fe_dai_shutdown(fe_substream);

	/* mark FE's links ready to prune */
	for_each_dpcm_be(fe, stream, dpcm)
		dpcm->state = SND_SOC_DPCM_LINK_STATE_FREE;

	dpcm_be_disconnect(fe, stream);

	fe->dpcm[stream].runtime = NULL;
	mutex_unlock(&fe->card->mutex);
	return ret;
}

static void soc_pcm_private_free(struct snd_pcm *pcm)
{
	struct snd_soc_pcm_runtime *rtd = pcm->private_data;

	/* need to sync the delayed work before releasing resources */
	flush_delayed_work(&rtd->delayed_work);
	snd_soc_pcm_component_free(pcm);
}

/* create a new pcm */
int soc_new_pcm(struct snd_soc_pcm_runtime *rtd, int num)
{
	struct snd_soc_dai *codec_dai;
	struct snd_soc_dai *cpu_dai = rtd->cpu_dai;
	struct snd_soc_rtdcom_list *rtdcom;
	struct snd_pcm *pcm;
	struct snd_pcm_str *stream;
	char new_name[64];
	int ret = 0, playback = 0, capture = 0;
	int i;

	if (rtd->dai_link->dynamic || rtd->dai_link->no_pcm) {
		playback = rtd->dai_link->dpcm_playback;
		capture = rtd->dai_link->dpcm_capture;
	} else {
		/* Adapt stream for codec2codec links */
		struct snd_soc_pcm_stream *cpu_capture = rtd->dai_link->params ?
			&cpu_dai->driver->playback : &cpu_dai->driver->capture;
		struct snd_soc_pcm_stream *cpu_playback = rtd->dai_link->params ?
			&cpu_dai->driver->capture : &cpu_dai->driver->playback;

		for_each_rtd_codec_dai(rtd, i, codec_dai) {
			if (snd_soc_dai_stream_valid(codec_dai, SNDRV_PCM_STREAM_PLAYBACK) &&
			    snd_soc_dai_stream_valid(cpu_dai,   SNDRV_PCM_STREAM_PLAYBACK))
				playback = 1;
			if (snd_soc_dai_stream_valid(codec_dai, SNDRV_PCM_STREAM_CAPTURE) &&
			    snd_soc_dai_stream_valid(cpu_dai,   SNDRV_PCM_STREAM_CAPTURE))
				capture = 1;
		}

		capture = capture && cpu_capture->channels_min;
		playback = playback && cpu_playback->channels_min;
	}

	if (rtd->dai_link->playback_only) {
		playback = 1;
		capture = 0;
	}

	if (rtd->dai_link->capture_only) {
		playback = 0;
		capture = 1;
	}

	/* create the PCM */
	if (rtd->dai_link->params) {
		snprintf(new_name, sizeof(new_name), "codec2codec(%s)",
			 rtd->dai_link->stream_name);

		ret = snd_pcm_new_internal(rtd->card->snd_card, new_name, num,
					   playback, capture, &pcm);
	} else if (rtd->dai_link->no_pcm) {
		snprintf(new_name, sizeof(new_name), "(%s)",
			rtd->dai_link->stream_name);

		ret = snd_pcm_new_internal(rtd->card->snd_card, new_name, num,
				playback, capture, &pcm);
	} else {
		if (rtd->dai_link->dynamic)
			snprintf(new_name, sizeof(new_name), "%s (*)",
				rtd->dai_link->stream_name);
		else
			snprintf(new_name, sizeof(new_name), "%s %s-%d",
				rtd->dai_link->stream_name,
				(rtd->num_codecs > 1) ?
				"multicodec" : rtd->codec_dai->name, num);

		ret = snd_pcm_new(rtd->card->snd_card, new_name, num, playback,
			capture, &pcm);
	}
	if (ret < 0) {
		dev_err(rtd->card->dev, "ASoC: can't create pcm for %s\n",
			rtd->dai_link->name);
		return ret;
	}
	dev_dbg(rtd->card->dev, "ASoC: registered pcm #%d %s\n",num, new_name);

	/* DAPM dai link stream work */
	if (rtd->dai_link->params)
		INIT_DELAYED_WORK(&rtd->delayed_work,
				  codec2codec_close_delayed_work);
	else
		INIT_DELAYED_WORK(&rtd->delayed_work, close_delayed_work);

	pcm->nonatomic = rtd->dai_link->nonatomic;
	rtd->pcm = pcm;
	pcm->private_data = rtd;

	if (rtd->dai_link->no_pcm || rtd->dai_link->params) {
		if (playback)
			pcm->streams[SNDRV_PCM_STREAM_PLAYBACK].substream->private_data = rtd;
		if (capture)
			pcm->streams[SNDRV_PCM_STREAM_CAPTURE].substream->private_data = rtd;
		goto out;
	}

	/* setup any hostless PCMs - i.e. no host IO is performed */
	if (rtd->dai_link->no_host_mode) {
		if (pcm->streams[SNDRV_PCM_STREAM_PLAYBACK].substream) {
			stream = &pcm->streams[SNDRV_PCM_STREAM_PLAYBACK];
			stream->substream->hw_no_buffer = 1;
			snd_soc_set_runtime_hwparams(stream->substream,
						     &no_host_hardware);
		}
		if (pcm->streams[SNDRV_PCM_STREAM_CAPTURE].substream) {
			stream = &pcm->streams[SNDRV_PCM_STREAM_CAPTURE];
			stream->substream->hw_no_buffer = 1;
			snd_soc_set_runtime_hwparams(stream->substream,
						     &no_host_hardware);
		}
	}

	/* ASoC PCM operations */
	if (rtd->dai_link->dynamic) {
		rtd->ops.open		= dpcm_fe_dai_open;
		rtd->ops.hw_params	= dpcm_fe_dai_hw_params;
		rtd->ops.prepare	= dpcm_fe_dai_prepare;
		rtd->ops.trigger	= dpcm_fe_dai_trigger;
		rtd->ops.hw_free	= dpcm_fe_dai_hw_free;
		rtd->ops.close		= dpcm_fe_dai_close;
		rtd->ops.pointer	= soc_pcm_pointer;
		rtd->ops.ioctl		= snd_soc_pcm_component_ioctl;
#ifdef CONFIG_AUDIO_QGKI
		rtd->ops.compat_ioctl   = soc_pcm_compat_ioctl;
		rtd->ops.delay_blk	= soc_pcm_delay_blk;
#endif
	} else {
		rtd->ops.open		= soc_pcm_open;
		rtd->ops.hw_params	= soc_pcm_hw_params;
		rtd->ops.prepare	= soc_pcm_prepare;
		rtd->ops.trigger	= soc_pcm_trigger;
		rtd->ops.hw_free	= soc_pcm_hw_free;
		rtd->ops.close		= soc_pcm_close;
		rtd->ops.pointer	= soc_pcm_pointer;
		rtd->ops.ioctl		= snd_soc_pcm_component_ioctl;
#ifdef CONFIG_AUDIO_QGKI
		rtd->ops.compat_ioctl   = soc_pcm_compat_ioctl;
		rtd->ops.delay_blk	= soc_pcm_delay_blk;
#endif
	}

	for_each_rtdcom(rtd, rtdcom) {
		const struct snd_pcm_ops *ops = rtdcom->component->driver->ops;

		if (!ops)
			continue;

		if (ops->copy_user)
			rtd->ops.copy_user	= snd_soc_pcm_component_copy_user;
		if (ops->page)
			rtd->ops.page		= snd_soc_pcm_component_page;
		if (ops->mmap)
			rtd->ops.mmap		= snd_soc_pcm_component_mmap;
	}

	if (playback)
		snd_pcm_set_ops(pcm, SNDRV_PCM_STREAM_PLAYBACK, &rtd->ops);

	if (capture)
		snd_pcm_set_ops(pcm, SNDRV_PCM_STREAM_CAPTURE, &rtd->ops);

	ret = snd_soc_pcm_component_new(pcm);
	if (ret < 0) {
		dev_err(rtd->dev, "ASoC: pcm constructor failed: %d\n", ret);
		return ret;
	}

	pcm->private_free = soc_pcm_private_free;
	pcm->no_device_suspend = true;
out:
#ifdef CONFIG_AUDIO_QGKI
	dev_dbg(rtd->card->dev, "%s <-> %s mapping ok\n",
		 (rtd->num_codecs > 1) ? "multicodec" : rtd->codec_dai->name,
		 cpu_dai->name);
#else
	dev_info(rtd->card->dev, "%s <-> %s mapping ok\n",
		(rtd->num_codecs > 1) ? "multicodec" : rtd->codec_dai->name,
		cpu_dai->name);
#endif
	return ret;
}

/* is the current PCM operation for this FE ? */
int snd_soc_dpcm_fe_can_update(struct snd_soc_pcm_runtime *fe, int stream)
{
	if (fe->dpcm[stream].runtime_update == SND_SOC_DPCM_UPDATE_FE)
		return 1;
	return 0;
}
EXPORT_SYMBOL_GPL(snd_soc_dpcm_fe_can_update);

/* is the current PCM operation for this BE ? */
int snd_soc_dpcm_be_can_update(struct snd_soc_pcm_runtime *fe,
		struct snd_soc_pcm_runtime *be, int stream)
{
	if ((fe->dpcm[stream].runtime_update == SND_SOC_DPCM_UPDATE_FE) ||
	   ((fe->dpcm[stream].runtime_update == SND_SOC_DPCM_UPDATE_BE) &&
		  be->dpcm[stream].runtime_update))
		return 1;
	return 0;
}
EXPORT_SYMBOL_GPL(snd_soc_dpcm_be_can_update);

/* get the substream for this BE */
struct snd_pcm_substream *
	snd_soc_dpcm_get_substream(struct snd_soc_pcm_runtime *be, int stream)
{
	return be->pcm->streams[stream].substream;
}
EXPORT_SYMBOL_GPL(snd_soc_dpcm_get_substream);

/* get the BE runtime state */
enum snd_soc_dpcm_state
	snd_soc_dpcm_be_get_state(struct snd_soc_pcm_runtime *be, int stream)
{
	return be->dpcm[stream].state;
}
EXPORT_SYMBOL_GPL(snd_soc_dpcm_be_get_state);

/* set the BE runtime state */
void snd_soc_dpcm_be_set_state(struct snd_soc_pcm_runtime *be,
		int stream, enum snd_soc_dpcm_state state)
{
	be->dpcm[stream].state = state;
}
EXPORT_SYMBOL_GPL(snd_soc_dpcm_be_set_state);

/*
 * We can only hw_free, stop, pause or suspend a BE DAI if any of it's FE
 * are not running, paused or suspended for the specified stream direction.
 */
int snd_soc_dpcm_can_be_free_stop(struct snd_soc_pcm_runtime *fe,
		struct snd_soc_pcm_runtime *be, int stream)
{
	struct snd_soc_dpcm *dpcm;
	int state;
	int ret = 1;
	unsigned long flags;

	spin_lock_irqsave(&fe->card->dpcm_lock, flags);
	for_each_dpcm_fe(be, stream, dpcm) {

		if (dpcm->fe == fe)
			continue;

		state = dpcm->fe->dpcm[stream].state;
		if (state == SND_SOC_DPCM_STATE_START ||
			state == SND_SOC_DPCM_STATE_PAUSED ||
			state == SND_SOC_DPCM_STATE_SUSPEND) {
			ret = 0;
			break;
		}
	}
	spin_unlock_irqrestore(&fe->card->dpcm_lock, flags);

	/* it's safe to free/stop this BE DAI */
	return ret;
}
EXPORT_SYMBOL_GPL(snd_soc_dpcm_can_be_free_stop);

/*
 * We can only change hw params a BE DAI if any of it's FE are not prepared,
 * running, paused or suspended for the specified stream direction.
 */
int snd_soc_dpcm_can_be_params(struct snd_soc_pcm_runtime *fe,
		struct snd_soc_pcm_runtime *be, int stream)
{
	struct snd_soc_dpcm *dpcm;
	int state;
	int ret = 1;
	unsigned long flags;

	spin_lock_irqsave(&fe->card->dpcm_lock, flags);
	for_each_dpcm_fe(be, stream, dpcm) {

		if (dpcm->fe == fe)
			continue;

		state = dpcm->fe->dpcm[stream].state;
		if (state == SND_SOC_DPCM_STATE_START ||
			state == SND_SOC_DPCM_STATE_PAUSED ||
			state == SND_SOC_DPCM_STATE_SUSPEND ||
			state == SND_SOC_DPCM_STATE_PREPARE) {
			ret = 0;
			break;
		}
	}
	spin_unlock_irqrestore(&fe->card->dpcm_lock, flags);

	/* it's safe to change hw_params */
	return ret;
}
EXPORT_SYMBOL_GPL(snd_soc_dpcm_can_be_params);

#ifdef CONFIG_DEBUG_FS
static const char *dpcm_state_string(enum snd_soc_dpcm_state state)
{
	switch (state) {
	case SND_SOC_DPCM_STATE_NEW:
		return "new";
	case SND_SOC_DPCM_STATE_OPEN:
		return "open";
	case SND_SOC_DPCM_STATE_HW_PARAMS:
		return "hw_params";
	case SND_SOC_DPCM_STATE_PREPARE:
		return "prepare";
	case SND_SOC_DPCM_STATE_START:
		return "start";
	case SND_SOC_DPCM_STATE_STOP:
		return "stop";
	case SND_SOC_DPCM_STATE_SUSPEND:
		return "suspend";
	case SND_SOC_DPCM_STATE_PAUSED:
		return "paused";
	case SND_SOC_DPCM_STATE_HW_FREE:
		return "hw_free";
	case SND_SOC_DPCM_STATE_CLOSE:
		return "close";
	}

	return "unknown";
}

static ssize_t dpcm_show_state(struct snd_soc_pcm_runtime *fe,
				int stream, char *buf, size_t size)
{
	struct snd_pcm_hw_params *params = &fe->dpcm[stream].hw_params;
	struct snd_soc_dpcm *dpcm;
	ssize_t offset = 0;
	unsigned long flags;

	/* FE state */
	offset += scnprintf(buf + offset, size - offset,
			"[%s - %s]\n", fe->dai_link->name,
			stream ? "Capture" : "Playback");

	offset += scnprintf(buf + offset, size - offset, "State: %s\n",
	                dpcm_state_string(fe->dpcm[stream].state));

	if ((fe->dpcm[stream].state >= SND_SOC_DPCM_STATE_HW_PARAMS) &&
	    (fe->dpcm[stream].state <= SND_SOC_DPCM_STATE_STOP))
		offset += scnprintf(buf + offset, size - offset,
				"Hardware Params: "
				"Format = %s, Channels = %d, Rate = %d\n",
				snd_pcm_format_name(params_format(params)),
				params_channels(params),
				params_rate(params));

	/* BEs state */
	offset += scnprintf(buf + offset, size - offset, "Backends:\n");

	if (list_empty(&fe->dpcm[stream].be_clients)) {
		offset += scnprintf(buf + offset, size - offset,
				" No active DSP links\n");
		goto out;
	}

	spin_lock_irqsave(&fe->card->dpcm_lock, flags);
	for_each_dpcm_be(fe, stream, dpcm) {
		struct snd_soc_pcm_runtime *be = dpcm->be;
		params = &dpcm->hw_params;

		offset += scnprintf(buf + offset, size - offset,
				"- %s\n", be->dai_link->name);

		offset += scnprintf(buf + offset, size - offset,
				"   State: %s\n",
				dpcm_state_string(be->dpcm[stream].state));

		if ((be->dpcm[stream].state >= SND_SOC_DPCM_STATE_HW_PARAMS) &&
		    (be->dpcm[stream].state <= SND_SOC_DPCM_STATE_STOP))
			offset += scnprintf(buf + offset, size - offset,
				"   Hardware Params: "
				"Format = %s, Channels = %d, Rate = %d\n",
				snd_pcm_format_name(params_format(params)),
				params_channels(params),
				params_rate(params));
	}
	spin_unlock_irqrestore(&fe->card->dpcm_lock, flags);
out:
	return offset;
}

static ssize_t dpcm_state_read_file(struct file *file, char __user *user_buf,
				size_t count, loff_t *ppos)
{
	struct snd_soc_pcm_runtime *fe = file->private_data;
	ssize_t out_count = PAGE_SIZE, offset = 0, ret = 0;
	char *buf;

	buf = kmalloc(out_count, GFP_KERNEL);
	if (!buf)
		return -ENOMEM;

	if (snd_soc_dai_stream_valid(fe->cpu_dai, SNDRV_PCM_STREAM_PLAYBACK))
		offset += dpcm_show_state(fe, SNDRV_PCM_STREAM_PLAYBACK,
					buf + offset, out_count - offset);

	if (snd_soc_dai_stream_valid(fe->cpu_dai, SNDRV_PCM_STREAM_CAPTURE))
		offset += dpcm_show_state(fe, SNDRV_PCM_STREAM_CAPTURE,
					buf + offset, out_count - offset);

	ret = simple_read_from_buffer(user_buf, count, ppos, buf, offset);

	kfree(buf);
	return ret;
}

static const struct file_operations dpcm_state_fops = {
	.open = simple_open,
	.read = dpcm_state_read_file,
	.llseek = default_llseek,
};

void soc_dpcm_debugfs_add(struct snd_soc_pcm_runtime *rtd)
{
	if (!rtd->dai_link)
		return;

	if (!rtd->dai_link->dynamic)
		return;

	if (!rtd->card->debugfs_card_root)
		return;

	rtd->debugfs_dpcm_root = debugfs_create_dir(rtd->dai_link->name,
			rtd->card->debugfs_card_root);

	debugfs_create_file("state", 0444, rtd->debugfs_dpcm_root,
			    rtd, &dpcm_state_fops);
}
#endif<|MERGE_RESOLUTION|>--- conflicted
+++ resolved
@@ -1319,11 +1319,7 @@
 		return;
 
 	be_substream = snd_soc_dpcm_get_substream(be, stream);
-<<<<<<< HEAD
-	if (be_substream == NULL)
-=======
 	if (!be_substream)
->>>>>>> 4716ccc3
 		return;
 
 	for_each_dpcm_fe(be, stream, dpcm) {
