--- conflicted
+++ resolved
@@ -2020,12 +2020,7 @@
 	case PLD_BUS_TYPE_PCIE_FW_SIM:
 	case PLD_BUS_TYPE_IPCI_FW_SIM:
 	case PLD_BUS_TYPE_SNOC_FW_SIM:
-<<<<<<< HEAD
-	case PLD_BUS_TYPE_IPCI:
-		ret = pld_ipci_smmu_unmap(dev, iova_addr, size);
-=======
 		pr_err("Not supported on type %d\n", type);
->>>>>>> aa555765
 		break;
 	default:
 		pr_err("Invalid device type %d\n", type);
