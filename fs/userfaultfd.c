--- conflicted
+++ resolved
@@ -1486,12 +1486,8 @@
 		 * the next vma was merged into the current one and
 		 * the current one has not been updated yet.
 		 */
-<<<<<<< HEAD
 		vm_write_begin(vma);
-		WRITE_ONCE(vma->vm_flags, new_flags);
-=======
-		vma->vm_flags = vma_pad_fixup_flags(vma, new_flags);
->>>>>>> ca48ea8b
+		WRITE_ONCE(vma->vm_flags, vma_pad_fixup_flags(vma, new_flags));
 		vma->vm_userfaultfd_ctx.ctx = ctx;
 		vm_write_end(vma);
 
@@ -1655,12 +1651,8 @@
 		 * the next vma was merged into the current one and
 		 * the current one has not been updated yet.
 		 */
-<<<<<<< HEAD
 		vm_write_begin(vma);
-		WRITE_ONCE(vma->vm_flags, new_flags);
-=======
-		vma->vm_flags = vma_pad_fixup_flags(vma, new_flags);
->>>>>>> ca48ea8b
+		WRITE_ONCE(vma->vm_flags, vma_pad_fixup_flags(vma, new_flags));
 		vma->vm_userfaultfd_ctx = NULL_VM_UFFD_CTX;
 		vm_write_end(vma);
 
