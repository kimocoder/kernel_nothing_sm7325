// SPDX-License-Identifier: GPL-2.0-only
/*
 * Copyright (c) 2015, Sony Mobile Communications Inc.
 * Copyright (c) 2013, 2018-2019 The Linux Foundation. All rights reserved.
 */

#include <linux/module.h>
#include <linux/skbuff.h>
#include <linux/rpmsg.h>
#include <linux/of.h>

#include "qrtr.h"

struct qrtr_smd_dev {
	struct qrtr_endpoint ep;
	struct rpmsg_endpoint *channel;
	struct device *dev;
};

/* from smd to qrtr */
static int qcom_smd_qrtr_callback(struct rpmsg_device *rpdev,
				  void *data, int len, void *priv, u32 addr)
{
	struct qrtr_smd_dev *qdev = dev_get_drvdata(&rpdev->dev);
	int rc;

	if (!qdev) {
		pr_err("%s:Not ready\n", __func__);
		return -EAGAIN;
	}

	rc = qrtr_endpoint_post(&qdev->ep, data, len);
	if (rc == -EINVAL) {
		dev_err(qdev->dev, "invalid ipcrouter packet\n");
		/* return 0 to let smd drop the packet */
		rc = 0;
	}

	return rc;
}

/* from qrtr to smd */
static int qcom_smd_qrtr_send(struct qrtr_endpoint *ep, struct sk_buff *skb)
{
	struct qrtr_smd_dev *qdev = container_of(ep, struct qrtr_smd_dev, ep);
	int rc;

	rc = skb_linearize(skb);
	if (rc)
		goto out;

	rc = rpmsg_send(qdev->channel, skb->data, skb->len);

out:
	if (rc)
		kfree_skb(skb);
	else
		consume_skb(skb);
	return rc;
}

static int qcom_smd_qrtr_probe(struct rpmsg_device *rpdev)
{
	struct qrtr_smd_dev *qdev;
	u32 net_id;
	bool rt;
	int rc, size;
	u32 *svc_arr = NULL;
	pr_info("%s:Entered\n", __func__);

	qdev = devm_kzalloc(&rpdev->dev, sizeof(*qdev), GFP_KERNEL);
	if (!qdev)
		return -ENOMEM;

	qdev->channel = rpdev->ept;
	qdev->dev = &rpdev->dev;
	qdev->ep.xmit = qcom_smd_qrtr_send;

	rc = of_property_read_u32(rpdev->dev.of_node, "qcom,net-id", &net_id);
	if (rc < 0)
		net_id = QRTR_EP_NET_ID_AUTO;

	rt = of_property_read_bool(rpdev->dev.of_node, "qcom,low-latency");

	size = of_property_count_u32_elems(rpdev->dev.of_node, "qcom,non-wake-svc");

	if (size > 0) {
		if (size > MAX_NON_WAKE_SVC_LEN)
			size = MAX_NON_WAKE_SVC_LEN;
		svc_arr = kmalloc_array(size, sizeof(u32), GFP_KERNEL);
<<<<<<< HEAD
		if (!svc_arr) {
			devm_kfree(&rpdev->dev, qdev);
			return -ENOMEM;
		}
=======
>>>>>>> b49a006d

		of_property_read_u32_array(rpdev->dev.of_node, "qcom,non-wake-svc",
					   svc_arr, size);
	}
<<<<<<< HEAD
	rc = qrtr_endpoint_register(&qdev->ep, net_id, rt, svc_arr, size);
	kfree(svc_arr);
	if (rc) {
		devm_kfree(&rpdev->dev, qdev);
=======
	rc = qrtr_endpoint_register(&qdev->ep, net_id, rt, svc_arr);

	if (rc)
>>>>>>> b49a006d
		return rc;
	}

	dev_set_drvdata(&rpdev->dev, qdev);

	pr_info("%s:SMD QRTR driver probed\n", __func__);

	return 0;
}

static void qcom_smd_qrtr_remove(struct rpmsg_device *rpdev)
{
	struct qrtr_smd_dev *qdev = dev_get_drvdata(&rpdev->dev);

	qrtr_endpoint_unregister(&qdev->ep);

	dev_set_drvdata(&rpdev->dev, NULL);
}

static const struct rpmsg_device_id qcom_smd_qrtr_smd_match[] = {
	{ "IPCRTR" },
	{}
};

static struct rpmsg_driver qcom_smd_qrtr_driver = {
	.probe = qcom_smd_qrtr_probe,
	.remove = qcom_smd_qrtr_remove,
	.callback = qcom_smd_qrtr_callback,
	.id_table = qcom_smd_qrtr_smd_match,
	.drv = {
		.name = "qcom_smd_qrtr",
	},
};

module_rpmsg_driver(qcom_smd_qrtr_driver);

MODULE_ALIAS("rpmsg:IPCRTR");
MODULE_DESCRIPTION("Qualcomm IPC-Router SMD interface driver");
MODULE_LICENSE("GPL v2");<|MERGE_RESOLUTION|>--- conflicted
+++ resolved
@@ -88,27 +88,17 @@
 		if (size > MAX_NON_WAKE_SVC_LEN)
 			size = MAX_NON_WAKE_SVC_LEN;
 		svc_arr = kmalloc_array(size, sizeof(u32), GFP_KERNEL);
-<<<<<<< HEAD
 		if (!svc_arr) {
 			devm_kfree(&rpdev->dev, qdev);
 			return -ENOMEM;
 		}
-=======
->>>>>>> b49a006d
 
 		of_property_read_u32_array(rpdev->dev.of_node, "qcom,non-wake-svc",
 					   svc_arr, size);
 	}
-<<<<<<< HEAD
-	rc = qrtr_endpoint_register(&qdev->ep, net_id, rt, svc_arr, size);
-	kfree(svc_arr);
-	if (rc) {
-		devm_kfree(&rpdev->dev, qdev);
-=======
 	rc = qrtr_endpoint_register(&qdev->ep, net_id, rt, svc_arr);
 
 	if (rc)
->>>>>>> b49a006d
 		return rc;
 	}
 
