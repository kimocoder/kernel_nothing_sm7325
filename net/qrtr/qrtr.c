--- conflicted
+++ resolved
@@ -938,7 +938,6 @@
 			kfree_skb(skb);
 			return -ENODEV;
 		}
-<<<<<<< HEAD
 		if (node->nid == 5) {
 			svc_id = qrtr_get_service_id(cb->src_node, cb->src_port);
 			if (svc_id > 0) {
@@ -950,18 +949,6 @@
 				}
 			}
 		}
-		if (sock_queue_rcv_skb(&ipc->sk, skb))
-			goto err;
-
-		/*
-		 * Force wakeup for all packets except for sensors and blacklisted services
-		 * from adsp side
-		 */
-		if ((node->nid != 9 && node->nid != 5) ||
-			(node->nid == 5 && wake))
-			pm_wakeup_ws_event(node->ws, qrtr_wakeup_ms, true);
-=======
-
 		if (sock_queue_rcv_skb(&ipc->sk, skb))
 			goto err;
 
@@ -982,7 +969,6 @@
 			if (wake)
 				pm_wakeup_ws_event(node->ws, qrtr_wakeup_ms, true);
 		}
->>>>>>> b49a006d
 		qrtr_port_put(ipc);
 	}
 
@@ -1191,11 +1177,7 @@
  * The specified endpoint must have the xmit function pointer set on call.
  */
 int qrtr_endpoint_register(struct qrtr_endpoint *ep, unsigned int net_id,
-<<<<<<< HEAD
-			   bool rt, u32 *svc_arr, int size)
-=======
 			   bool rt, u32 *svc_arr)
->>>>>>> b49a006d
 {
 	struct qrtr_node *node;
 	struct sched_param param = {.sched_priority = 1};
@@ -1226,14 +1208,8 @@
 	if (rt)
 		sched_setscheduler(node->task, SCHED_FIFO, &param);
 
-<<<<<<< HEAD
-	size = (size > MAX_NON_WAKE_SVC_LEN) ? MAX_NON_WAKE_SVC_LEN : size;
-	if (svc_arr && size > 0)
-		memcpy(node->nonwake_svc, svc_arr, size * sizeof(int));
-=======
 	if (svc_arr)
 		memcpy(node->nonwake_svc, svc_arr, MAX_NON_WAKE_SVC_LEN * sizeof(int));
->>>>>>> b49a006d
 
 	mutex_init(&node->qrtr_tx_lock);
 	INIT_RADIX_TREE(&node->qrtr_tx_flow, GFP_KERNEL);
