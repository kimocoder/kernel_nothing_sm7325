// SPDX-License-Identifier: GPL-2.0-only
/*
 * Copyright (c) 2015, Sony Mobile Communications Inc.
 * Copyright (c) 2013, 2018-2019, 2021, The Linux Foundation. All rights reserved.
 */
#include <linux/kthread.h>
#include <linux/module.h>
#include <linux/netlink.h>
#include <linux/qrtr.h>
#include <linux/termios.h>	/* For TIOCINQ/OUTQ */
#include <linux/numa.h>
#include <linux/spinlock.h>
#include <linux/wait.h>
#include <linux/rwsem.h>
#include <linux/uidgid.h>
#include <linux/pm_wakeup.h>
#include <linux/ipc_logging.h>

#include <net/sock.h>
#include <uapi/linux/sched/types.h>
#include <soc/qcom/boot_stats.h>

#include "qrtr.h"

#define QRTR_LOG_PAGE_CNT 4
#define QRTR_INFO(ctx, x, ...)				\
	ipc_log_string(ctx, x, ##__VA_ARGS__)

#define QRTR_PROTO_VER_1 1
#define QRTR_PROTO_VER_2 3

/* auto-bind range */
#define QRTR_MIN_EPH_SOCKET 0x4000
#define QRTR_MAX_EPH_SOCKET 0x7fff

#define QRTR_PORT_CTRL_LEGACY 0xffff

/* qrtr socket states */
#define QRTR_STATE_MULTI	-2
#define QRTR_STATE_INIT		-1

#define AID_VENDOR_QRTR	KGIDT_INIT(2906)

#if defined(CONFIG_RPMSG_QCOM_GLINK_NATIVE)
extern bool glink_resume_pkt;
#endif
extern unsigned int qrtr_get_service_id(unsigned int node_id,
					unsigned int port_id);
/**
 * struct qrtr_hdr_v1 - (I|R)PCrouter packet header version 1
 * @version: protocol version
 * @type: packet type; one of QRTR_TYPE_*
 * @src_node_id: source node
 * @src_port_id: source port
 * @confirm_rx: boolean; whether a resume-tx packet should be send in reply
 * @size: length of packet, excluding this header
 * @dst_node_id: destination node
 * @dst_port_id: destination port
 */
struct qrtr_hdr_v1 {
	__le32 version;
	__le32 type;
	__le32 src_node_id;
	__le32 src_port_id;
	__le32 confirm_rx;
	__le32 size;
	__le32 dst_node_id;
	__le32 dst_port_id;
} __packed;

/**
 * struct qrtr_hdr_v2 - (I|R)PCrouter packet header later versions
 * @version: protocol version
 * @type: packet type; one of QRTR_TYPE_*
 * @flags: bitmask of QRTR_FLAGS_*
 * @optlen: length of optional header data
 * @size: length of packet, excluding this header and optlen
 * @src_node_id: source node
 * @src_port_id: source port
 * @dst_node_id: destination node
 * @dst_port_id: destination port
 */
struct qrtr_hdr_v2 {
	u8 version;
	u8 type;
	u8 flags;
	u8 optlen;
	__le32 size;
	__le16 src_node_id;
	__le16 src_port_id;
	__le16 dst_node_id;
	__le16 dst_port_id;
};

#define QRTR_FLAGS_CONFIRM_RX	BIT(0)

struct qrtr_cb {
	u32 src_node;
	u32 src_port;
	u32 dst_node;
	u32 dst_port;

	u8 type;
	u8 confirm_rx;
};

#define QRTR_HDR_MAX_SIZE max_t(size_t, sizeof(struct qrtr_hdr_v1), \
					sizeof(struct qrtr_hdr_v2))

struct qrtr_sock {
	/* WARNING: sk must be the first member */
	struct sock sk;
	struct sockaddr_qrtr us;
	struct sockaddr_qrtr peer;

	int state;
};

static inline struct qrtr_sock *qrtr_sk(struct sock *sk)
{
	BUILD_BUG_ON(offsetof(struct qrtr_sock, sk) != 0);
	return container_of(sk, struct qrtr_sock, sk);
}

static unsigned int qrtr_local_nid = CONFIG_QRTR_NODE_ID;
static unsigned int qrtr_wakeup_ms = CONFIG_QRTR_WAKEUP_MS;

/* for node ids */
static RADIX_TREE(qrtr_nodes, GFP_ATOMIC);
static DEFINE_SPINLOCK(qrtr_nodes_lock);
/* broadcast list */
static LIST_HEAD(qrtr_all_epts);
/* lock for qrtr_all_epts */
static DECLARE_RWSEM(qrtr_epts_lock);

/* local port allocation management */
static DEFINE_IDR(qrtr_ports);
static DEFINE_SPINLOCK(qrtr_port_lock);

/* backup buffers */
#define QRTR_BACKUP_HI_NUM	5
#define QRTR_BACKUP_HI_SIZE	SZ_16K
#define QRTR_BACKUP_LO_NUM	20
#define QRTR_BACKUP_LO_SIZE	SZ_1K

static struct sk_buff_head qrtr_backup_lo;
static struct sk_buff_head qrtr_backup_hi;
static struct work_struct qrtr_backup_work;

/**
 * struct qrtr_node - endpoint node
 * @ep_lock: lock for endpoint management and callbacks
 * @ep: endpoint
 * @ref: reference count for node
 * @nid: node id
 * @net_id: network cluster identifer
 * @hello_sent: hello packet sent to endpoint
 * @hello_rcvd: hello packet received from endpoint
 * @qrtr_tx_flow: tree with tx counts per flow
 * @resume_tx: waiters for a resume tx from the remote
 * @qrtr_tx_lock: lock for qrtr_tx_flow
 * @rx_queue: receive queue
 * @item: list item for broadcast list
 * @kworker: worker thread for recv work
 * @task: task to run the worker thread
 * @read_data: scheduled work for recv work
 * @say_hello: scheduled work for initiating hello
 * @ws: wakeupsource avoid system suspend
 * @ilc: ipc logging context reference
 */
struct qrtr_node {
	struct mutex ep_lock;
	struct qrtr_endpoint *ep;
	struct kref ref;
	unsigned int nid;
	unsigned int net_id;
	atomic_t hello_sent;
	atomic_t hello_rcvd;

	struct radix_tree_root qrtr_tx_flow;
	struct wait_queue_head resume_tx;
	struct mutex qrtr_tx_lock; /* for qrtr_tx_flow */

	struct sk_buff_head rx_queue;
	struct list_head item;

	struct kthread_worker kworker;
	struct task_struct *task;
	struct kthread_work read_data;
	struct kthread_work say_hello;

	struct wakeup_source *ws;
	void *ilc;

	u32 nonwake_svc[MAX_NON_WAKE_SVC_LEN];
};

struct qrtr_tx_flow_waiter {
	struct list_head node;
	struct sock *sk;
};

/**
 * struct qrtr_tx_flow - tx flow control
 * @pending: number of waiting senders
 * @tx_failed: indicates that a message with confirm_rx flag was lost
 * @waiters: list of ports to notify when this flow resumes
 */
struct qrtr_tx_flow {
	atomic_t pending;
	int tx_failed;
	struct list_head waiters;
};

#define QRTR_TX_FLOW_HIGH	10
#define QRTR_TX_FLOW_LOW	5

static struct sk_buff *qrtr_alloc_ctrl_packet(struct qrtr_ctrl_pkt **pkt);
static int qrtr_local_enqueue(struct qrtr_node *node, struct sk_buff *skb,
			      int type, struct sockaddr_qrtr *from,
			      struct sockaddr_qrtr *to, unsigned int flags);
static int qrtr_bcast_enqueue(struct qrtr_node *node, struct sk_buff *skb,
			      int type, struct sockaddr_qrtr *from,
			      struct sockaddr_qrtr *to, unsigned int flags);
static struct qrtr_sock *qrtr_port_lookup(int port);
static void qrtr_port_put(struct qrtr_sock *ipc);

static void qrtr_log_tx_msg(struct qrtr_node *node, struct qrtr_hdr_v1 *hdr,
			    struct sk_buff *skb)
{
	struct qrtr_ctrl_pkt pkt = {0,};
	u64 pl_buf = 0;
	int type;

	if (!hdr || !skb)
		return;

	type = le32_to_cpu(hdr->type);
	if (type == QRTR_TYPE_DATA) {
		skb_copy_bits(skb, QRTR_HDR_MAX_SIZE, &pl_buf, sizeof(pl_buf));
		QRTR_INFO(node->ilc,
			  "TX DATA: Len:0x%x CF:0x%x src[0x%x:0x%x] dst[0x%x:0x%x] [%08x %08x] [%s]\n",
			  hdr->size, hdr->confirm_rx,
			  hdr->src_node_id, hdr->src_port_id,
			  hdr->dst_node_id, hdr->dst_port_id,
			  (unsigned int)pl_buf, (unsigned int)(pl_buf >> 32),
			  current->comm);
	} else {
		skb_copy_bits(skb, QRTR_HDR_MAX_SIZE, &pkt, sizeof(pkt));
		if (type == QRTR_TYPE_NEW_SERVER ||
		    type == QRTR_TYPE_DEL_SERVER)
			QRTR_INFO(node->ilc,
				  "TX CTRL: cmd:0x%x SVC[0x%x:0x%x] addr[0x%x:0x%x]\n",
				  type, le32_to_cpu(pkt.server.service),
				  le32_to_cpu(pkt.server.instance),
				  le32_to_cpu(pkt.server.node),
				  le32_to_cpu(pkt.server.port));
		else if (type == QRTR_TYPE_DEL_CLIENT ||
			 type == QRTR_TYPE_RESUME_TX)
			QRTR_INFO(node->ilc,
				  "TX CTRL: cmd:0x%x addr[0x%x:0x%x]\n",
				  type, le32_to_cpu(pkt.client.node),
				  le32_to_cpu(pkt.client.port));
		else if (type == QRTR_TYPE_HELLO ||
			 type == QRTR_TYPE_BYE) {
			QRTR_INFO(node->ilc,
				  "TX CTRL: cmd:0x%x node[0x%x]\n",
				  type, hdr->src_node_id);
			if (le32_to_cpu(hdr->dst_node_id) == 0 ||
			    le32_to_cpu(hdr->dst_node_id) == 3) {
				update_marker("M - Modem QMI Readiness TX");
				pr_err("qrtr: Modem QMI Readiness TX cmd:0x%x node[0x%x]\n",
				       type, hdr->src_node_id);
			}
		}
		else if (type == QRTR_TYPE_DEL_PROC)
			QRTR_INFO(node->ilc,
				  "TX CTRL: cmd:0x%x node[0x%x]\n",
				  type, pkt.proc.node);
	}
}

#if defined(CONFIG_RPMSG_QCOM_GLINK_NATIVE)
static void qrtr_log_resume_pkt(struct qrtr_cb *cb, u64 pl_buf)
{
	unsigned int service_id;

	if (glink_resume_pkt) {
		glink_resume_pkt = false;
		service_id = qrtr_get_service_id(cb->src_node, cb->src_port);
		pr_info("[QRTR RESUME PKT]:src[0x%x:0x%x] dst[0x%x:0x%x] [%08x %08x]: service[0x%x]\n",
			cb->src_node, cb->src_port,
			cb->dst_node, cb->dst_port,
			(unsigned int)pl_buf, (unsigned int)(pl_buf >> 32),
			service_id);
	}
}
#endif

static void qrtr_log_rx_msg(struct qrtr_node *node, struct sk_buff *skb)
{
	struct qrtr_ctrl_pkt pkt = {0,};
	struct qrtr_cb *cb;
	u64 pl_buf = 0;

	if (!skb)
		return;

	cb = (struct qrtr_cb *)skb->cb;

	if (cb->type == QRTR_TYPE_DATA) {
		skb_copy_bits(skb, 0, &pl_buf, sizeof(pl_buf));
		QRTR_INFO(node->ilc,
			  "RX DATA: Len:0x%x CF:0x%x src[0x%x:0x%x] dst[0x%x:0x%x] [%08x %08x]\n",
			  skb->len, cb->confirm_rx, cb->src_node, cb->src_port,
			  cb->dst_node, cb->dst_port,
			  (unsigned int)pl_buf, (unsigned int)(pl_buf >> 32));
#if defined(CONFIG_RPMSG_QCOM_GLINK_NATIVE)
		qrtr_log_resume_pkt(cb, pl_buf);
#endif
	} else {
		skb_copy_bits(skb, 0, &pkt, sizeof(pkt));
		if (cb->type == QRTR_TYPE_NEW_SERVER ||
		    cb->type == QRTR_TYPE_DEL_SERVER)
			QRTR_INFO(node->ilc,
				  "RX CTRL: cmd:0x%x SVC[0x%x:0x%x] addr[0x%x:0x%x]\n",
				  cb->type, le32_to_cpu(pkt.server.service),
				  le32_to_cpu(pkt.server.instance),
				  le32_to_cpu(pkt.server.node),
				  le32_to_cpu(pkt.server.port));
		else if (cb->type == QRTR_TYPE_DEL_CLIENT ||
			 cb->type == QRTR_TYPE_RESUME_TX)
			QRTR_INFO(node->ilc,
				  "RX CTRL: cmd:0x%x addr[0x%x:0x%x]\n",
				  cb->type, le32_to_cpu(pkt.client.node),
				  le32_to_cpu(pkt.client.port));
		else if (cb->type == QRTR_TYPE_HELLO ||
			 cb->type == QRTR_TYPE_BYE) {
			QRTR_INFO(node->ilc,
				  "RX CTRL: cmd:0x%x node[0x%x]\n",
				  cb->type, cb->src_node);
			if (cb->src_node == 0 || cb->src_node == 3) {
				update_marker("M - Modem QMI Readiness RX");
				pr_err("qrtr: Modem QMI Readiness RX cmd:0x%x node[0x%x]\n",
				       cb->type, cb->src_node);
			}
		}
	}
}

static bool refcount_dec_and_rwsem_lock(refcount_t *r,
					struct rw_semaphore *sem)
{
	if (refcount_dec_not_one(r))
		return false;

	down_write(sem);
	if (!refcount_dec_and_test(r)) {
		up_write(sem);
		return false;
	}

	return true;
}

static inline int kref_put_rwsem_lock(struct kref *kref,
				      void (*release)(struct kref *kref),
				      struct rw_semaphore *sem)
{
	if (refcount_dec_and_rwsem_lock(&kref->refcount, sem)) {
		release(kref);
		return 1;
	}
	return 0;
}

/* Release node resources and free the node.
 *
 * Do not call directly, use qrtr_node_release.  To be used with
 * kref_put_mutex.  As such, the node mutex is expected to be locked on call.
 */
static void __qrtr_node_release(struct kref *kref)
{
	struct qrtr_tx_flow_waiter *waiter;
	struct qrtr_tx_flow_waiter *temp;
	struct radix_tree_iter iter;
	struct qrtr_tx_flow *flow;
	struct qrtr_node *node = container_of(kref, struct qrtr_node, ref);
	unsigned long flags;
	void __rcu **slot;

	spin_lock_irqsave(&qrtr_nodes_lock, flags);
	if (node->nid != QRTR_EP_NID_AUTO) {
		radix_tree_for_each_slot(slot, &qrtr_nodes, &iter, 0) {
			if (node == *slot)
				radix_tree_iter_delete(&qrtr_nodes, &iter,
						       slot);
		}
	}
	spin_unlock_irqrestore(&qrtr_nodes_lock, flags);

	list_del(&node->item);
	up_write(&qrtr_epts_lock);

	/* Free tx flow counters */
	mutex_lock(&node->qrtr_tx_lock);
	radix_tree_for_each_slot(slot, &node->qrtr_tx_flow, &iter, 0) {
		flow = *slot;
		list_for_each_entry_safe(waiter, temp, &flow->waiters, node) {
			list_del(&waiter->node);
			sock_put(waiter->sk);
			kfree(waiter);
		}
		radix_tree_iter_delete(&node->qrtr_tx_flow, &iter, slot);
		kfree(flow);
	}
	mutex_unlock(&node->qrtr_tx_lock);

	wakeup_source_unregister(node->ws);
	kthread_flush_worker(&node->kworker);
	kthread_stop(node->task);

	skb_queue_purge(&node->rx_queue);
	kfree(node);
}

/* Increment reference to node. */
static struct qrtr_node *qrtr_node_acquire(struct qrtr_node *node)
{
	if (node)
		kref_get(&node->ref);
	return node;
}

/* Decrement reference to node and release as necessary. */
static void qrtr_node_release(struct qrtr_node *node)
{
	if (!node)
		return;
	kref_put_rwsem_lock(&node->ref, __qrtr_node_release, &qrtr_epts_lock);
}

/**
 * qrtr_tx_resume() - reset flow control counter
 * @node:	qrtr_node that the QRTR_TYPE_RESUME_TX packet arrived on
 * @skb:	resume_tx packet
 */
static void qrtr_tx_resume(struct qrtr_node *node, struct sk_buff *skb)
{
	struct qrtr_tx_flow_waiter *waiter;
	struct qrtr_tx_flow_waiter *temp;
	struct qrtr_ctrl_pkt pkt = {0,};
	struct qrtr_tx_flow *flow;
	struct sockaddr_qrtr src;
	struct qrtr_sock *ipc;
	struct sk_buff *skbn;
	unsigned long key;

	skb_copy_bits(skb, 0, &pkt, sizeof(pkt));
	if (le32_to_cpu(pkt.cmd) != QRTR_TYPE_RESUME_TX)
		return;

	src.sq_family = AF_QIPCRTR;
	src.sq_node = le32_to_cpu(pkt.client.node);
	src.sq_port = le32_to_cpu(pkt.client.port);
	key = (u64)src.sq_node << 32 | src.sq_port;

	mutex_lock(&node->qrtr_tx_lock);
	flow = radix_tree_lookup(&node->qrtr_tx_flow, key);
	if (!flow) {
		mutex_unlock(&node->qrtr_tx_lock);
		return;
	}

	atomic_set(&flow->pending, 0);
	wake_up_interruptible_all(&node->resume_tx);

	list_for_each_entry_safe(waiter, temp, &flow->waiters, node) {
		list_del(&waiter->node);
		skbn = alloc_skb(0, GFP_KERNEL);
		if (skbn) {
			ipc = qrtr_sk(waiter->sk);
			qrtr_local_enqueue(NULL, skbn, QRTR_TYPE_RESUME_TX,
					   &src, &ipc->us, 0);
		}
		sock_put(waiter->sk);
		kfree(waiter);
	}
	mutex_unlock(&node->qrtr_tx_lock);

	consume_skb(skb);
}

/**
 * qrtr_tx_wait() - flow control for outgoing packets
 * @node:	qrtr_node that the packet is to be send to
 * @dest_node:	node id of the destination
 * @dest_port:	port number of the destination
 * @type:	type of message
 *
 * The flow control scheme is based around the low and high "watermarks". When
 * the low watermark is passed the confirm_rx flag is set on the outgoing
 * message, which will trigger the remote to send a control message of the type
 * QRTR_TYPE_RESUME_TX to reset the counter. If the high watermark is hit
 * further transmision should be paused.
 *
 * Return: 1 if confirm_rx should be set, 0 otherwise or errno failure
 */
static int qrtr_tx_wait(struct qrtr_node *node, struct sockaddr_qrtr *to,
			struct sock *sk, int type, unsigned int flags)
{
	unsigned long key = (u64)to->sq_node << 32 | to->sq_port;
	struct qrtr_tx_flow_waiter *waiter;
	struct qrtr_tx_flow *flow;
	int confirm_rx = 0;
	long timeo;
	long ret;

	/* Never set confirm_rx on non-data packets */
	if (type != QRTR_TYPE_DATA)
		return 0;

	/* Assume sk is set correctly for all data type packets */
	timeo = sock_sndtimeo(sk, flags & MSG_DONTWAIT);

	mutex_lock(&node->qrtr_tx_lock);
	flow = radix_tree_lookup(&node->qrtr_tx_flow, key);
	if (!flow) {
		flow = kzalloc(sizeof(*flow), GFP_KERNEL);
		if (flow) {
			INIT_LIST_HEAD(&flow->waiters);
			radix_tree_insert(&node->qrtr_tx_flow, key, flow);
		}
	}
	mutex_unlock(&node->qrtr_tx_lock);

	/* Set confirm_rx if we where unable to find and allocate a flow */
	if (!flow)
		return 1;

	ret = timeo;
	for (;;) {
		mutex_lock(&node->qrtr_tx_lock);
		if (READ_ONCE(flow->tx_failed)) {
			WRITE_ONCE(flow->tx_failed, 0);
			confirm_rx = 1;
			mutex_unlock(&node->qrtr_tx_lock);
			break;
		}

		if (atomic_read(&flow->pending) < QRTR_TX_FLOW_HIGH) {
			confirm_rx = atomic_inc_return(&flow->pending) ==
				     QRTR_TX_FLOW_LOW;
			mutex_unlock(&node->qrtr_tx_lock);
			break;
		}
		if (!ret) {
			list_for_each_entry(waiter, &flow->waiters, node) {
				if (waiter->sk == sk) {
					mutex_unlock(&node->qrtr_tx_lock);
					return -EAGAIN;
				}
			}
			waiter = kzalloc(sizeof(*waiter), GFP_KERNEL);
			if (!waiter) {
				mutex_unlock(&node->qrtr_tx_lock);
				return -ENOMEM;
			}
			waiter->sk = sk;
			sock_hold(sk);
			list_add_tail(&waiter->node, &flow->waiters);
			QRTR_INFO(node->ilc, "new waiter for [0x%x:0x%x]\n",
				  to->sq_node, to->sq_port);
			mutex_unlock(&node->qrtr_tx_lock);
			return -EAGAIN;
		}
		mutex_unlock(&node->qrtr_tx_lock);

		ret = wait_event_interruptible_timeout(node->resume_tx,
				!node->ep ||
				READ_ONCE(flow->tx_failed) ||
				atomic_read(&flow->pending) < QRTR_TX_FLOW_HIGH,
				timeo);
		if (ret < 0)
			return ret;
		if (!node->ep)
			return -EPIPE;
	}
	return confirm_rx;
}

/**
 * qrtr_tx_flow_failed() - flag that tx of confirm_rx flagged messages failed
 * @node:	qrtr_node that the packet is to be send to
 * @dest_node:	node id of the destination
 * @dest_port:	port number of the destination
 *
 * Signal that the transmission of a message with confirm_rx flag failed. The
 * flow's "pending" counter will keep incrementing towards QRTR_TX_FLOW_HIGH,
 * at which point transmission would stall forever waiting for the resume TX
 * message associated with the dropped confirm_rx message.
 * Work around this by marking the flow as having a failed transmission and
 * cause the next transmission attempt to be sent with the confirm_rx.
 */
static void qrtr_tx_flow_failed(struct qrtr_node *node, int dest_node,
				int dest_port)
{
	unsigned long key = (u64)dest_node << 32 | dest_port;
	struct qrtr_tx_flow *flow;

	mutex_lock(&node->qrtr_tx_lock);
	flow = radix_tree_lookup(&node->qrtr_tx_flow, key);
	if (flow)
		WRITE_ONCE(flow->tx_failed, 1);
	mutex_unlock(&node->qrtr_tx_lock);
}

/* Pass an outgoing packet socket buffer to the endpoint driver. */
static int qrtr_node_enqueue(struct qrtr_node *node, struct sk_buff *skb,
			     int type, struct sockaddr_qrtr *from,
			     struct sockaddr_qrtr *to, unsigned int flags)
{
	struct qrtr_hdr_v1 *hdr;
	size_t len = skb->len;
	int rc = -ENODEV;
	int confirm_rx;

	if (!atomic_read(&node->hello_sent) && type != QRTR_TYPE_HELLO) {
		kfree_skb(skb);
		return rc;
	}
	if (atomic_read(&node->hello_sent) && type == QRTR_TYPE_HELLO) {
		kfree_skb(skb);
		return 0;
	}

	/* If sk is null, this is a forwarded packet and should not wait */
	if (!skb->sk) {
		struct qrtr_cb *cb = (struct qrtr_cb *)skb->cb;

		confirm_rx = cb->confirm_rx;
	} else {
		confirm_rx = qrtr_tx_wait(node, to, skb->sk, type, flags);
		if (confirm_rx < 0) {
			kfree_skb(skb);
			return confirm_rx;
		}
	}

	hdr = skb_push(skb, sizeof(*hdr));
	hdr->version = cpu_to_le32(QRTR_PROTO_VER_1);
	hdr->type = cpu_to_le32(type);
	hdr->src_node_id = cpu_to_le32(from->sq_node);
	hdr->src_port_id = cpu_to_le32(from->sq_port);
	if (to->sq_node == QRTR_NODE_BCAST)
		hdr->dst_node_id = cpu_to_le32(node->nid);
	else
		hdr->dst_node_id = cpu_to_le32(to->sq_node);

	hdr->dst_port_id = cpu_to_le32(to->sq_port);
	hdr->size = cpu_to_le32(len);
	hdr->confirm_rx = !!confirm_rx;

	qrtr_log_tx_msg(node, hdr, skb);
	rc = skb_put_padto(skb, ALIGN(len, 4) + sizeof(*hdr));
	if (rc) {
		pr_err("%s: failed to pad size %lu to %lu rc:%d\n", __func__,
		       len, ALIGN(len, 4) + sizeof(*hdr), rc);
		return rc;
	}

	mutex_lock(&node->ep_lock);
	if (node->ep)
		rc = node->ep->xmit(node->ep, skb);
	else
		kfree_skb(skb);
	mutex_unlock(&node->ep_lock);

	/* Need to ensure that a subsequent message carries the otherwise lost
	 * confirm_rx flag if we dropped this one */
	if (rc && confirm_rx)
		qrtr_tx_flow_failed(node, to->sq_node, to->sq_port);
	if (!rc && type == QRTR_TYPE_HELLO)
		atomic_inc(&node->hello_sent);

	return rc;
}

/* Lookup node by id.
 *
 * callers must release with qrtr_node_release()
 */
static struct qrtr_node *qrtr_node_lookup(unsigned int nid)
{
	struct qrtr_node *node;
	unsigned long flags;

	down_read(&qrtr_epts_lock);
	spin_lock_irqsave(&qrtr_nodes_lock, flags);
	node = radix_tree_lookup(&qrtr_nodes, nid);
	node = qrtr_node_acquire(node);
	spin_unlock_irqrestore(&qrtr_nodes_lock, flags);
	up_read(&qrtr_epts_lock);

	return node;
}

/* Assign node id to node.
 *
 * This is mostly useful for automatic node id assignment, based on
 * the source id in the incoming packet.
 */
static void qrtr_node_assign(struct qrtr_node *node, unsigned int nid)
{
	unsigned long flags;

	if (nid == node->nid || nid == QRTR_EP_NID_AUTO)
		return;

	spin_lock_irqsave(&qrtr_nodes_lock, flags);
	if (!radix_tree_lookup(&qrtr_nodes, nid))
		radix_tree_insert(&qrtr_nodes, nid, node);

	if (node->nid == QRTR_EP_NID_AUTO)
		node->nid = nid;
	spin_unlock_irqrestore(&qrtr_nodes_lock, flags);
}

/**
 * qrtr_peek_pkt_size() - Peek into the packet header to get potential pkt size
 *
 * @data: Starting address of the packet which points to router header.
 *
 * @returns: potential packet size on success, < 0 on error.
 *
 * This function is used by the underlying transport abstraction layer to
 * peek into the potential packet size of an incoming packet. This information
 * is used to perform link layer fragmentation and re-assembly
 */
int qrtr_peek_pkt_size(const void *data)
{
	const struct qrtr_hdr_v1 *v1;
	const struct qrtr_hdr_v2 *v2;
	unsigned int hdrlen;
	unsigned int size;
	unsigned int ver;

	/* Version field in v1 is little endian, so this works for both cases */
	ver = *(u8 *)data;

	switch (ver) {
	case QRTR_PROTO_VER_1:
		v1 = data;
		hdrlen = sizeof(*v1);
		size = le32_to_cpu(v1->size);
		break;
	case QRTR_PROTO_VER_2:
		v2 = data;
		hdrlen = sizeof(*v2) + v2->optlen;
		size = le32_to_cpu(v2->size);
		break;
	default:
		pr_err("qrtr: Invalid version %d\n", ver);
		return -EINVAL;
	}

	return ALIGN(size, 4) + hdrlen;
}
EXPORT_SYMBOL(qrtr_peek_pkt_size);

static void qrtr_alloc_backup(struct work_struct *work)
{
	struct sk_buff *skb;
	int errcode;

	while (skb_queue_len(&qrtr_backup_lo) < QRTR_BACKUP_LO_NUM) {
		skb = alloc_skb_with_frags(sizeof(struct qrtr_hdr_v1),
					   QRTR_BACKUP_LO_SIZE, 0, &errcode,
					   GFP_KERNEL);
		if (!skb)
			break;
		skb_queue_tail(&qrtr_backup_lo, skb);
	}
	while (skb_queue_len(&qrtr_backup_hi) < QRTR_BACKUP_HI_NUM) {
		skb = alloc_skb_with_frags(sizeof(struct qrtr_hdr_v1),
					   QRTR_BACKUP_HI_SIZE, 0, &errcode,
					   GFP_KERNEL);
		if (!skb)
			break;
		skb_queue_tail(&qrtr_backup_hi, skb);
	}
}

static struct sk_buff *qrtr_get_backup(size_t len)
{
	struct sk_buff *skb = NULL;

	if (len < QRTR_BACKUP_LO_SIZE)
		skb = skb_dequeue(&qrtr_backup_lo);
	else if (len < QRTR_BACKUP_HI_SIZE)
		skb = skb_dequeue(&qrtr_backup_hi);

	if (skb)
		queue_work(system_unbound_wq, &qrtr_backup_work);

	return skb;
}

static void qrtr_backup_init(void)
{
	skb_queue_head_init(&qrtr_backup_lo);
	skb_queue_head_init(&qrtr_backup_hi);
	INIT_WORK(&qrtr_backup_work, qrtr_alloc_backup);
	queue_work(system_unbound_wq, &qrtr_backup_work);
}

static void qrtr_backup_deinit(void)
{
	cancel_work_sync(&qrtr_backup_work);
	skb_queue_purge(&qrtr_backup_lo);
	skb_queue_purge(&qrtr_backup_hi);
}

/**
 * qrtr_endpoint_post() - post incoming data
 * @ep: endpoint handle
 * @data: data pointer
 * @len: size of data in bytes
 *
 * Return: 0 on success; negative error code on failure
 */
int qrtr_endpoint_post(struct qrtr_endpoint *ep, const void *data, size_t len)
{
	struct qrtr_node *node = ep->node;
	const struct qrtr_hdr_v1 *v1;
	const struct qrtr_hdr_v2 *v2;
	struct qrtr_ctrl_pkt *pkt;
	struct qrtr_sock *ipc;
	struct sk_buff *skb;
	struct qrtr_cb *cb;
	size_t size;
	unsigned int ver;
	size_t hdrlen;
	int errcode, i;
	bool wake = true;
	int svc_id;

	if (len == 0 || len & 3)
		return -EINVAL;

	skb = alloc_skb_with_frags(sizeof(*v1), len, 0, &errcode, GFP_ATOMIC);
	if (!skb) {
		skb = qrtr_get_backup(len);
		if (!skb) {
			pr_err("qrtr: Unable to get skb with len:%lu\n", len);
			return -ENOMEM;
		}
	}

	skb_reserve(skb, sizeof(*v1));
	cb = (struct qrtr_cb *)skb->cb;

	/* Version field in v1 is little endian, so this works for both cases */
	ver = *(u8*)data;

	switch (ver) {
	case QRTR_PROTO_VER_1:
		if (len < sizeof(*v1))
			goto err;
		v1 = data;
		hdrlen = sizeof(*v1);

		cb->type = le32_to_cpu(v1->type);
		cb->src_node = le32_to_cpu(v1->src_node_id);
		cb->src_port = le32_to_cpu(v1->src_port_id);
		cb->confirm_rx = !!v1->confirm_rx;
		cb->dst_node = le32_to_cpu(v1->dst_node_id);
		cb->dst_port = le32_to_cpu(v1->dst_port_id);

		size = le32_to_cpu(v1->size);
		break;
	case QRTR_PROTO_VER_2:
		if (len < sizeof(*v2))
			goto err;
		v2 = data;
		hdrlen = sizeof(*v2) + v2->optlen;

		cb->type = v2->type;
		cb->confirm_rx = !!(v2->flags & QRTR_FLAGS_CONFIRM_RX);
		cb->src_node = le16_to_cpu(v2->src_node_id);
		cb->src_port = le16_to_cpu(v2->src_port_id);
		cb->dst_node = le16_to_cpu(v2->dst_node_id);
		cb->dst_port = le16_to_cpu(v2->dst_port_id);

		if (cb->src_port == (u16)QRTR_PORT_CTRL)
			cb->src_port = QRTR_PORT_CTRL;
		if (cb->dst_port == (u16)QRTR_PORT_CTRL)
			cb->dst_port = QRTR_PORT_CTRL;

		size = le32_to_cpu(v2->size);
		break;
	default:
		pr_err("qrtr: Invalid version %d\n", ver);
		goto err;
	}

	if (cb->dst_port == QRTR_PORT_CTRL_LEGACY)
		cb->dst_port = QRTR_PORT_CTRL;

	if (!size || len != ALIGN(size, 4) + hdrlen)
		goto err;

	if (cb->dst_port != QRTR_PORT_CTRL && cb->type != QRTR_TYPE_DATA &&
	    cb->type != QRTR_TYPE_RESUME_TX)
		goto err;

	skb->data_len = size;
	skb->len = size;
	skb_store_bits(skb, 0, data + hdrlen, size);
<<<<<<< HEAD

	qrtr_node_assign(node, cb->src_node);
	if (cb->type == QRTR_TYPE_NEW_SERVER) {
		pkt = (void *)data + hdrlen;
		qrtr_node_assign(node, le32_to_cpu(pkt->server.node));
	}

	qrtr_log_rx_msg(node, skb);
	/* All control packets and non-local destined data packets should be
	 * queued to the worker for forwarding handling.
	 */
	if (cb->type != QRTR_TYPE_DATA || cb->dst_node != qrtr_local_nid) {
		skb_queue_tail(&node->rx_queue, skb);
		kthread_queue_work(&node->kworker, &node->read_data);
		pm_wakeup_ws_event(node->ws, qrtr_wakeup_ms, true);
	} else {
		ipc = qrtr_port_lookup(cb->dst_port);
		if (!ipc) {
			kfree_skb(skb);
			return -ENODEV;
		}
		if (node->nid == 5) {
			svc_id = qrtr_get_service_id(cb->src_node, cb->src_port);
			if (svc_id > 0) {
				for (i = 0; i < MAX_NON_WAKE_SVC_LEN; i++) {
					if (svc_id == node->nonwake_svc[i]) {
						wake = false;
						break;
					}
				}
			}
		}
		if (sock_queue_rcv_skb(&ipc->sk, skb))
			goto err;

		/* Force wakeup for all packets except for sensors */
		if (node->nid != 9 && node->nid != 5)
			pm_wakeup_ws_event(node->ws, qrtr_wakeup_ms, true);
=======

	qrtr_node_assign(node, cb->src_node);
	if (cb->type == QRTR_TYPE_NEW_SERVER) {
		pkt = (void *)data + hdrlen;
		qrtr_node_assign(node, le32_to_cpu(pkt->server.node));
	}

	qrtr_log_rx_msg(node, skb);
	/* All control packets and non-local destined data packets should be
	 * queued to the worker for forwarding handling.
	 */
	if (cb->type != QRTR_TYPE_DATA || cb->dst_node != qrtr_local_nid) {
		skb_queue_tail(&node->rx_queue, skb);
		kthread_queue_work(&node->kworker, &node->read_data);
		pm_wakeup_ws_event(node->ws, qrtr_wakeup_ms, true);
	} else {
		ipc = qrtr_port_lookup(cb->dst_port);
		if (!ipc) {
			kfree_skb(skb);
			return -ENODEV;
		}
>>>>>>> 04c0665b

		if (node->nid == 5) {
			svc_id = qrtr_get_service_id(cb->src_node, cb->src_port);
			if (svc_id > 0) {
				for (i = 0; i < MAX_NON_WAKE_SVC_LEN; i++) {
					if (svc_id == node->nonwake_svc[i]) {
						wake = false;
						break;
					}
				}
			}
<<<<<<< HEAD
			if (wake)
				pm_wakeup_ws_event(node->ws, qrtr_wakeup_ms, true);
		}
=======
		}

		if (sock_queue_rcv_skb(&ipc->sk, skb))
			goto err;

		/**
		 * Force wakeup for all packets except for sensors and blacklisted services
		 * from adsp side
		 */
		if ((node->nid != 9 && node->nid != 5) ||
		    (node->nid == 5 && wake))
			pm_wakeup_ws_event(node->ws, qrtr_wakeup_ms, true);

>>>>>>> 04c0665b
		qrtr_port_put(ipc);
	}

	return 0;

err:
	kfree_skb(skb);
	return -EINVAL;

}
EXPORT_SYMBOL_GPL(qrtr_endpoint_post);

/**
 * qrtr_alloc_ctrl_packet() - allocate control packet skb
 * @pkt: reference to qrtr_ctrl_pkt pointer
 *
 * Returns newly allocated sk_buff, or NULL on failure
 *
 * This function allocates a sk_buff large enough to carry a qrtr_ctrl_pkt and
 * on success returns a reference to the control packet in @pkt.
 */
static struct sk_buff *qrtr_alloc_ctrl_packet(struct qrtr_ctrl_pkt **pkt)
{
	const int pkt_len = sizeof(struct qrtr_ctrl_pkt);
	struct sk_buff *skb;

	skb = alloc_skb(QRTR_HDR_MAX_SIZE + pkt_len, GFP_KERNEL);
	if (!skb)
		return NULL;

	skb_reserve(skb, QRTR_HDR_MAX_SIZE);
	*pkt = skb_put_zero(skb, pkt_len);

	return skb;
}

static bool qrtr_must_forward(struct qrtr_node *src,
			      struct qrtr_node *dst, u32 type)
{
	/* Node structure is not maintained for local processor.
	 * Hence src is null in that case.
	 */
	if (!src)
		return true;

	if (!dst)
		return false;

	if (type == QRTR_TYPE_HELLO || type == QRTR_TYPE_RESUME_TX)
		return false;

	if (dst == src || dst->nid == QRTR_EP_NID_AUTO)
		return false;

	if (abs(dst->net_id - src->net_id) > 1)
		return true;

	return false;
}

static void qrtr_fwd_ctrl_pkt(struct qrtr_node *src, struct sk_buff *skb)
{
	struct qrtr_node *node;
	struct qrtr_cb *cb = (struct qrtr_cb *)skb->cb;

	down_read(&qrtr_epts_lock);
	list_for_each_entry(node, &qrtr_all_epts, item) {
		struct sockaddr_qrtr from;
		struct sockaddr_qrtr to;
		struct sk_buff *skbn;

		if (!qrtr_must_forward(src, node, cb->type))
			continue;

		skbn = skb_clone(skb, GFP_KERNEL);
		if (!skbn)
			break;

		from.sq_family = AF_QIPCRTR;
		from.sq_node = cb->src_node;
		from.sq_port = cb->src_port;

		to.sq_family = AF_QIPCRTR;
		to.sq_node = node->nid;
		to.sq_port = QRTR_PORT_CTRL;

		qrtr_node_enqueue(node, skbn, cb->type, &from, &to, 0);
	}
	up_read(&qrtr_epts_lock);
}

static void qrtr_fwd_pkt(struct sk_buff *skb, struct qrtr_cb *cb)
{
	struct sockaddr_qrtr from = {AF_QIPCRTR, cb->src_node, cb->src_port};
	struct sockaddr_qrtr to = {AF_QIPCRTR, cb->dst_node, cb->dst_port};
	struct qrtr_node *node;

	node = qrtr_node_lookup(cb->dst_node);
	if (!node) {
		kfree_skb(skb);
		return;
	}

	qrtr_node_enqueue(node, skb, cb->type, &from, &to, 0);
	qrtr_node_release(node);
}

static void qrtr_sock_queue_skb(struct qrtr_node *node, struct sk_buff *skb,
				struct qrtr_sock *ipc)
{
	struct qrtr_cb *cb = (struct qrtr_cb *)skb->cb;
	int rc;

	/* Don't queue HELLO if control port already received */
	if (cb->type == QRTR_TYPE_HELLO) {
		if (atomic_read(&node->hello_rcvd)) {
			kfree_skb(skb);
			return;
		}
		atomic_inc(&node->hello_rcvd);
	}

	rc = sock_queue_rcv_skb(&ipc->sk, skb);
	if (rc) {
		pr_err("%s: qrtr pkt dropped flow[%d] rc[%d]\n",
		       __func__, cb->confirm_rx, rc);
		kfree_skb(skb);
	}
}

/* Handle not atomic operations for a received packet. */
static void qrtr_node_rx_work(struct kthread_work *work)
{
	struct qrtr_node *node = container_of(work, struct qrtr_node,
					      read_data);
	struct sk_buff *skb;
	char name[32] = {0,};

	if (unlikely(!node->ilc)) {
		snprintf(name, sizeof(name), "qrtr_%d", node->nid);
		node->ilc = ipc_log_context_create(QRTR_LOG_PAGE_CNT, name, 0);
	}

	while ((skb = skb_dequeue(&node->rx_queue)) != NULL) {
		struct qrtr_cb *cb = (struct qrtr_cb *)skb->cb;
		struct qrtr_sock *ipc;

		if (cb->type != QRTR_TYPE_DATA)
			qrtr_fwd_ctrl_pkt(node, skb);

		if (cb->type == QRTR_TYPE_RESUME_TX) {
			if (cb->dst_node != qrtr_local_nid) {
				qrtr_fwd_pkt(skb, cb);
				continue;
			}
			qrtr_tx_resume(node, skb);
		} else if (cb->dst_node != qrtr_local_nid &&
			   cb->type == QRTR_TYPE_DATA) {
			qrtr_fwd_pkt(skb, cb);
		} else {
			ipc = qrtr_port_lookup(cb->dst_port);
			if (!ipc) {
				kfree_skb(skb);
			} else {
				qrtr_sock_queue_skb(node, skb, ipc);
				qrtr_port_put(ipc);
			}
		}
	}
}

static void qrtr_hello_work(struct kthread_work *work)
{
	struct sockaddr_qrtr from = {AF_QIPCRTR, 0, QRTR_PORT_CTRL};
	struct sockaddr_qrtr to = {AF_QIPCRTR, 0, QRTR_PORT_CTRL};
	struct qrtr_ctrl_pkt *pkt;
	struct qrtr_node *node;
	struct qrtr_sock *ctrl;
	struct sk_buff *skb;

	ctrl = qrtr_port_lookup(QRTR_PORT_CTRL);
	if (!ctrl)
		return;

	skb = qrtr_alloc_ctrl_packet(&pkt);
	if (!skb) {
		qrtr_port_put(ctrl);
		return;
	}

	node = container_of(work, struct qrtr_node, say_hello);
	pkt->cmd = cpu_to_le32(QRTR_TYPE_HELLO);
	from.sq_node = qrtr_local_nid;
	to.sq_node = node->nid;
	qrtr_node_enqueue(node, skb, QRTR_TYPE_HELLO, &from, &to, 0);
	qrtr_port_put(ctrl);
}

/**
 * qrtr_endpoint_register() - register a new endpoint
 * @ep: endpoint to register
 * @nid: desired node id; may be QRTR_EP_NID_AUTO for auto-assignment
 * @rt: flag to notify real time low latency endpoint
 * Return: 0 on success; negative error code on failure
 *
 * The specified endpoint must have the xmit function pointer set on call.
 */
int qrtr_endpoint_register(struct qrtr_endpoint *ep, unsigned int net_id,
			   bool rt, u32 *svc_arr)
{
	struct qrtr_node *node;
	struct sched_param param = {.sched_priority = 1};

	if (!ep || !ep->xmit)
		return -EINVAL;

	node = kzalloc(sizeof(*node), GFP_KERNEL);
	if (!node)
		return -ENOMEM;

	kref_init(&node->ref);
	mutex_init(&node->ep_lock);
	skb_queue_head_init(&node->rx_queue);
	node->nid = QRTR_EP_NID_AUTO;
	node->ep = ep;
	atomic_set(&node->hello_sent, 0);
	atomic_set(&node->hello_rcvd, 0);

	kthread_init_work(&node->read_data, qrtr_node_rx_work);
	kthread_init_work(&node->say_hello, qrtr_hello_work);
	kthread_init_worker(&node->kworker);
	node->task = kthread_run(kthread_worker_fn, &node->kworker, "qrtr_rx");
	if (IS_ERR(node->task)) {
		kfree(node);
		return -ENOMEM;
	}
	if (rt)
		sched_setscheduler(node->task, SCHED_FIFO, &param);
<<<<<<< HEAD

	if (svc_arr)
		memcpy(node->nonwake_svc, svc_arr, MAX_NON_WAKE_SVC_LEN * sizeof(int));

	mutex_init(&node->qrtr_tx_lock);
	INIT_RADIX_TREE(&node->qrtr_tx_flow, GFP_KERNEL);
	init_waitqueue_head(&node->resume_tx);

=======

	if (svc_arr)
		memcpy(node->nonwake_svc, svc_arr, MAX_NON_WAKE_SVC_LEN * sizeof(int));

	mutex_init(&node->qrtr_tx_lock);
	INIT_RADIX_TREE(&node->qrtr_tx_flow, GFP_KERNEL);
	init_waitqueue_head(&node->resume_tx);

>>>>>>> 04c0665b
	qrtr_node_assign(node, node->nid);
	node->net_id = net_id;

	down_write(&qrtr_epts_lock);
	list_add(&node->item, &qrtr_all_epts);
	up_write(&qrtr_epts_lock);
	ep->node = node;

	node->ws = wakeup_source_register(NULL, "qrtr_ws");

	kthread_queue_work(&node->kworker, &node->say_hello);
	return 0;
}
EXPORT_SYMBOL_GPL(qrtr_endpoint_register);

static void qrtr_notify_bye(u32 nid)
{
	struct sockaddr_qrtr src = {AF_QIPCRTR, nid, QRTR_PORT_CTRL};
	struct sockaddr_qrtr dst = {AF_QIPCRTR, qrtr_local_nid, QRTR_PORT_CTRL};
	struct qrtr_ctrl_pkt *pkt;
	struct sk_buff *skb;

	skb = qrtr_alloc_ctrl_packet(&pkt);
	if (!skb)
		return;

	pkt->cmd = cpu_to_le32(QRTR_TYPE_BYE);
	qrtr_local_enqueue(NULL, skb, QRTR_TYPE_BYE, &src, &dst, 0);
}

static u32 qrtr_calc_checksum(struct qrtr_ctrl_pkt *pkt)
{
	u32 checksum = 0;
	u32 mask = 0xffff;
	u16 upper_nb;
	u16 lower_nb;
	u32 *msg;
	int i;

	if (!pkt)
		return checksum;
	msg = (u32 *)pkt;

	for (i = 0; i < sizeof(*pkt) / sizeof(*msg); i++) {
		lower_nb = *msg & mask;
		upper_nb = (*msg >> 16) & mask;
		checksum += (upper_nb + lower_nb);
		msg++;
	}
	while (checksum > 0xffff)
		checksum = (checksum & mask) + ((checksum >> 16) & mask);

	checksum = ~checksum & mask;

	return checksum;
}

static void qrtr_fwd_del_proc(struct qrtr_node *src, unsigned int nid)
{
	struct sockaddr_qrtr from = {AF_QIPCRTR, 0, QRTR_PORT_CTRL};
	struct sockaddr_qrtr to = {AF_QIPCRTR, 0, QRTR_PORT_CTRL};
	struct qrtr_ctrl_pkt *pkt;
	struct qrtr_node *dst;
	struct sk_buff *skb;

	list_for_each_entry(dst, &qrtr_all_epts, item) {
		if (!qrtr_must_forward(src, dst, QRTR_TYPE_DEL_PROC))
			continue;

		skb = qrtr_alloc_ctrl_packet(&pkt);
		if (!skb)
			return;

		pkt->cmd = cpu_to_le32(QRTR_TYPE_DEL_PROC);
		pkt->proc.rsvd = QRTR_DEL_PROC_MAGIC;
		pkt->proc.node = cpu_to_le32(nid);
		pkt->proc.rsvd = cpu_to_le32(qrtr_calc_checksum(pkt));

		from.sq_node = src->nid;
		to.sq_node = dst->nid;
		qrtr_node_enqueue(dst, skb, QRTR_TYPE_DEL_PROC, &from, &to, 0);
	}
}

/**
 * qrtr_endpoint_unregister - unregister endpoint
 * @ep: endpoint to unregister
 */
void qrtr_endpoint_unregister(struct qrtr_endpoint *ep)
{
	struct radix_tree_iter iter;
	struct qrtr_node *node = ep->node;
	unsigned long flags;
	void __rcu **slot;

	mutex_lock(&node->ep_lock);
	node->ep = NULL;
	mutex_unlock(&node->ep_lock);

	/* Notify the local controller about the event */
	down_read(&qrtr_epts_lock);
	spin_lock_irqsave(&qrtr_nodes_lock, flags);
	radix_tree_for_each_slot(slot, &qrtr_nodes, &iter, 0) {
		if (node != *slot)
			continue;

		spin_unlock_irqrestore(&qrtr_nodes_lock, flags);

		qrtr_notify_bye(iter.index);
		qrtr_fwd_del_proc(node, iter.index);

		spin_lock_irqsave(&qrtr_nodes_lock, flags);
	}
	spin_unlock_irqrestore(&qrtr_nodes_lock, flags);
	up_read(&qrtr_epts_lock);

	/* Wake up any transmitters waiting for resume-tx from the node */
	wake_up_interruptible_all(&node->resume_tx);

	qrtr_node_release(node);
	ep->node = NULL;
}
EXPORT_SYMBOL_GPL(qrtr_endpoint_unregister);

/* Lookup socket by port.
 *
 * Callers must release with qrtr_port_put()
 */
static struct qrtr_sock *qrtr_port_lookup(int port)
{
	struct qrtr_sock *ipc;
	unsigned long flags;

	if (port == QRTR_PORT_CTRL)
		port = 0;

	spin_lock_irqsave(&qrtr_port_lock, flags);
	ipc = idr_find(&qrtr_ports, port);
	if (ipc)
		sock_hold(&ipc->sk);
	spin_unlock_irqrestore(&qrtr_port_lock, flags);

	return ipc;
}

/* Release acquired socket. */
static void qrtr_port_put(struct qrtr_sock *ipc)
{
	sock_put(&ipc->sk);
}

static void qrtr_send_del_client(struct qrtr_sock *ipc)
{
	struct qrtr_ctrl_pkt *pkt;
	struct sockaddr_qrtr to;
	struct qrtr_node *node;
	struct sk_buff *skbn;
	struct sk_buff *skb;
	int type = QRTR_TYPE_DEL_CLIENT;

	skb = qrtr_alloc_ctrl_packet(&pkt);
	if (!skb)
		return;

	to.sq_family = AF_QIPCRTR;
	to.sq_node = QRTR_NODE_BCAST;
	to.sq_port = QRTR_PORT_CTRL;

	pkt->cmd = cpu_to_le32(QRTR_TYPE_DEL_CLIENT);
	pkt->client.node = cpu_to_le32(ipc->us.sq_node);
	pkt->client.port = cpu_to_le32(ipc->us.sq_port);

	skb_set_owner_w(skb, &ipc->sk);

	if (ipc->state == QRTR_STATE_MULTI) {
		qrtr_bcast_enqueue(NULL, skb, type, &ipc->us, &to, 0);
		return;
	}

	if (ipc->state > QRTR_STATE_INIT) {
		node = qrtr_node_lookup(ipc->state);
		if (!node)
			goto exit;

		skbn = skb_clone(skb, GFP_KERNEL);
		if (!skbn) {
			qrtr_node_release(node);
			goto exit;
		}

		skb_set_owner_w(skbn, &ipc->sk);
		qrtr_node_enqueue(node, skbn, type, &ipc->us, &to, 0);
		qrtr_node_release(node);
	}
exit:
	qrtr_local_enqueue(NULL, skb, type, &ipc->us, &to, 0);
}

/* Remove port assignment. */
static void qrtr_port_remove(struct qrtr_sock *ipc)
{
	int port = ipc->us.sq_port;
	unsigned long flags;

	qrtr_send_del_client(ipc);
	if (port == QRTR_PORT_CTRL)
		port = 0;

	__sock_put(&ipc->sk);

	spin_lock_irqsave(&qrtr_port_lock, flags);
	idr_remove(&qrtr_ports, port);
	spin_unlock_irqrestore(&qrtr_port_lock, flags);
}

/* Assign port number to socket.
 *
 * Specify port in the integer pointed to by port, and it will be adjusted
 * on return as necesssary.
 *
 * Port may be:
 *   0: Assign ephemeral port in [QRTR_MIN_EPH_SOCKET, QRTR_MAX_EPH_SOCKET]
 *   <QRTR_MIN_EPH_SOCKET: Specified; requires CAP_NET_ADMIN
 *   >QRTR_MIN_EPH_SOCKET: Specified; available to all
 */
static int qrtr_port_assign(struct qrtr_sock *ipc, int *port)
{
	int rc;

	if (!*port) {
		rc = idr_alloc_cyclic(&qrtr_ports, ipc, QRTR_MIN_EPH_SOCKET,
				      QRTR_MAX_EPH_SOCKET + 1, GFP_ATOMIC);
		if (rc >= 0)
			*port = rc;
	} else if (*port < QRTR_MIN_EPH_SOCKET &&
			!(capable(CAP_NET_ADMIN) ||
			in_egroup_p(AID_VENDOR_QRTR) ||
			in_egroup_p(GLOBAL_ROOT_GID))) {
		rc = -EACCES;
	} else if (*port == QRTR_PORT_CTRL) {
		rc = idr_alloc(&qrtr_ports, ipc, 0, 1, GFP_ATOMIC);
	} else {
		rc = idr_alloc_cyclic(&qrtr_ports, ipc, *port, *port + 1,
				      GFP_ATOMIC);
		if (rc >= 0)
			*port = rc;
	}

	if (rc == -ENOSPC)
		return -EADDRINUSE;
	else if (rc < 0)
		return rc;

	sock_hold(&ipc->sk);

	return 0;
}

/* Reset all non-control ports */
static void qrtr_reset_ports(void)
{
	struct qrtr_sock *ipc;
	int id;

	idr_for_each_entry(&qrtr_ports, ipc, id) {
		/* Don't reset control port */
		if (id == 0)
			continue;

		sock_hold(&ipc->sk);
		ipc->sk.sk_err = ENETRESET;
		if (ipc->sk.sk_error_report)
			ipc->sk.sk_error_report(&ipc->sk);
		sock_put(&ipc->sk);
	}
}

/* Bind socket to address.
 *
 * Socket should be locked upon call.
 */
static int __qrtr_bind(struct socket *sock,
		       const struct sockaddr_qrtr *addr, int zapped)
{
	struct qrtr_sock *ipc = qrtr_sk(sock->sk);
	struct sock *sk = sock->sk;
	unsigned long flags;
	int port;
	int rc;

	/* rebinding ok */
	if (!zapped && addr->sq_port == ipc->us.sq_port)
		return 0;

	spin_lock_irqsave(&qrtr_port_lock, flags);
	port = addr->sq_port;
	rc = qrtr_port_assign(ipc, &port);
	if (rc) {
		spin_unlock_irqrestore(&qrtr_port_lock, flags);
		return rc;
	}
	/* Notify all open ports about the new controller */
	if (port == QRTR_PORT_CTRL)
		qrtr_reset_ports();
	spin_unlock_irqrestore(&qrtr_port_lock, flags);


	if (port == QRTR_PORT_CTRL) {
		struct qrtr_node *node;

		down_write(&qrtr_epts_lock);
		list_for_each_entry(node, &qrtr_all_epts, item) {
			atomic_set(&node->hello_sent, 0);
			atomic_set(&node->hello_rcvd, 0);
		}
		up_write(&qrtr_epts_lock);
	}

	/* unbind previous, if any */
	if (!zapped)
		qrtr_port_remove(ipc);
	ipc->us.sq_port = port;
	sock_reset_flag(sk, SOCK_ZAPPED);

	return 0;
}

/* Auto bind to an ephemeral port. */
static int qrtr_autobind(struct socket *sock)
{
	struct sock *sk = sock->sk;
	struct sockaddr_qrtr addr;

	if (!sock_flag(sk, SOCK_ZAPPED))
		return 0;

	addr.sq_family = AF_QIPCRTR;
	addr.sq_node = qrtr_local_nid;
	addr.sq_port = 0;

	return __qrtr_bind(sock, &addr, 1);
}

/* Bind socket to specified sockaddr. */
static int qrtr_bind(struct socket *sock, struct sockaddr *saddr, int len)
{
	DECLARE_SOCKADDR(struct sockaddr_qrtr *, addr, saddr);
	struct qrtr_sock *ipc = qrtr_sk(sock->sk);
	struct sock *sk = sock->sk;
	int rc;

	if (len < sizeof(*addr) || addr->sq_family != AF_QIPCRTR)
		return -EINVAL;

	if (addr->sq_node != ipc->us.sq_node)
		return -EINVAL;

	lock_sock(sk);
	rc = __qrtr_bind(sock, addr, sock_flag(sk, SOCK_ZAPPED));
	release_sock(sk);

	return rc;
}

/* Queue packet to local peer socket. */
static int qrtr_local_enqueue(struct qrtr_node *node, struct sk_buff *skb,
			      int type, struct sockaddr_qrtr *from,
			      struct sockaddr_qrtr *to, unsigned int flags)
{
	struct qrtr_sock *ipc;
	struct qrtr_cb *cb;
	struct sock *sk = skb->sk;

	ipc = qrtr_port_lookup(to->sq_port);
	if (!ipc && to->sq_port == QRTR_PORT_CTRL) {
		kfree_skb(skb);
		return 0;
	}
	if (!ipc || &ipc->sk == skb->sk) { /* do not send to self */
		kfree_skb(skb);
		return -ENODEV;
	}
	/* Keep resetting NETRESET until socket is closed */
	if (sk && sk->sk_err == ENETRESET) {
		sock_hold(sk);
		sk->sk_err = ENETRESET;
		if (sk->sk_error_report)
			sk->sk_error_report(sk);
		sock_put(sk);
		kfree_skb(skb);
		return 0;
	}

	cb = (struct qrtr_cb *)skb->cb;
	cb->src_node = from->sq_node;
	cb->src_port = from->sq_port;

	if (sock_queue_rcv_skb(&ipc->sk, skb)) {
		qrtr_port_put(ipc);
		kfree_skb(skb);
		return -ENOSPC;
	}

	qrtr_port_put(ipc);

	return 0;
}

/* Queue packet for broadcast. */
static int qrtr_bcast_enqueue(struct qrtr_node *node, struct sk_buff *skb,
			      int type, struct sockaddr_qrtr *from,
			      struct sockaddr_qrtr *to, unsigned int flags)
{
	struct sk_buff *skbn;

	down_read(&qrtr_epts_lock);
	list_for_each_entry(node, &qrtr_all_epts, item) {
		if (node->nid == QRTR_EP_NID_AUTO && type != QRTR_TYPE_HELLO)
			continue;

		skbn = skb_clone(skb, GFP_KERNEL);
		if (!skbn)
			break;
		skb_set_owner_w(skbn, skb->sk);
		qrtr_node_enqueue(node, skbn, type, from, to, flags);
	}
	up_read(&qrtr_epts_lock);

	qrtr_local_enqueue(NULL, skb, type, from, to, flags);

	return 0;
}

static int qrtr_sendmsg(struct socket *sock, struct msghdr *msg, size_t len)
{
	DECLARE_SOCKADDR(struct sockaddr_qrtr *, addr, msg->msg_name);
	int (*enqueue_fn)(struct qrtr_node *, struct sk_buff *, int,
			  struct sockaddr_qrtr *, struct sockaddr_qrtr *,
			  unsigned int);
	__le32 qrtr_type = cpu_to_le32(QRTR_TYPE_DATA);
	struct qrtr_sock *ipc = qrtr_sk(sock->sk);
	struct sock *sk = sock->sk;
	struct qrtr_ctrl_pkt pkt;
	struct qrtr_node *node;
	struct qrtr_node *srv_node;
	struct sk_buff *skb;
	size_t plen;
	u32 type;
	int rc;

	if (msg->msg_flags & ~(MSG_DONTWAIT))
		return -EINVAL;

	if (len > 65535)
		return -EMSGSIZE;

	lock_sock(sk);

	if (addr) {
		if (msg->msg_namelen < sizeof(*addr)) {
			release_sock(sk);
			return -EINVAL;
		}

		if (addr->sq_family != AF_QIPCRTR) {
			release_sock(sk);
			return -EINVAL;
		}

		rc = qrtr_autobind(sock);
		if (rc) {
			release_sock(sk);
			return rc;
		}
	} else if (sk->sk_state == TCP_ESTABLISHED) {
		addr = &ipc->peer;
	} else {
		release_sock(sk);
		return -ENOTCONN;
	}

	node = NULL;
	srv_node = NULL;
	if (addr->sq_node == QRTR_NODE_BCAST) {
		if (addr->sq_port != QRTR_PORT_CTRL &&
		    qrtr_local_nid != QRTR_NODE_BCAST) {
			release_sock(sk);
			return -ENOTCONN;
		}
		enqueue_fn = qrtr_bcast_enqueue;
	} else if (addr->sq_node == ipc->us.sq_node) {
		enqueue_fn = qrtr_local_enqueue;
	} else {
		node = qrtr_node_lookup(addr->sq_node);
		if (!node) {
			release_sock(sk);
			return -ECONNRESET;
		}
		enqueue_fn = qrtr_node_enqueue;
		if (ipc->state > QRTR_STATE_INIT && ipc->state != node->nid)
			ipc->state = QRTR_STATE_MULTI;
		else if (ipc->state == QRTR_STATE_INIT)
			ipc->state = node->nid;
	}

	plen = (len + 3) & ~3;
	skb = sock_alloc_send_skb(sk, plen + QRTR_HDR_MAX_SIZE,
				  msg->msg_flags & MSG_DONTWAIT, &rc);
	if (!skb) {
		rc = -ENOMEM;
		goto out_node;
	}

	skb_reserve(skb, QRTR_HDR_MAX_SIZE);

	rc = memcpy_from_msg(skb_put(skb, len), msg, len);
	if (rc) {
		kfree_skb(skb);
		goto out_node;
	}

	if (ipc->us.sq_port == QRTR_PORT_CTRL ||
	    addr->sq_port == QRTR_PORT_CTRL) {
		if (len < 4) {
			rc = -EINVAL;
			kfree_skb(skb);
			goto out_node;
		}

		/* control messages already require the type as 'command' */
		skb_copy_bits(skb, 0, &qrtr_type, 4);
	}

	type = le32_to_cpu(qrtr_type);
	if (addr->sq_port == QRTR_PORT_CTRL && type == QRTR_TYPE_NEW_SERVER) {
		ipc->state = QRTR_STATE_MULTI;

		/* drop new server cmds that are not forwardable to dst node*/
		skb_copy_bits(skb, 0, &pkt, sizeof(pkt));
		srv_node = qrtr_node_lookup(pkt.server.node);
		if (!qrtr_must_forward(srv_node, node, type)) {
			rc = 0;
			kfree_skb(skb);
			qrtr_node_release(srv_node);
			goto out_node;
		}
		qrtr_node_release(srv_node);
	}

	rc = enqueue_fn(node, skb, type, &ipc->us, addr, msg->msg_flags);
	if (rc >= 0)
		rc = len;

out_node:
	qrtr_node_release(node);
	release_sock(sk);

	return rc;
}

static int qrtr_send_resume_tx(struct qrtr_cb *cb)
{
	struct sockaddr_qrtr remote = { AF_QIPCRTR, cb->src_node, cb->src_port };
	struct sockaddr_qrtr local = { AF_QIPCRTR, cb->dst_node, cb->dst_port };
	struct qrtr_ctrl_pkt *pkt;
	struct qrtr_node *node;
	struct sk_buff *skb;
	int ret;

	node = qrtr_node_lookup(remote.sq_node);
	if (!node)
		return -EINVAL;

	skb = qrtr_alloc_ctrl_packet(&pkt);
	if (!skb)
		return -ENOMEM;

	pkt->cmd = cpu_to_le32(QRTR_TYPE_RESUME_TX);
	pkt->client.node = cpu_to_le32(cb->dst_node);
	pkt->client.port = cpu_to_le32(cb->dst_port);

	ret = qrtr_node_enqueue(node, skb, QRTR_TYPE_RESUME_TX,
				&local, &remote, 0);

	qrtr_node_release(node);

	return ret;
}

static int qrtr_recvmsg(struct socket *sock, struct msghdr *msg,
			size_t size, int flags)
{
	DECLARE_SOCKADDR(struct sockaddr_qrtr *, addr, msg->msg_name);
	struct sock *sk = sock->sk;
	struct sk_buff *skb;
	struct qrtr_cb *cb;
	int copied, rc;

	if (sock_flag(sk, SOCK_ZAPPED)) {
		pr_err("%s: Invalid addr error\n", __func__);
		return -EADDRNOTAVAIL;
	}
	skb = skb_recv_datagram(sk, flags & ~MSG_DONTWAIT,
				flags & MSG_DONTWAIT, &rc);
	if (!skb)
		return rc;

	lock_sock(sk);
	cb = (struct qrtr_cb *)skb->cb;

	copied = skb->len;
	if (copied > size) {
		copied = size;
		msg->msg_flags |= MSG_TRUNC;
	}

	rc = skb_copy_datagram_msg(skb, 0, msg, copied);
	if (rc < 0) {
		pr_err("%s: Failed to copy skb rc[%d]\n", __func__, rc);
		goto out;
	}
	rc = copied;

	if (addr) {
		/* There is an anonymous 2-byte hole after sq_family,
		 * make sure to clear it.
		 */
		memset(addr, 0, sizeof(*addr));

		addr->sq_family = AF_QIPCRTR;
		addr->sq_node = cb->src_node;
		addr->sq_port = cb->src_port;
		msg->msg_namelen = sizeof(*addr);
	}

out:
	if (cb->confirm_rx)
		qrtr_send_resume_tx(cb);

	skb_free_datagram(sk, skb);
	release_sock(sk);

	return rc;
}

static int qrtr_connect(struct socket *sock, struct sockaddr *saddr,
			int len, int flags)
{
	DECLARE_SOCKADDR(struct sockaddr_qrtr *, addr, saddr);
	struct qrtr_sock *ipc = qrtr_sk(sock->sk);
	struct sock *sk = sock->sk;
	int rc;

	if (len < sizeof(*addr) || addr->sq_family != AF_QIPCRTR)
		return -EINVAL;

	lock_sock(sk);

	sk->sk_state = TCP_CLOSE;
	sock->state = SS_UNCONNECTED;

	rc = qrtr_autobind(sock);
	if (rc) {
		release_sock(sk);
		return rc;
	}

	ipc->peer = *addr;
	sock->state = SS_CONNECTED;
	sk->sk_state = TCP_ESTABLISHED;

	release_sock(sk);

	return 0;
}

static int qrtr_getname(struct socket *sock, struct sockaddr *saddr,
			int peer)
{
	struct qrtr_sock *ipc = qrtr_sk(sock->sk);
	struct sockaddr_qrtr qaddr;
	struct sock *sk = sock->sk;

	lock_sock(sk);
	if (peer) {
		if (sk->sk_state != TCP_ESTABLISHED) {
			release_sock(sk);
			return -ENOTCONN;
		}

		qaddr = ipc->peer;
	} else {
		qaddr = ipc->us;
	}
	release_sock(sk);

	qaddr.sq_family = AF_QIPCRTR;

	memcpy(saddr, &qaddr, sizeof(qaddr));

	return sizeof(qaddr);
}

static int qrtr_ioctl(struct socket *sock, unsigned int cmd, unsigned long arg)
{
	void __user *argp = (void __user *)arg;
	struct qrtr_sock *ipc = qrtr_sk(sock->sk);
	struct sock *sk = sock->sk;
	struct sockaddr_qrtr *sq;
	struct sk_buff *skb;
	struct ifreq ifr;
	long len = 0;
	int rc = 0;

	lock_sock(sk);

	switch (cmd) {
	case TIOCOUTQ:
		len = sk->sk_sndbuf - sk_wmem_alloc_get(sk);
		if (len < 0)
			len = 0;
		rc = put_user(len, (int __user *)argp);
		break;
	case TIOCINQ:
		skb = skb_peek(&sk->sk_receive_queue);
		if (skb)
			len = skb->len;
		rc = put_user(len, (int __user *)argp);
		break;
	case SIOCGIFADDR:
		if (copy_from_user(&ifr, argp, sizeof(ifr))) {
			rc = -EFAULT;
			break;
		}

		sq = (struct sockaddr_qrtr *)&ifr.ifr_addr;
		*sq = ipc->us;
		if (copy_to_user(argp, &ifr, sizeof(ifr))) {
			rc = -EFAULT;
			break;
		}
		break;
	case SIOCADDRT:
	case SIOCDELRT:
	case SIOCSIFADDR:
	case SIOCGIFDSTADDR:
	case SIOCSIFDSTADDR:
	case SIOCGIFBRDADDR:
	case SIOCSIFBRDADDR:
	case SIOCGIFNETMASK:
	case SIOCSIFNETMASK:
		rc = -EINVAL;
		break;
	default:
		rc = -ENOIOCTLCMD;
		break;
	}

	release_sock(sk);

	return rc;
}

static int qrtr_release(struct socket *sock)
{
	struct sock *sk = sock->sk;
	struct qrtr_sock *ipc;

	if (!sk)
		return 0;

	lock_sock(sk);

	ipc = qrtr_sk(sk);
	sk->sk_shutdown = SHUTDOWN_MASK;
	if (!sock_flag(sk, SOCK_DEAD))
		sk->sk_state_change(sk);

	sock_orphan(sk);
	sock->sk = NULL;

	if (!sock_flag(sk, SOCK_ZAPPED))
		qrtr_port_remove(ipc);

	skb_queue_purge(&sk->sk_receive_queue);

	release_sock(sk);
	sock_put(sk);

	return 0;
}

static const struct proto_ops qrtr_proto_ops = {
	.owner		= THIS_MODULE,
	.family		= AF_QIPCRTR,
	.bind		= qrtr_bind,
	.connect	= qrtr_connect,
	.socketpair	= sock_no_socketpair,
	.accept		= sock_no_accept,
	.listen		= sock_no_listen,
	.sendmsg	= qrtr_sendmsg,
	.recvmsg	= qrtr_recvmsg,
	.getname	= qrtr_getname,
	.ioctl		= qrtr_ioctl,
	.gettstamp	= sock_gettstamp,
	.poll		= datagram_poll,
	.shutdown	= sock_no_shutdown,
	.setsockopt	= sock_no_setsockopt,
	.getsockopt	= sock_no_getsockopt,
	.release	= qrtr_release,
	.mmap		= sock_no_mmap,
	.sendpage	= sock_no_sendpage,
};

static struct proto qrtr_proto = {
	.name		= "QIPCRTR",
	.owner		= THIS_MODULE,
	.obj_size	= sizeof(struct qrtr_sock),
};

static int qrtr_create(struct net *net, struct socket *sock,
		       int protocol, int kern)
{
	struct qrtr_sock *ipc;
	struct sock *sk;

	if (sock->type != SOCK_DGRAM)
		return -EPROTOTYPE;

	sk = sk_alloc(net, AF_QIPCRTR, GFP_KERNEL, &qrtr_proto, kern);
	if (!sk)
		return -ENOMEM;

	sock_set_flag(sk, SOCK_ZAPPED);

	sock_init_data(sock, sk);
	sock->ops = &qrtr_proto_ops;

	ipc = qrtr_sk(sk);
	ipc->us.sq_family = AF_QIPCRTR;
	ipc->us.sq_node = qrtr_local_nid;
	ipc->us.sq_port = 0;
	ipc->state = QRTR_STATE_INIT;

	return 0;
}

static const struct net_proto_family qrtr_family = {
	.owner	= THIS_MODULE,
	.family	= AF_QIPCRTR,
	.create	= qrtr_create,
};

static int __init qrtr_proto_init(void)
{
	int rc;

	rc = proto_register(&qrtr_proto, 1);
	if (rc)
		return rc;

	rc = sock_register(&qrtr_family);
	if (rc) {
		proto_unregister(&qrtr_proto);
		return rc;
	}

	qrtr_ns_init();

	qrtr_backup_init();

	return rc;
}
postcore_initcall(qrtr_proto_init);

static void __exit qrtr_proto_fini(void)
{
	qrtr_ns_remove();
	sock_unregister(qrtr_family.family);
	proto_unregister(&qrtr_proto);

	qrtr_backup_deinit();
}
module_exit(qrtr_proto_fini);

MODULE_DESCRIPTION("Qualcomm IPC-router driver");
MODULE_LICENSE("GPL v2");
MODULE_ALIAS_NETPROTO(PF_QIPCRTR);<|MERGE_RESOLUTION|>--- conflicted
+++ resolved
@@ -917,7 +917,6 @@
 	skb->data_len = size;
 	skb->len = size;
 	skb_store_bits(skb, 0, data + hdrlen, size);
-<<<<<<< HEAD
 
 	qrtr_node_assign(node, cb->src_node);
 	if (cb->type == QRTR_TYPE_NEW_SERVER) {
@@ -939,6 +938,7 @@
 			kfree_skb(skb);
 			return -ENODEV;
 		}
+
 		if (node->nid == 5) {
 			svc_id = qrtr_get_service_id(cb->src_node, cb->src_port);
 			if (svc_id > 0) {
@@ -950,52 +950,6 @@
 				}
 			}
 		}
-		if (sock_queue_rcv_skb(&ipc->sk, skb))
-			goto err;
-
-		/* Force wakeup for all packets except for sensors */
-		if (node->nid != 9 && node->nid != 5)
-			pm_wakeup_ws_event(node->ws, qrtr_wakeup_ms, true);
-=======
-
-	qrtr_node_assign(node, cb->src_node);
-	if (cb->type == QRTR_TYPE_NEW_SERVER) {
-		pkt = (void *)data + hdrlen;
-		qrtr_node_assign(node, le32_to_cpu(pkt->server.node));
-	}
-
-	qrtr_log_rx_msg(node, skb);
-	/* All control packets and non-local destined data packets should be
-	 * queued to the worker for forwarding handling.
-	 */
-	if (cb->type != QRTR_TYPE_DATA || cb->dst_node != qrtr_local_nid) {
-		skb_queue_tail(&node->rx_queue, skb);
-		kthread_queue_work(&node->kworker, &node->read_data);
-		pm_wakeup_ws_event(node->ws, qrtr_wakeup_ms, true);
-	} else {
-		ipc = qrtr_port_lookup(cb->dst_port);
-		if (!ipc) {
-			kfree_skb(skb);
-			return -ENODEV;
-		}
->>>>>>> 04c0665b
-
-		if (node->nid == 5) {
-			svc_id = qrtr_get_service_id(cb->src_node, cb->src_port);
-			if (svc_id > 0) {
-				for (i = 0; i < MAX_NON_WAKE_SVC_LEN; i++) {
-					if (svc_id == node->nonwake_svc[i]) {
-						wake = false;
-						break;
-					}
-				}
-			}
-<<<<<<< HEAD
-			if (wake)
-				pm_wakeup_ws_event(node->ws, qrtr_wakeup_ms, true);
-		}
-=======
-		}
 
 		if (sock_queue_rcv_skb(&ipc->sk, skb))
 			goto err;
@@ -1008,7 +962,6 @@
 		    (node->nid == 5 && wake))
 			pm_wakeup_ws_event(node->ws, qrtr_wakeup_ms, true);
 
->>>>>>> 04c0665b
 		qrtr_port_put(ipc);
 	}
 
@@ -1247,7 +1200,6 @@
 	}
 	if (rt)
 		sched_setscheduler(node->task, SCHED_FIFO, &param);
-<<<<<<< HEAD
 
 	if (svc_arr)
 		memcpy(node->nonwake_svc, svc_arr, MAX_NON_WAKE_SVC_LEN * sizeof(int));
@@ -1256,16 +1208,6 @@
 	INIT_RADIX_TREE(&node->qrtr_tx_flow, GFP_KERNEL);
 	init_waitqueue_head(&node->resume_tx);
 
-=======
-
-	if (svc_arr)
-		memcpy(node->nonwake_svc, svc_arr, MAX_NON_WAKE_SVC_LEN * sizeof(int));
-
-	mutex_init(&node->qrtr_tx_lock);
-	INIT_RADIX_TREE(&node->qrtr_tx_flow, GFP_KERNEL);
-	init_waitqueue_head(&node->resume_tx);
-
->>>>>>> 04c0665b
 	qrtr_node_assign(node, node->nid);
 	node->net_id = net_id;
 
