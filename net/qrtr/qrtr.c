// SPDX-License-Identifier: GPL-2.0-only
/*
 * Copyright (c) 2015, Sony Mobile Communications Inc.
 * Copyright (c) 2013, 2018-2019 The Linux Foundation. All rights reserved.
 */
#include <linux/kthread.h>
#include <linux/module.h>
#include <linux/netlink.h>
#include <linux/qrtr.h>
#include <linux/termios.h>	/* For TIOCINQ/OUTQ */
#include <linux/numa.h>
#include <linux/spinlock.h>
#include <linux/wait.h>
#include <linux/rwsem.h>
#include <linux/uidgid.h>
#include <linux/pm_wakeup.h>
#include <linux/ipc_logging.h>

#include <net/sock.h>
#include <uapi/linux/sched/types.h>

#include "qrtr.h"

#define QRTR_LOG_PAGE_CNT 4
#define QRTR_INFO(ctx, x, ...)				\
	ipc_log_string(ctx, x, ##__VA_ARGS__)

#define QRTR_PROTO_VER_1 1
#define QRTR_PROTO_VER_2 3

/* auto-bind range */
#define QRTR_MIN_EPH_SOCKET 0x4000
#define QRTR_MAX_EPH_SOCKET 0x7fff

#define QRTR_PORT_CTRL_LEGACY 0xffff

/* qrtr socket states */
#define QRTR_STATE_MULTI	-2
#define QRTR_STATE_INIT		-1

#define AID_VENDOR_QRTR	KGIDT_INIT(2906)

/**
 * struct qrtr_hdr_v1 - (I|R)PCrouter packet header version 1
 * @version: protocol version
 * @type: packet type; one of QRTR_TYPE_*
 * @src_node_id: source node
 * @src_port_id: source port
 * @confirm_rx: boolean; whether a resume-tx packet should be send in reply
 * @size: length of packet, excluding this header
 * @dst_node_id: destination node
 * @dst_port_id: destination port
 */
struct qrtr_hdr_v1 {
	__le32 version;
	__le32 type;
	__le32 src_node_id;
	__le32 src_port_id;
	__le32 confirm_rx;
	__le32 size;
	__le32 dst_node_id;
	__le32 dst_port_id;
} __packed;

/**
 * struct qrtr_hdr_v2 - (I|R)PCrouter packet header later versions
 * @version: protocol version
 * @type: packet type; one of QRTR_TYPE_*
 * @flags: bitmask of QRTR_FLAGS_*
 * @optlen: length of optional header data
 * @size: length of packet, excluding this header and optlen
 * @src_node_id: source node
 * @src_port_id: source port
 * @dst_node_id: destination node
 * @dst_port_id: destination port
 */
struct qrtr_hdr_v2 {
	u8 version;
	u8 type;
	u8 flags;
	u8 optlen;
	__le32 size;
	__le16 src_node_id;
	__le16 src_port_id;
	__le16 dst_node_id;
	__le16 dst_port_id;
};

#define QRTR_FLAGS_CONFIRM_RX	BIT(0)

struct qrtr_cb {
	u32 src_node;
	u32 src_port;
	u32 dst_node;
	u32 dst_port;

	u8 type;
	u8 confirm_rx;
};

#define QRTR_HDR_MAX_SIZE max_t(size_t, sizeof(struct qrtr_hdr_v1), \
					sizeof(struct qrtr_hdr_v2))

struct qrtr_sock {
	/* WARNING: sk must be the first member */
	struct sock sk;
	struct sockaddr_qrtr us;
	struct sockaddr_qrtr peer;

	int state;
};

static inline struct qrtr_sock *qrtr_sk(struct sock *sk)
{
	BUILD_BUG_ON(offsetof(struct qrtr_sock, sk) != 0);
	return container_of(sk, struct qrtr_sock, sk);
}

static unsigned int qrtr_local_nid = CONFIG_QRTR_NODE_ID;

/* for node ids */
static RADIX_TREE(qrtr_nodes, GFP_ATOMIC);
static DEFINE_SPINLOCK(qrtr_nodes_lock);
/* broadcast list */
static LIST_HEAD(qrtr_all_epts);
/* lock for qrtr_all_epts */
static DECLARE_RWSEM(qrtr_epts_lock);

/* local port allocation management */
static DEFINE_IDR(qrtr_ports);
static DEFINE_SPINLOCK(qrtr_port_lock);

/**
 * struct qrtr_node - endpoint node
 * @ep_lock: lock for endpoint management and callbacks
 * @ep: endpoint
 * @ref: reference count for node
 * @nid: node id
 * @net_id: network cluster identifer
 * @hello_sent: hello packet sent to endpoint
 * @hello_rcvd: hello packet received from endpoint
 * @qrtr_tx_flow: tree with tx counts per flow
 * @resume_tx: waiters for a resume tx from the remote
 * @qrtr_tx_lock: lock for qrtr_tx_flow
 * @rx_queue: receive queue
 * @item: list item for broadcast list
 * @kworker: worker thread for recv work
 * @task: task to run the worker thread
 * @read_data: scheduled work for recv work
 * @say_hello: scheduled work for initiating hello
 * @ws: wakeupsource avoid system suspend
 * @ilc: ipc logging context reference
 */
struct qrtr_node {
	struct mutex ep_lock;
	struct qrtr_endpoint *ep;
	struct kref ref;
	unsigned int nid;
	unsigned int net_id;
	atomic_t hello_sent;
	atomic_t hello_rcvd;

	struct radix_tree_root qrtr_tx_flow;
	struct wait_queue_head resume_tx;
	struct mutex qrtr_tx_lock; /* for qrtr_tx_flow */

	struct sk_buff_head rx_queue;
	struct list_head item;

	struct kthread_worker kworker;
	struct task_struct *task;
	struct kthread_work read_data;
	struct kthread_work say_hello;

	struct wakeup_source *ws;
	void *ilc;
};

struct qrtr_tx_flow_waiter {
	struct list_head node;
	struct sock *sk;
};

/**
 * struct qrtr_tx_flow - tx flow control
 * @pending: number of waiting senders
 * @tx_failed: indicates that a message with confirm_rx flag was lost
 * @waiters: list of ports to notify when this flow resumes
 */
struct qrtr_tx_flow {
	atomic_t pending;
	int tx_failed;
	struct list_head waiters;
};

#define QRTR_TX_FLOW_HIGH	10
#define QRTR_TX_FLOW_LOW	5

static struct sk_buff *qrtr_alloc_ctrl_packet(struct qrtr_ctrl_pkt **pkt);
static int qrtr_local_enqueue(struct qrtr_node *node, struct sk_buff *skb,
			      int type, struct sockaddr_qrtr *from,
			      struct sockaddr_qrtr *to, unsigned int flags);
static int qrtr_bcast_enqueue(struct qrtr_node *node, struct sk_buff *skb,
			      int type, struct sockaddr_qrtr *from,
			      struct sockaddr_qrtr *to, unsigned int flags);
static struct qrtr_sock *qrtr_port_lookup(int port);
static void qrtr_port_put(struct qrtr_sock *ipc);

static void qrtr_log_tx_msg(struct qrtr_node *node, struct qrtr_hdr_v1 *hdr,
			    struct sk_buff *skb)
{
	struct qrtr_ctrl_pkt pkt = {0,};
	u64 pl_buf = 0;
	int type;

	if (!hdr || !skb)
		return;

	type = le32_to_cpu(hdr->type);
	if (type == QRTR_TYPE_DATA) {
		skb_copy_bits(skb, QRTR_HDR_MAX_SIZE, &pl_buf, sizeof(pl_buf));
		QRTR_INFO(node->ilc,
			  "TX DATA: Len:0x%x CF:0x%x src[0x%x:0x%x] dst[0x%x:0x%x] [%08x %08x] [%s]\n",
			  hdr->size, hdr->confirm_rx,
			  hdr->src_node_id, hdr->src_port_id,
			  hdr->dst_node_id, hdr->dst_port_id,
			  (unsigned int)pl_buf, (unsigned int)(pl_buf >> 32),
			  current->comm);
	} else {
		skb_copy_bits(skb, QRTR_HDR_MAX_SIZE, &pkt, sizeof(pkt));
		if (type == QRTR_TYPE_NEW_SERVER ||
		    type == QRTR_TYPE_DEL_SERVER)
			QRTR_INFO(node->ilc,
				  "TX CTRL: cmd:0x%x SVC[0x%x:0x%x] addr[0x%x:0x%x]\n",
				  type, le32_to_cpu(pkt.server.service),
				  le32_to_cpu(pkt.server.instance),
				  le32_to_cpu(pkt.server.node),
				  le32_to_cpu(pkt.server.port));
		else if (type == QRTR_TYPE_DEL_CLIENT ||
			 type == QRTR_TYPE_RESUME_TX)
			QRTR_INFO(node->ilc,
				  "TX CTRL: cmd:0x%x addr[0x%x:0x%x]\n",
				  type, le32_to_cpu(pkt.client.node),
				  le32_to_cpu(pkt.client.port));
		else if (type == QRTR_TYPE_HELLO ||
			 type == QRTR_TYPE_BYE)
			QRTR_INFO(node->ilc,
				  "TX CTRL: cmd:0x%x node[0x%x]\n",
				  type, hdr->src_node_id);
		else if (type == QRTR_TYPE_DEL_PROC)
			QRTR_INFO(node->ilc,
				  "TX CTRL: cmd:0x%x node[0x%x]\n",
				  type, pkt.proc.node);
	}
}

static void qrtr_log_rx_msg(struct qrtr_node *node, struct sk_buff *skb)
{
	struct qrtr_ctrl_pkt pkt = {0,};
	struct qrtr_cb *cb;
	u64 pl_buf = 0;

	if (!skb)
		return;

	cb = (struct qrtr_cb *)skb->cb;

	if (cb->type == QRTR_TYPE_DATA) {
		skb_copy_bits(skb, 0, &pl_buf, sizeof(pl_buf));
		QRTR_INFO(node->ilc,
			  "RX DATA: Len:0x%x CF:0x%x src[0x%x:0x%x] dst[0x%x:0x%x] [%08x %08x]\n",
			  skb->len, cb->confirm_rx, cb->src_node, cb->src_port,
			  cb->dst_node, cb->dst_port,
			  (unsigned int)pl_buf, (unsigned int)(pl_buf >> 32));
	} else {
		skb_copy_bits(skb, 0, &pkt, sizeof(pkt));
		if (cb->type == QRTR_TYPE_NEW_SERVER ||
		    cb->type == QRTR_TYPE_DEL_SERVER)
			QRTR_INFO(node->ilc,
				  "RX CTRL: cmd:0x%x SVC[0x%x:0x%x] addr[0x%x:0x%x]\n",
				  cb->type, le32_to_cpu(pkt.server.service),
				  le32_to_cpu(pkt.server.instance),
				  le32_to_cpu(pkt.server.node),
				  le32_to_cpu(pkt.server.port));
		else if (cb->type == QRTR_TYPE_DEL_CLIENT ||
			 cb->type == QRTR_TYPE_RESUME_TX)
			QRTR_INFO(node->ilc,
				  "RX CTRL: cmd:0x%x addr[0x%x:0x%x]\n",
				  cb->type, le32_to_cpu(pkt.client.node),
				  le32_to_cpu(pkt.client.port));
		else if (cb->type == QRTR_TYPE_HELLO ||
			 cb->type == QRTR_TYPE_BYE)
			QRTR_INFO(node->ilc,
				  "RX CTRL: cmd:0x%x node[0x%x]\n",
				  cb->type, cb->src_node);
	}
}

static bool refcount_dec_and_rwsem_lock(refcount_t *r,
					struct rw_semaphore *sem)
{
	if (refcount_dec_not_one(r))
		return false;

	down_write(sem);
	if (!refcount_dec_and_test(r)) {
		up_write(sem);
		return false;
	}

	return true;
}

static inline int kref_put_rwsem_lock(struct kref *kref,
				      void (*release)(struct kref *kref),
				      struct rw_semaphore *sem)
{
	if (refcount_dec_and_rwsem_lock(&kref->refcount, sem)) {
		release(kref);
		return 1;
	}
	return 0;
}

/* Release node resources and free the node.
 *
 * Do not call directly, use qrtr_node_release.  To be used with
 * kref_put_mutex.  As such, the node mutex is expected to be locked on call.
 */
static void __qrtr_node_release(struct kref *kref)
{
	struct qrtr_tx_flow_waiter *waiter;
	struct qrtr_tx_flow_waiter *temp;
	struct radix_tree_iter iter;
	struct qrtr_tx_flow *flow;
	struct qrtr_node *node = container_of(kref, struct qrtr_node, ref);
	unsigned long flags;
	void __rcu **slot;

	spin_lock_irqsave(&qrtr_nodes_lock, flags);
	if (node->nid != QRTR_EP_NID_AUTO) {
		radix_tree_for_each_slot(slot, &qrtr_nodes, &iter, 0) {
			if (node == *slot)
				radix_tree_iter_delete(&qrtr_nodes, &iter,
						       slot);
		}
	}
	spin_unlock_irqrestore(&qrtr_nodes_lock, flags);

	list_del(&node->item);
	up_write(&qrtr_epts_lock);

	/* Free tx flow counters */
	mutex_lock(&node->qrtr_tx_lock);
	radix_tree_for_each_slot(slot, &node->qrtr_tx_flow, &iter, 0) {
		flow = *slot;
		list_for_each_entry_safe(waiter, temp, &flow->waiters, node) {
			list_del(&waiter->node);
			sock_put(waiter->sk);
			kfree(waiter);
		}
		radix_tree_iter_delete(&node->qrtr_tx_flow, &iter, slot);
		kfree(*slot);
	}
	mutex_unlock(&node->qrtr_tx_lock);

	wakeup_source_unregister(node->ws);
	kthread_flush_worker(&node->kworker);
	kthread_stop(node->task);

	skb_queue_purge(&node->rx_queue);
	kfree(node);
}

/* Increment reference to node. */
static struct qrtr_node *qrtr_node_acquire(struct qrtr_node *node)
{
	if (node)
		kref_get(&node->ref);
	return node;
}

/* Decrement reference to node and release as necessary. */
static void qrtr_node_release(struct qrtr_node *node)
{
	if (!node)
		return;
	kref_put_rwsem_lock(&node->ref, __qrtr_node_release, &qrtr_epts_lock);
}

/**
 * qrtr_tx_resume() - reset flow control counter
 * @node:	qrtr_node that the QRTR_TYPE_RESUME_TX packet arrived on
 * @skb:	resume_tx packet
 */
static void qrtr_tx_resume(struct qrtr_node *node, struct sk_buff *skb)
{
	struct qrtr_tx_flow_waiter *waiter;
	struct qrtr_tx_flow_waiter *temp;
	struct qrtr_ctrl_pkt pkt = {0,};
	struct qrtr_tx_flow *flow;
	struct sockaddr_qrtr src;
	struct qrtr_sock *ipc;
	struct sk_buff *skbn;
	unsigned long key;

	skb_copy_bits(skb, 0, &pkt, sizeof(pkt));
	if (le32_to_cpu(pkt.cmd) != QRTR_TYPE_RESUME_TX)
		return;

	src.sq_family = AF_QIPCRTR;
	src.sq_node = le32_to_cpu(pkt.client.node);
	src.sq_port = le32_to_cpu(pkt.client.port);
	key = (u64)src.sq_node << 32 | src.sq_port;

	mutex_lock(&node->qrtr_tx_lock);
	flow = radix_tree_lookup(&node->qrtr_tx_flow, key);
	if (!flow) {
		mutex_unlock(&node->qrtr_tx_lock);
		return;
	}

	atomic_set(&flow->pending, 0);
	wake_up_interruptible_all(&node->resume_tx);

	list_for_each_entry_safe(waiter, temp, &flow->waiters, node) {
		list_del(&waiter->node);
		skbn = alloc_skb(0, GFP_KERNEL);
		if (skbn) {
			ipc = qrtr_sk(waiter->sk);
			qrtr_local_enqueue(NULL, skbn, QRTR_TYPE_RESUME_TX,
					   &src, &ipc->us, 0);
		}
		sock_put(waiter->sk);
		kfree(waiter);
	}
	mutex_unlock(&node->qrtr_tx_lock);

	consume_skb(skb);
}

/**
 * qrtr_tx_wait() - flow control for outgoing packets
 * @node:	qrtr_node that the packet is to be send to
 * @dest_node:	node id of the destination
 * @dest_port:	port number of the destination
 * @type:	type of message
 *
 * The flow control scheme is based around the low and high "watermarks". When
 * the low watermark is passed the confirm_rx flag is set on the outgoing
 * message, which will trigger the remote to send a control message of the type
 * QRTR_TYPE_RESUME_TX to reset the counter. If the high watermark is hit
 * further transmision should be paused.
 *
 * Return: 1 if confirm_rx should be set, 0 otherwise or errno failure
 */
static int qrtr_tx_wait(struct qrtr_node *node, struct sockaddr_qrtr *to,
			struct sock *sk, int type, unsigned int flags)
{
	unsigned long key = (u64)to->sq_node << 32 | to->sq_port;
	struct qrtr_tx_flow_waiter *waiter;
	struct qrtr_tx_flow *flow;
	int confirm_rx = 0;
	long timeo;
	long ret;

	/* Never set confirm_rx on non-data packets */
	if (type != QRTR_TYPE_DATA)
		return 0;

	/* Assume sk is set correctly for all data type packets */
	timeo = sock_sndtimeo(sk, flags & MSG_DONTWAIT);

	mutex_lock(&node->qrtr_tx_lock);
	flow = radix_tree_lookup(&node->qrtr_tx_flow, key);
	if (!flow) {
		flow = kzalloc(sizeof(*flow), GFP_KERNEL);
		if (flow) {
			INIT_LIST_HEAD(&flow->waiters);
			radix_tree_insert(&node->qrtr_tx_flow, key, flow);
		}
	}
	mutex_unlock(&node->qrtr_tx_lock);

	/* Set confirm_rx if we where unable to find and allocate a flow */
	if (!flow)
		return 1;

	ret = timeo;
	for (;;) {
		mutex_lock(&node->qrtr_tx_lock);
		if (READ_ONCE(flow->tx_failed)) {
			WRITE_ONCE(flow->tx_failed, 0);
			confirm_rx = 1;
			mutex_unlock(&node->qrtr_tx_lock);
			break;
		}

		if (atomic_read(&flow->pending) < QRTR_TX_FLOW_HIGH) {
			confirm_rx = atomic_inc_return(&flow->pending) ==
				     QRTR_TX_FLOW_LOW;
			mutex_unlock(&node->qrtr_tx_lock);
			break;
		}
		if (!ret) {
			list_for_each_entry(waiter, &flow->waiters, node) {
				if (waiter->sk == sk) {
					mutex_unlock(&node->qrtr_tx_lock);
					return -EAGAIN;
				}
			}
			waiter = kzalloc(sizeof(*waiter), GFP_KERNEL);
			if (!waiter) {
				mutex_unlock(&node->qrtr_tx_lock);
				return -ENOMEM;
			}
			waiter->sk = sk;
			sock_hold(sk);
			list_add_tail(&waiter->node, &flow->waiters);
			QRTR_INFO(node->ilc, "new waiter for [0x%x:0x%x]\n",
				  to->sq_node, to->sq_port);
			mutex_unlock(&node->qrtr_tx_lock);
			return -EAGAIN;
		}
		mutex_unlock(&node->qrtr_tx_lock);

		ret = wait_event_interruptible_timeout(node->resume_tx,
				!node->ep ||
				READ_ONCE(flow->tx_failed) ||
				atomic_read(&flow->pending) < QRTR_TX_FLOW_HIGH,
				timeo);
		if (ret < 0)
			return ret;
		if (!node->ep)
			return -EPIPE;
	}
	return confirm_rx;
}

/**
 * qrtr_tx_flow_failed() - flag that tx of confirm_rx flagged messages failed
 * @node:	qrtr_node that the packet is to be send to
 * @dest_node:	node id of the destination
 * @dest_port:	port number of the destination
 *
 * Signal that the transmission of a message with confirm_rx flag failed. The
 * flow's "pending" counter will keep incrementing towards QRTR_TX_FLOW_HIGH,
 * at which point transmission would stall forever waiting for the resume TX
 * message associated with the dropped confirm_rx message.
 * Work around this by marking the flow as having a failed transmission and
 * cause the next transmission attempt to be sent with the confirm_rx.
 */
static void qrtr_tx_flow_failed(struct qrtr_node *node, int dest_node,
				int dest_port)
{
	unsigned long key = (u64)dest_node << 32 | dest_port;
	struct qrtr_tx_flow *flow;

	mutex_lock(&node->qrtr_tx_lock);
	flow = radix_tree_lookup(&node->qrtr_tx_flow, key);
	if (flow)
		WRITE_ONCE(flow->tx_failed, 1);
	mutex_unlock(&node->qrtr_tx_lock);
}

/* Pass an outgoing packet socket buffer to the endpoint driver. */
static int qrtr_node_enqueue(struct qrtr_node *node, struct sk_buff *skb,
			     int type, struct sockaddr_qrtr *from,
			     struct sockaddr_qrtr *to, unsigned int flags)
{
	struct qrtr_hdr_v1 *hdr;
	size_t len = skb->len;
	int rc = -ENODEV;
	int confirm_rx;

	if (!atomic_read(&node->hello_sent) && type != QRTR_TYPE_HELLO) {
		kfree_skb(skb);
		return rc;
	}
	if (atomic_read(&node->hello_sent) && type == QRTR_TYPE_HELLO) {
		kfree_skb(skb);
		return 0;
	}

	/* If sk is null, this is a forwarded packet and should not wait */
	if (!skb->sk) {
		struct qrtr_cb *cb = (struct qrtr_cb *)skb->cb;

		confirm_rx = cb->confirm_rx;
	} else {
		confirm_rx = qrtr_tx_wait(node, to, skb->sk, type, flags);
		if (confirm_rx < 0) {
			kfree_skb(skb);
			return confirm_rx;
		}
	}

	hdr = skb_push(skb, sizeof(*hdr));
	hdr->version = cpu_to_le32(QRTR_PROTO_VER_1);
	hdr->type = cpu_to_le32(type);
	hdr->src_node_id = cpu_to_le32(from->sq_node);
	hdr->src_port_id = cpu_to_le32(from->sq_port);
	if (to->sq_node == QRTR_NODE_BCAST)
		hdr->dst_node_id = cpu_to_le32(node->nid);
	else
		hdr->dst_node_id = cpu_to_le32(to->sq_node);

	hdr->dst_port_id = cpu_to_le32(to->sq_port);
	hdr->size = cpu_to_le32(len);
	hdr->confirm_rx = !!confirm_rx;

	qrtr_log_tx_msg(node, hdr, skb);
	rc = skb_put_padto(skb, ALIGN(len, 4) + sizeof(*hdr));
	if (rc) {
		pr_err("%s: failed to pad size %lu to %lu rc:%d\n", __func__,
		       len, ALIGN(len, 4) + sizeof(*hdr), rc);
		return rc;
	}

	mutex_lock(&node->ep_lock);
	if (node->ep)
		rc = node->ep->xmit(node->ep, skb);
	else
		kfree_skb(skb);
	mutex_unlock(&node->ep_lock);

	/* Need to ensure that a subsequent message carries the otherwise lost
	 * confirm_rx flag if we dropped this one */
	if (rc && confirm_rx)
		qrtr_tx_flow_failed(node, to->sq_node, to->sq_port);
	if (!rc && type == QRTR_TYPE_HELLO)
		atomic_inc(&node->hello_sent);

	return rc;
}

/* Lookup node by id.
 *
 * callers must release with qrtr_node_release()
 */
static struct qrtr_node *qrtr_node_lookup(unsigned int nid)
{
	struct qrtr_node *node;
	unsigned long flags;

	spin_lock_irqsave(&qrtr_nodes_lock, flags);
	node = radix_tree_lookup(&qrtr_nodes, nid);
	node = qrtr_node_acquire(node);
	spin_unlock_irqrestore(&qrtr_nodes_lock, flags);

	return node;
}

/* Assign node id to node.
 *
 * This is mostly useful for automatic node id assignment, based on
 * the source id in the incoming packet.
 */
static void qrtr_node_assign(struct qrtr_node *node, unsigned int nid)
{
	unsigned long flags;

	if (nid == node->nid || nid == QRTR_EP_NID_AUTO)
		return;

	spin_lock_irqsave(&qrtr_nodes_lock, flags);
	if (!radix_tree_lookup(&qrtr_nodes, nid))
		radix_tree_insert(&qrtr_nodes, nid, node);

	if (node->nid == QRTR_EP_NID_AUTO)
		node->nid = nid;
	spin_unlock_irqrestore(&qrtr_nodes_lock, flags);
}

/**
 * qrtr_peek_pkt_size() - Peek into the packet header to get potential pkt size
 *
 * @data: Starting address of the packet which points to router header.
 *
 * @returns: potential packet size on success, < 0 on error.
 *
 * This function is used by the underlying transport abstraction layer to
 * peek into the potential packet size of an incoming packet. This information
 * is used to perform link layer fragmentation and re-assembly
 */
int qrtr_peek_pkt_size(const void *data)
{
	const struct qrtr_hdr_v1 *v1;
	const struct qrtr_hdr_v2 *v2;
	unsigned int hdrlen;
	unsigned int size;
	unsigned int ver;

	/* Version field in v1 is little endian, so this works for both cases */
	ver = *(u8 *)data;

	switch (ver) {
	case QRTR_PROTO_VER_1:
		v1 = data;
		hdrlen = sizeof(*v1);
		size = le32_to_cpu(v1->size);
		break;
	case QRTR_PROTO_VER_2:
		v2 = data;
		hdrlen = sizeof(*v2) + v2->optlen;
		size = le32_to_cpu(v2->size);
		break;
	default:
		pr_err("qrtr: Invalid version %d\n", ver);
		return -EINVAL;
	}

	return ALIGN(size, 4) + hdrlen;
}
EXPORT_SYMBOL(qrtr_peek_pkt_size);

/**
 * qrtr_endpoint_post() - post incoming data
 * @ep: endpoint handle
 * @data: data pointer
 * @len: size of data in bytes
 *
 * Return: 0 on success; negative error code on failure
 */
int qrtr_endpoint_post(struct qrtr_endpoint *ep, const void *data, size_t len)
{
	struct qrtr_node *node = ep->node;
	const struct qrtr_hdr_v1 *v1;
	const struct qrtr_hdr_v2 *v2;
	struct qrtr_ctrl_pkt *pkt;
	struct qrtr_sock *ipc;
	struct sk_buff *skb;
	struct qrtr_cb *cb;
	unsigned int size;
	unsigned int ver;
	size_t hdrlen;
	int errcode;

	if (len & 3)
		return -EINVAL;

	skb = alloc_skb_with_frags(sizeof(*v1), len, 0, &errcode, GFP_ATOMIC);
	if (!skb)
		return -ENOMEM;

	skb_reserve(skb, sizeof(*v1));
	cb = (struct qrtr_cb *)skb->cb;

	/* Version field in v1 is little endian, so this works for both cases */
	ver = *(u8*)data;

	switch (ver) {
	case QRTR_PROTO_VER_1:
		v1 = data;
		hdrlen = sizeof(*v1);

		cb->type = le32_to_cpu(v1->type);
		cb->src_node = le32_to_cpu(v1->src_node_id);
		cb->src_port = le32_to_cpu(v1->src_port_id);
		cb->confirm_rx = !!v1->confirm_rx;
		cb->dst_node = le32_to_cpu(v1->dst_node_id);
		cb->dst_port = le32_to_cpu(v1->dst_port_id);

		size = le32_to_cpu(v1->size);
		break;
	case QRTR_PROTO_VER_2:
		v2 = data;
		hdrlen = sizeof(*v2) + v2->optlen;

		cb->type = v2->type;
		cb->confirm_rx = !!(v2->flags & QRTR_FLAGS_CONFIRM_RX);
		cb->src_node = le16_to_cpu(v2->src_node_id);
		cb->src_port = le16_to_cpu(v2->src_port_id);
		cb->dst_node = le16_to_cpu(v2->dst_node_id);
		cb->dst_port = le16_to_cpu(v2->dst_port_id);

		if (cb->src_port == (u16)QRTR_PORT_CTRL)
			cb->src_port = QRTR_PORT_CTRL;
		if (cb->dst_port == (u16)QRTR_PORT_CTRL)
			cb->dst_port = QRTR_PORT_CTRL;

		size = le32_to_cpu(v2->size);
		break;
	default:
		pr_err("qrtr: Invalid version %d\n", ver);
		goto err;
	}

	if (cb->dst_port == QRTR_PORT_CTRL_LEGACY)
		cb->dst_port = QRTR_PORT_CTRL;

	if (len != ALIGN(size, 4) + hdrlen)
		goto err;

	if (cb->dst_port != QRTR_PORT_CTRL && cb->type != QRTR_TYPE_DATA &&
	    cb->type != QRTR_TYPE_RESUME_TX)
		goto err;

	skb->data_len = size;
	skb->len = size;
	skb_store_bits(skb, 0, data + hdrlen, size);

	qrtr_node_assign(node, cb->src_node);
	if (cb->type == QRTR_TYPE_NEW_SERVER) {
		pkt = (void *)data + hdrlen;
		qrtr_node_assign(node, le32_to_cpu(pkt->server.node));
	}

	qrtr_log_rx_msg(node, skb);
	/* All control packets and non-local destined data packets should be
	 * queued to the worker for forwarding handling.
	 */
	if (cb->type != QRTR_TYPE_DATA || cb->dst_node != qrtr_local_nid) {
		skb_queue_tail(&node->rx_queue, skb);
		kthread_queue_work(&node->kworker, &node->read_data);
		__pm_wakeup_event(node->ws, 0);
	} else {
		ipc = qrtr_port_lookup(cb->dst_port);
		if (!ipc)
			goto err;

		if (sock_queue_rcv_skb(&ipc->sk, skb))
			goto err;

		qrtr_port_put(ipc);
	}

	return 0;

err:
	kfree_skb(skb);
	return -EINVAL;

}
EXPORT_SYMBOL_GPL(qrtr_endpoint_post);

/**
 * qrtr_alloc_ctrl_packet() - allocate control packet skb
 * @pkt: reference to qrtr_ctrl_pkt pointer
 *
 * Returns newly allocated sk_buff, or NULL on failure
 *
 * This function allocates a sk_buff large enough to carry a qrtr_ctrl_pkt and
 * on success returns a reference to the control packet in @pkt.
 */
static struct sk_buff *qrtr_alloc_ctrl_packet(struct qrtr_ctrl_pkt **pkt)
{
	const int pkt_len = sizeof(struct qrtr_ctrl_pkt);
	struct sk_buff *skb;

	skb = alloc_skb(QRTR_HDR_MAX_SIZE + pkt_len, GFP_KERNEL);
	if (!skb)
		return NULL;

	skb_reserve(skb, QRTR_HDR_MAX_SIZE);
	*pkt = skb_put_zero(skb, pkt_len);

	return skb;
}

static bool qrtr_must_forward(struct qrtr_node *src,
			      struct qrtr_node *dst, u32 type)
{
	/* Node structure is not maintained for local processor.
	 * Hence src is null in that case.
	 */
	if (!src)
		return true;

	if (!dst)
		return false;

	if (type == QRTR_TYPE_HELLO || type == QRTR_TYPE_RESUME_TX)
		return false;

	if (dst == src || dst->nid == QRTR_EP_NID_AUTO)
		return false;

	if (abs(dst->net_id - src->net_id) > 1)
		return true;

	return false;
}

static void qrtr_fwd_ctrl_pkt(struct qrtr_node *src, struct sk_buff *skb)
{
	struct qrtr_node *node;
	struct qrtr_cb *cb = (struct qrtr_cb *)skb->cb;

	down_read(&qrtr_epts_lock);
	list_for_each_entry(node, &qrtr_all_epts, item) {
		struct sockaddr_qrtr from;
		struct sockaddr_qrtr to;
		struct sk_buff *skbn;

		if (!qrtr_must_forward(src, node, cb->type))
			continue;

		skbn = skb_clone(skb, GFP_KERNEL);
		if (!skbn)
			break;

		from.sq_family = AF_QIPCRTR;
		from.sq_node = cb->src_node;
		from.sq_port = cb->src_port;

		to.sq_family = AF_QIPCRTR;
		to.sq_node = node->nid;
		to.sq_port = QRTR_PORT_CTRL;

		qrtr_node_enqueue(node, skbn, cb->type, &from, &to, 0);
	}
	up_read(&qrtr_epts_lock);
}

static void qrtr_fwd_pkt(struct sk_buff *skb, struct qrtr_cb *cb)
{
	struct sockaddr_qrtr from = {AF_QIPCRTR, cb->src_node, cb->src_port};
	struct sockaddr_qrtr to = {AF_QIPCRTR, cb->dst_node, cb->dst_port};
	struct qrtr_node *node;

	node = qrtr_node_lookup(cb->dst_node);
	if (!node) {
		kfree_skb(skb);
		return;
	}

	qrtr_node_enqueue(node, skb, cb->type, &from, &to, 0);
	qrtr_node_release(node);
}

static void qrtr_sock_queue_skb(struct qrtr_node *node, struct sk_buff *skb,
				struct qrtr_sock *ipc)
{
	struct qrtr_cb *cb = (struct qrtr_cb *)skb->cb;
	int rc;

	/* Don't queue HELLO if control port already received */
	if (cb->type == QRTR_TYPE_HELLO) {
		if (atomic_read(&node->hello_rcvd)) {
			kfree_skb(skb);
			return;
		}
		atomic_inc(&node->hello_rcvd);
	}

	rc = sock_queue_rcv_skb(&ipc->sk, skb);
	if (rc) {
		pr_err("%s: qrtr pkt dropped flow[%d] rc[%d]\n",
		       __func__, cb->confirm_rx, rc);
		kfree_skb(skb);
	}
}

/* Handle not atomic operations for a received packet. */
static void qrtr_node_rx_work(struct kthread_work *work)
{
	struct qrtr_node *node = container_of(work, struct qrtr_node,
					      read_data);
	struct sk_buff *skb;
	char name[32] = {0,};

	if (unlikely(!node->ilc)) {
		snprintf(name, sizeof(name), "qrtr_%d", node->nid);
		node->ilc = ipc_log_context_create(QRTR_LOG_PAGE_CNT, name, 0);
	}

	while ((skb = skb_dequeue(&node->rx_queue)) != NULL) {
		struct qrtr_cb *cb = (struct qrtr_cb *)skb->cb;
		struct qrtr_sock *ipc;

		if (cb->type != QRTR_TYPE_DATA)
			qrtr_fwd_ctrl_pkt(node, skb);

		if (cb->type == QRTR_TYPE_RESUME_TX) {
			if (cb->dst_node != qrtr_local_nid) {
				qrtr_fwd_pkt(skb, cb);
				continue;
			}
			qrtr_tx_resume(node, skb);
		} else if (cb->dst_node != qrtr_local_nid &&
			   cb->type == QRTR_TYPE_DATA) {
			qrtr_fwd_pkt(skb, cb);
		} else {
			ipc = qrtr_port_lookup(cb->dst_port);
			if (!ipc) {
				kfree_skb(skb);
			} else {
				qrtr_sock_queue_skb(node, skb, ipc);
				qrtr_port_put(ipc);
			}
		}
	}
}

static void qrtr_hello_work(struct kthread_work *work)
{
	struct sockaddr_qrtr from = {AF_QIPCRTR, 0, QRTR_PORT_CTRL};
	struct sockaddr_qrtr to = {AF_QIPCRTR, 0, QRTR_PORT_CTRL};
	struct qrtr_ctrl_pkt *pkt;
	struct qrtr_node *node;
	struct qrtr_sock *ctrl;
	struct sk_buff *skb;

	ctrl = qrtr_port_lookup(QRTR_PORT_CTRL);
	if (!ctrl)
		return;

	skb = qrtr_alloc_ctrl_packet(&pkt);
	if (!skb) {
		qrtr_port_put(ctrl);
		return;
	}

	node = container_of(work, struct qrtr_node, say_hello);
	pkt->cmd = cpu_to_le32(QRTR_TYPE_HELLO);
	from.sq_node = qrtr_local_nid;
	to.sq_node = node->nid;
	qrtr_node_enqueue(node, skb, QRTR_TYPE_HELLO, &from, &to, 0);
	qrtr_port_put(ctrl);
}

/**
 * qrtr_endpoint_register() - register a new endpoint
 * @ep: endpoint to register
 * @nid: desired node id; may be QRTR_EP_NID_AUTO for auto-assignment
 * @rt: flag to notify real time low latency endpoint
 * Return: 0 on success; negative error code on failure
 *
 * The specified endpoint must have the xmit function pointer set on call.
 */
int qrtr_endpoint_register(struct qrtr_endpoint *ep, unsigned int net_id,
			   bool rt)
{
	struct qrtr_node *node;
	struct sched_param param = {.sched_priority = 1};

	if (!ep || !ep->xmit)
		return -EINVAL;

	node = kzalloc(sizeof(*node), GFP_KERNEL);
	if (!node)
		return -ENOMEM;

	kref_init(&node->ref);
	mutex_init(&node->ep_lock);
	skb_queue_head_init(&node->rx_queue);
	node->nid = QRTR_EP_NID_AUTO;
	node->ep = ep;
	atomic_set(&node->hello_sent, 0);
	atomic_set(&node->hello_rcvd, 0);

	kthread_init_work(&node->read_data, qrtr_node_rx_work);
	kthread_init_work(&node->say_hello, qrtr_hello_work);
	kthread_init_worker(&node->kworker);
	node->task = kthread_run(kthread_worker_fn, &node->kworker, "qrtr_rx");
	if (IS_ERR(node->task)) {
		kfree(node);
		return -ENOMEM;
	}
	if (rt)
		sched_setscheduler(node->task, SCHED_FIFO, &param);

	mutex_init(&node->qrtr_tx_lock);
	INIT_RADIX_TREE(&node->qrtr_tx_flow, GFP_KERNEL);
	init_waitqueue_head(&node->resume_tx);

	qrtr_node_assign(node, node->nid);
	node->net_id = net_id;

	down_write(&qrtr_epts_lock);
	list_add(&node->item, &qrtr_all_epts);
	up_write(&qrtr_epts_lock);
	ep->node = node;

	node->ws = wakeup_source_register(NULL, "qrtr_ws");

	kthread_queue_work(&node->kworker, &node->say_hello);
	return 0;
}
EXPORT_SYMBOL_GPL(qrtr_endpoint_register);

static void qrtr_notify_bye(u32 nid)
{
	struct sockaddr_qrtr src = {AF_QIPCRTR, nid, QRTR_PORT_CTRL};
	struct sockaddr_qrtr dst = {AF_QIPCRTR, qrtr_local_nid, QRTR_PORT_CTRL};
	struct qrtr_ctrl_pkt *pkt;
	struct sk_buff *skb;

	skb = qrtr_alloc_ctrl_packet(&pkt);
	if (!skb)
		return;

	pkt->cmd = cpu_to_le32(QRTR_TYPE_BYE);
	qrtr_local_enqueue(NULL, skb, QRTR_TYPE_BYE, &src, &dst, 0);
}

static u32 qrtr_calc_checksum(struct qrtr_ctrl_pkt *pkt)
{
	u32 checksum = 0;
	u32 mask = 0xffff;
	u16 upper_nb;
	u16 lower_nb;
	u32 *msg;
	int i;

	if (!pkt)
		return checksum;
	msg = (u32 *)pkt;

	for (i = 0; i < sizeof(*pkt) / sizeof(*msg); i++) {
		lower_nb = *msg & mask;
		upper_nb = (*msg >> 16) & mask;
		checksum += (upper_nb + lower_nb);
		msg++;
	}
	while (checksum > 0xffff)
		checksum = (checksum & mask) + ((checksum >> 16) & mask);

	checksum = ~checksum & mask;

	return checksum;
}

static void qrtr_fwd_del_proc(struct qrtr_node *src, unsigned int nid)
{
	struct sockaddr_qrtr from = {AF_QIPCRTR, 0, QRTR_PORT_CTRL};
	struct sockaddr_qrtr to = {AF_QIPCRTR, 0, QRTR_PORT_CTRL};
	struct qrtr_ctrl_pkt *pkt;
	struct qrtr_node *dst;
	struct sk_buff *skb;

	list_for_each_entry(dst, &qrtr_all_epts, item) {
		if (!qrtr_must_forward(src, dst, QRTR_TYPE_DEL_PROC))
			continue;

		skb = qrtr_alloc_ctrl_packet(&pkt);
		if (!skb)
			return;

		pkt->cmd = cpu_to_le32(QRTR_TYPE_DEL_PROC);
		pkt->proc.rsvd = QRTR_DEL_PROC_MAGIC;
		pkt->proc.node = cpu_to_le32(nid);
		pkt->proc.rsvd = cpu_to_le32(qrtr_calc_checksum(pkt));

		from.sq_node = src->nid;
		to.sq_node = dst->nid;
		qrtr_node_enqueue(dst, skb, QRTR_TYPE_DEL_PROC, &from, &to, 0);
	}
}

/**
 * qrtr_endpoint_unregister - unregister endpoint
 * @ep: endpoint to unregister
 */
void qrtr_endpoint_unregister(struct qrtr_endpoint *ep)
{
	struct radix_tree_iter iter;
	struct qrtr_node *node = ep->node;
	unsigned long flags;
	void __rcu **slot;

	mutex_lock(&node->ep_lock);
	node->ep = NULL;
	mutex_unlock(&node->ep_lock);

	/* Notify the local controller about the event */
	down_read(&qrtr_epts_lock);
	spin_lock_irqsave(&qrtr_nodes_lock, flags);
	radix_tree_for_each_slot(slot, &qrtr_nodes, &iter, 0) {
		if (node != *slot)
			continue;

		spin_unlock_irqrestore(&qrtr_nodes_lock, flags);

		qrtr_notify_bye(iter.index);
		qrtr_fwd_del_proc(node, iter.index);

		spin_lock_irqsave(&qrtr_nodes_lock, flags);
	}
	spin_unlock_irqrestore(&qrtr_nodes_lock, flags);
	up_read(&qrtr_epts_lock);

	/* Wake up any transmitters waiting for resume-tx from the node */
	wake_up_interruptible_all(&node->resume_tx);

	qrtr_node_release(node);
	ep->node = NULL;
}
EXPORT_SYMBOL_GPL(qrtr_endpoint_unregister);

/* Lookup socket by port.
 *
 * Callers must release with qrtr_port_put()
 */
static struct qrtr_sock *qrtr_port_lookup(int port)
{
	struct qrtr_sock *ipc;
	unsigned long flags;

	if (port == QRTR_PORT_CTRL)
		port = 0;

	spin_lock_irqsave(&qrtr_port_lock, flags);
	ipc = idr_find(&qrtr_ports, port);
	if (ipc)
		sock_hold(&ipc->sk);
	spin_unlock_irqrestore(&qrtr_port_lock, flags);

	return ipc;
}

/* Release acquired socket. */
static void qrtr_port_put(struct qrtr_sock *ipc)
{
	sock_put(&ipc->sk);
}

static void qrtr_send_del_client(struct qrtr_sock *ipc)
{
	struct qrtr_ctrl_pkt *pkt;
	struct sockaddr_qrtr to;
	struct qrtr_node *node;
	struct sk_buff *skbn;
	struct sk_buff *skb;
	int type = QRTR_TYPE_DEL_CLIENT;

	skb = qrtr_alloc_ctrl_packet(&pkt);
	if (!skb)
		return;

	to.sq_family = AF_QIPCRTR;
	to.sq_node = QRTR_NODE_BCAST;
	to.sq_port = QRTR_PORT_CTRL;

	pkt->cmd = cpu_to_le32(QRTR_TYPE_DEL_CLIENT);
	pkt->client.node = cpu_to_le32(ipc->us.sq_node);
	pkt->client.port = cpu_to_le32(ipc->us.sq_port);

	skb_set_owner_w(skb, &ipc->sk);

	if (ipc->state == QRTR_STATE_MULTI) {
		qrtr_bcast_enqueue(NULL, skb, type, &ipc->us, &to, 0);
		return;
	}

	if (ipc->state > QRTR_STATE_INIT) {
		node = qrtr_node_lookup(ipc->state);
		if (!node)
			goto exit;

		skbn = skb_clone(skb, GFP_KERNEL);
		if (!skbn) {
			qrtr_node_release(node);
			goto exit;
		}

		skb_set_owner_w(skbn, &ipc->sk);
		qrtr_node_enqueue(node, skbn, type, &ipc->us, &to, 0);
		qrtr_node_release(node);
	}
exit:
	qrtr_local_enqueue(NULL, skb, type, &ipc->us, &to, 0);
}

/* Remove port assignment. */
static void qrtr_port_remove(struct qrtr_sock *ipc)
{
	int port = ipc->us.sq_port;
	unsigned long flags;

	qrtr_send_del_client(ipc);
	if (port == QRTR_PORT_CTRL)
		port = 0;

	__sock_put(&ipc->sk);

	spin_lock_irqsave(&qrtr_port_lock, flags);
	idr_remove(&qrtr_ports, port);
	spin_unlock_irqrestore(&qrtr_port_lock, flags);
}

/* Assign port number to socket.
 *
 * Specify port in the integer pointed to by port, and it will be adjusted
 * on return as necesssary.
 *
 * Port may be:
 *   0: Assign ephemeral port in [QRTR_MIN_EPH_SOCKET, QRTR_MAX_EPH_SOCKET]
 *   <QRTR_MIN_EPH_SOCKET: Specified; requires CAP_NET_ADMIN
 *   >QRTR_MIN_EPH_SOCKET: Specified; available to all
 */
static int qrtr_port_assign(struct qrtr_sock *ipc, int *port)
{
	int rc;

	if (!*port) {
		rc = idr_alloc_cyclic(&qrtr_ports, ipc, QRTR_MIN_EPH_SOCKET,
				      QRTR_MAX_EPH_SOCKET + 1, GFP_ATOMIC);
		if (rc >= 0)
			*port = rc;
	} else if (*port < QRTR_MIN_EPH_SOCKET &&
		   !(capable(CAP_NET_ADMIN) ||
		   in_egroup_p(AID_VENDOR_QRTR) ||
		   in_egroup_p(GLOBAL_ROOT_GID))) {
		rc = -EACCES;
	} else if (*port == QRTR_PORT_CTRL) {
		rc = idr_alloc(&qrtr_ports, ipc, 0, 1, GFP_ATOMIC);
	} else {
		rc = idr_alloc_cyclic(&qrtr_ports, ipc, *port, *port + 1,
				      GFP_ATOMIC);
		if (rc >= 0)
			*port = rc;
	}

	if (rc == -ENOSPC)
		return -EADDRINUSE;
	else if (rc < 0)
		return rc;

	sock_hold(&ipc->sk);

	return 0;
}

/* Reset all non-control ports */
static void qrtr_reset_ports(void)
{
	struct qrtr_sock *ipc;
	int id;

	idr_for_each_entry(&qrtr_ports, ipc, id) {
		/* Don't reset control port */
		if (id == 0)
			continue;

		sock_hold(&ipc->sk);
		ipc->sk.sk_err = ENETRESET;
		if (ipc->sk.sk_error_report)
			ipc->sk.sk_error_report(&ipc->sk);
		sock_put(&ipc->sk);
	}
}

/* Bind socket to address.
 *
 * Socket should be locked upon call.
 */
static int __qrtr_bind(struct socket *sock,
		       const struct sockaddr_qrtr *addr, int zapped)
{
	struct qrtr_sock *ipc = qrtr_sk(sock->sk);
	struct sock *sk = sock->sk;
	unsigned long flags;
	int port;
	int rc;

	/* rebinding ok */
	if (!zapped && addr->sq_port == ipc->us.sq_port)
		return 0;

	spin_lock_irqsave(&qrtr_port_lock, flags);
	port = addr->sq_port;
	rc = qrtr_port_assign(ipc, &port);
	if (rc) {
		spin_unlock_irqrestore(&qrtr_port_lock, flags);
		return rc;
	}
	/* Notify all open ports about the new controller */
	if (port == QRTR_PORT_CTRL)
		qrtr_reset_ports();
	spin_unlock_irqrestore(&qrtr_port_lock, flags);


	if (port == QRTR_PORT_CTRL) {
		struct qrtr_node *node;

		down_write(&qrtr_epts_lock);
		list_for_each_entry(node, &qrtr_all_epts, item) {
			atomic_set(&node->hello_sent, 0);
			atomic_set(&node->hello_rcvd, 0);
		}
		up_write(&qrtr_epts_lock);
	}

	/* unbind previous, if any */
	if (!zapped)
		qrtr_port_remove(ipc);
	ipc->us.sq_port = port;
	sock_reset_flag(sk, SOCK_ZAPPED);

	return 0;
}

/* Auto bind to an ephemeral port. */
static int qrtr_autobind(struct socket *sock)
{
	struct sock *sk = sock->sk;
	struct sockaddr_qrtr addr;

	if (!sock_flag(sk, SOCK_ZAPPED))
		return 0;

	addr.sq_family = AF_QIPCRTR;
	addr.sq_node = qrtr_local_nid;
	addr.sq_port = 0;

	return __qrtr_bind(sock, &addr, 1);
}

/* Bind socket to specified sockaddr. */
static int qrtr_bind(struct socket *sock, struct sockaddr *saddr, int len)
{
	DECLARE_SOCKADDR(struct sockaddr_qrtr *, addr, saddr);
	struct qrtr_sock *ipc = qrtr_sk(sock->sk);
	struct sock *sk = sock->sk;
	int rc;

	if (len < sizeof(*addr) || addr->sq_family != AF_QIPCRTR)
		return -EINVAL;

	if (addr->sq_node != ipc->us.sq_node)
		return -EINVAL;

	lock_sock(sk);
	rc = __qrtr_bind(sock, addr, sock_flag(sk, SOCK_ZAPPED));
	release_sock(sk);

	return rc;
}

/* Queue packet to local peer socket. */
static int qrtr_local_enqueue(struct qrtr_node *node, struct sk_buff *skb,
			      int type, struct sockaddr_qrtr *from,
			      struct sockaddr_qrtr *to, unsigned int flags)
{
	struct qrtr_sock *ipc;
	struct qrtr_cb *cb;
	struct sock *sk = skb->sk;

	ipc = qrtr_port_lookup(to->sq_port);
	if (!ipc && to->sq_port == QRTR_PORT_CTRL) {
		kfree_skb(skb);
		return 0;
	}
	if (!ipc || &ipc->sk == skb->sk) { /* do not send to self */
		kfree_skb(skb);
		return -ENODEV;
	}
	/* Keep resetting NETRESET until socket is closed */
	if (sk && sk->sk_err == ENETRESET) {
		sock_hold(sk);
		sk->sk_err = ENETRESET;
		if (sk->sk_error_report)
			sk->sk_error_report(sk);
		sock_put(sk);
		kfree_skb(skb);
		return 0;
	}

	cb = (struct qrtr_cb *)skb->cb;
	cb->src_node = from->sq_node;
	cb->src_port = from->sq_port;

	if (sock_queue_rcv_skb(&ipc->sk, skb)) {
		qrtr_port_put(ipc);
		kfree_skb(skb);
		return -ENOSPC;
	}

	qrtr_port_put(ipc);

	return 0;
}

/* Queue packet for broadcast. */
static int qrtr_bcast_enqueue(struct qrtr_node *node, struct sk_buff *skb,
			      int type, struct sockaddr_qrtr *from,
			      struct sockaddr_qrtr *to, unsigned int flags)
{
	struct sk_buff *skbn;

	down_read(&qrtr_epts_lock);
	list_for_each_entry(node, &qrtr_all_epts, item) {
		if (node->nid == QRTR_EP_NID_AUTO && type != QRTR_TYPE_HELLO)
			continue;

		skbn = skb_clone(skb, GFP_KERNEL);
		if (!skbn)
			break;
		skb_set_owner_w(skbn, skb->sk);
		qrtr_node_enqueue(node, skbn, type, from, to, flags);
	}
	up_read(&qrtr_epts_lock);

<<<<<<< HEAD
	qrtr_local_enqueue(node, skb, type, from, to, flags);
=======
	qrtr_local_enqueue(NULL, skb, type, from, to);
>>>>>>> a9a13eee

	return 0;
}

static int qrtr_sendmsg(struct socket *sock, struct msghdr *msg, size_t len)
{
	DECLARE_SOCKADDR(struct sockaddr_qrtr *, addr, msg->msg_name);
	int (*enqueue_fn)(struct qrtr_node *, struct sk_buff *, int,
			  struct sockaddr_qrtr *, struct sockaddr_qrtr *,
			  unsigned int);
	__le32 qrtr_type = cpu_to_le32(QRTR_TYPE_DATA);
	struct qrtr_sock *ipc = qrtr_sk(sock->sk);
	struct sock *sk = sock->sk;
	struct qrtr_ctrl_pkt pkt;
	struct qrtr_node *node;
	struct qrtr_node *srv_node;
	struct sk_buff *skb;
	size_t plen;
	u32 type;
	int rc;

	if (msg->msg_flags & ~(MSG_DONTWAIT))
		return -EINVAL;

	if (len > 65535)
		return -EMSGSIZE;

	lock_sock(sk);

	if (addr) {
		if (msg->msg_namelen < sizeof(*addr)) {
			release_sock(sk);
			return -EINVAL;
		}

		if (addr->sq_family != AF_QIPCRTR) {
			release_sock(sk);
			return -EINVAL;
		}

		rc = qrtr_autobind(sock);
		if (rc) {
			release_sock(sk);
			return rc;
		}
	} else if (sk->sk_state == TCP_ESTABLISHED) {
		addr = &ipc->peer;
	} else {
		release_sock(sk);
		return -ENOTCONN;
	}

	node = NULL;
	srv_node = NULL;
	if (addr->sq_node == QRTR_NODE_BCAST) {
		if (addr->sq_port != QRTR_PORT_CTRL &&
		    qrtr_local_nid != QRTR_NODE_BCAST) {
			release_sock(sk);
			return -ENOTCONN;
		}
		enqueue_fn = qrtr_bcast_enqueue;
	} else if (addr->sq_node == ipc->us.sq_node) {
		enqueue_fn = qrtr_local_enqueue;
	} else {
		node = qrtr_node_lookup(addr->sq_node);
		if (!node) {
			release_sock(sk);
			return -ECONNRESET;
		}
<<<<<<< HEAD

		if (ipc->state > QRTR_STATE_INIT && ipc->state != node->nid)
			ipc->state = QRTR_STATE_MULTI;
		else if (ipc->state == QRTR_STATE_INIT)
			ipc->state = node->nid;
=======
		enqueue_fn = qrtr_node_enqueue;
>>>>>>> a9a13eee
	}

	plen = (len + 3) & ~3;
	skb = sock_alloc_send_skb(sk, plen + QRTR_HDR_MAX_SIZE,
				  msg->msg_flags & MSG_DONTWAIT, &rc);
	if (!skb)
		goto out_node;

	skb_reserve(skb, QRTR_HDR_MAX_SIZE);

	rc = memcpy_from_msg(skb_put(skb, len), msg, len);
	if (rc) {
		kfree_skb(skb);
		goto out_node;
	}

	if (ipc->us.sq_port == QRTR_PORT_CTRL ||
	    addr->sq_port == QRTR_PORT_CTRL) {
		if (len < 4) {
			rc = -EINVAL;
			kfree_skb(skb);
			goto out_node;
		}

		/* control messages already require the type as 'command' */
		skb_copy_bits(skb, 0, &qrtr_type, 4);
	}

	type = le32_to_cpu(qrtr_type);
	if (addr->sq_port == QRTR_PORT_CTRL && type == QRTR_TYPE_NEW_SERVER) {
		ipc->state = QRTR_STATE_MULTI;

		/* drop new server cmds that are not forwardable to dst node*/
		skb_copy_bits(skb, 0, &pkt, sizeof(pkt));
		srv_node = qrtr_node_lookup(pkt.server.node);
		if (!qrtr_must_forward(srv_node, node, type)) {
			rc = 0;
			kfree_skb(skb);
			qrtr_node_release(srv_node);
			goto out_node;
		}
		qrtr_node_release(srv_node);
	}

	rc = enqueue_fn(node, skb, type, &ipc->us, addr, msg->msg_flags);
	if (rc >= 0)
		rc = len;

out_node:
	qrtr_node_release(node);
	release_sock(sk);

	return rc;
}

static int qrtr_send_resume_tx(struct qrtr_cb *cb)
{
	struct sockaddr_qrtr remote = { AF_QIPCRTR, cb->src_node, cb->src_port };
	struct sockaddr_qrtr local = { AF_QIPCRTR, cb->dst_node, cb->dst_port };
	struct qrtr_ctrl_pkt *pkt;
	struct qrtr_node *node;
	struct sk_buff *skb;
	int ret;

	node = qrtr_node_lookup(remote.sq_node);
	if (!node)
		return -EINVAL;

	skb = qrtr_alloc_ctrl_packet(&pkt);
	if (!skb)
		return -ENOMEM;

	pkt->cmd = cpu_to_le32(QRTR_TYPE_RESUME_TX);
	pkt->client.node = cpu_to_le32(cb->dst_node);
	pkt->client.port = cpu_to_le32(cb->dst_port);

	ret = qrtr_node_enqueue(node, skb, QRTR_TYPE_RESUME_TX,
				&local, &remote, 0);

	qrtr_node_release(node);

	return ret;
}

static int qrtr_recvmsg(struct socket *sock, struct msghdr *msg,
			size_t size, int flags)
{
	DECLARE_SOCKADDR(struct sockaddr_qrtr *, addr, msg->msg_name);
	struct sock *sk = sock->sk;
	struct sk_buff *skb;
	struct qrtr_cb *cb;
	int copied, rc;


	if (sock_flag(sk, SOCK_ZAPPED))
		return -EADDRNOTAVAIL;

	skb = skb_recv_datagram(sk, flags & ~MSG_DONTWAIT,
				flags & MSG_DONTWAIT, &rc);
	if (!skb)
		return rc;

	lock_sock(sk);
	cb = (struct qrtr_cb *)skb->cb;

	copied = skb->len;
	if (copied > size) {
		copied = size;
		msg->msg_flags |= MSG_TRUNC;
	}

	rc = skb_copy_datagram_msg(skb, 0, msg, copied);
	if (rc < 0)
		goto out;
	rc = copied;

	if (addr) {
		addr->sq_family = AF_QIPCRTR;
		addr->sq_node = cb->src_node;
		addr->sq_port = cb->src_port;
		msg->msg_namelen = sizeof(*addr);
	}

out:
	if (cb->confirm_rx)
		qrtr_send_resume_tx(cb);

	skb_free_datagram(sk, skb);
	release_sock(sk);

	return rc;
}

static int qrtr_connect(struct socket *sock, struct sockaddr *saddr,
			int len, int flags)
{
	DECLARE_SOCKADDR(struct sockaddr_qrtr *, addr, saddr);
	struct qrtr_sock *ipc = qrtr_sk(sock->sk);
	struct sock *sk = sock->sk;
	int rc;

	if (len < sizeof(*addr) || addr->sq_family != AF_QIPCRTR)
		return -EINVAL;

	lock_sock(sk);

	sk->sk_state = TCP_CLOSE;
	sock->state = SS_UNCONNECTED;

	rc = qrtr_autobind(sock);
	if (rc) {
		release_sock(sk);
		return rc;
	}

	ipc->peer = *addr;
	sock->state = SS_CONNECTED;
	sk->sk_state = TCP_ESTABLISHED;

	release_sock(sk);

	return 0;
}

static int qrtr_getname(struct socket *sock, struct sockaddr *saddr,
			int peer)
{
	struct qrtr_sock *ipc = qrtr_sk(sock->sk);
	struct sockaddr_qrtr qaddr;
	struct sock *sk = sock->sk;

	lock_sock(sk);
	if (peer) {
		if (sk->sk_state != TCP_ESTABLISHED) {
			release_sock(sk);
			return -ENOTCONN;
		}

		qaddr = ipc->peer;
	} else {
		qaddr = ipc->us;
	}
	release_sock(sk);

	qaddr.sq_family = AF_QIPCRTR;

	memcpy(saddr, &qaddr, sizeof(qaddr));

	return sizeof(qaddr);
}

static int qrtr_ioctl(struct socket *sock, unsigned int cmd, unsigned long arg)
{
	void __user *argp = (void __user *)arg;
	struct qrtr_sock *ipc = qrtr_sk(sock->sk);
	struct sock *sk = sock->sk;
	struct sockaddr_qrtr *sq;
	struct sk_buff *skb;
	struct ifreq ifr;
	long len = 0;
	int rc = 0;

	lock_sock(sk);

	switch (cmd) {
	case TIOCOUTQ:
		len = sk->sk_sndbuf - sk_wmem_alloc_get(sk);
		if (len < 0)
			len = 0;
		rc = put_user(len, (int __user *)argp);
		break;
	case TIOCINQ:
		skb = skb_peek(&sk->sk_receive_queue);
		if (skb)
			len = skb->len;
		rc = put_user(len, (int __user *)argp);
		break;
	case SIOCGIFADDR:
		if (copy_from_user(&ifr, argp, sizeof(ifr))) {
			rc = -EFAULT;
			break;
		}

		sq = (struct sockaddr_qrtr *)&ifr.ifr_addr;
		*sq = ipc->us;
		if (copy_to_user(argp, &ifr, sizeof(ifr))) {
			rc = -EFAULT;
			break;
		}
		break;
	case SIOCADDRT:
	case SIOCDELRT:
	case SIOCSIFADDR:
	case SIOCGIFDSTADDR:
	case SIOCSIFDSTADDR:
	case SIOCGIFBRDADDR:
	case SIOCSIFBRDADDR:
	case SIOCGIFNETMASK:
	case SIOCSIFNETMASK:
		rc = -EINVAL;
		break;
	default:
		rc = -ENOIOCTLCMD;
		break;
	}

	release_sock(sk);

	return rc;
}

static int qrtr_release(struct socket *sock)
{
	struct sock *sk = sock->sk;
	struct qrtr_sock *ipc;

	if (!sk)
		return 0;

	lock_sock(sk);

	ipc = qrtr_sk(sk);
	sk->sk_shutdown = SHUTDOWN_MASK;
	if (!sock_flag(sk, SOCK_DEAD))
		sk->sk_state_change(sk);

	sock_orphan(sk);
	sock->sk = NULL;

	if (!sock_flag(sk, SOCK_ZAPPED))
		qrtr_port_remove(ipc);

	skb_queue_purge(&sk->sk_receive_queue);

	release_sock(sk);
	sock_put(sk);

	return 0;
}

static const struct proto_ops qrtr_proto_ops = {
	.owner		= THIS_MODULE,
	.family		= AF_QIPCRTR,
	.bind		= qrtr_bind,
	.connect	= qrtr_connect,
	.socketpair	= sock_no_socketpair,
	.accept		= sock_no_accept,
	.listen		= sock_no_listen,
	.sendmsg	= qrtr_sendmsg,
	.recvmsg	= qrtr_recvmsg,
	.getname	= qrtr_getname,
	.ioctl		= qrtr_ioctl,
	.gettstamp	= sock_gettstamp,
	.poll		= datagram_poll,
	.shutdown	= sock_no_shutdown,
	.setsockopt	= sock_no_setsockopt,
	.getsockopt	= sock_no_getsockopt,
	.release	= qrtr_release,
	.mmap		= sock_no_mmap,
	.sendpage	= sock_no_sendpage,
};

static struct proto qrtr_proto = {
	.name		= "QIPCRTR",
	.owner		= THIS_MODULE,
	.obj_size	= sizeof(struct qrtr_sock),
};

static int qrtr_create(struct net *net, struct socket *sock,
		       int protocol, int kern)
{
	struct qrtr_sock *ipc;
	struct sock *sk;

	if (sock->type != SOCK_DGRAM)
		return -EPROTOTYPE;

	sk = sk_alloc(net, AF_QIPCRTR, GFP_KERNEL, &qrtr_proto, kern);
	if (!sk)
		return -ENOMEM;

	sock_set_flag(sk, SOCK_ZAPPED);

	sock_init_data(sock, sk);
	sock->ops = &qrtr_proto_ops;

	ipc = qrtr_sk(sk);
	ipc->us.sq_family = AF_QIPCRTR;
	ipc->us.sq_node = qrtr_local_nid;
	ipc->us.sq_port = 0;
	ipc->state = QRTR_STATE_INIT;

	return 0;
}

static const struct net_proto_family qrtr_family = {
	.owner	= THIS_MODULE,
	.family	= AF_QIPCRTR,
	.create	= qrtr_create,
};

static int __init qrtr_proto_init(void)
{
	int rc;

	rc = proto_register(&qrtr_proto, 1);
	if (rc)
		return rc;

	rc = sock_register(&qrtr_family);
	if (rc) {
		proto_unregister(&qrtr_proto);
		return rc;
	}

	qrtr_ns_init();

	return rc;
}
postcore_initcall(qrtr_proto_init);

static void __exit qrtr_proto_fini(void)
{
	qrtr_ns_remove();
	sock_unregister(qrtr_family.family);
	proto_unregister(&qrtr_proto);
}
module_exit(qrtr_proto_fini);

MODULE_DESCRIPTION("Qualcomm IPC-router driver");
MODULE_LICENSE("GPL v2");
MODULE_ALIAS_NETPROTO(PF_QIPCRTR);<|MERGE_RESOLUTION|>--- conflicted
+++ resolved
@@ -1493,11 +1493,7 @@
 	}
 	up_read(&qrtr_epts_lock);
 
-<<<<<<< HEAD
-	qrtr_local_enqueue(node, skb, type, from, to, flags);
-=======
-	qrtr_local_enqueue(NULL, skb, type, from, to);
->>>>>>> a9a13eee
+	qrtr_local_enqueue(NULL, skb, type, from, to, flags);
 
 	return 0;
 }
@@ -1567,15 +1563,11 @@
 			release_sock(sk);
 			return -ECONNRESET;
 		}
-<<<<<<< HEAD
-
+		enqueue_fn = qrtr_node_enqueue;
 		if (ipc->state > QRTR_STATE_INIT && ipc->state != node->nid)
 			ipc->state = QRTR_STATE_MULTI;
 		else if (ipc->state == QRTR_STATE_INIT)
 			ipc->state = node->nid;
-=======
-		enqueue_fn = qrtr_node_enqueue;
->>>>>>> a9a13eee
 	}
 
 	plen = (len + 3) & ~3;
