--- conflicted
+++ resolved
@@ -83,17 +83,12 @@
 
 	if (ops->gc &&
 	    !(flags & DST_NOCOUNT) &&
-<<<<<<< HEAD
-	    dst_entries_get_fast(ops) > ops->gc_thresh)
-		ops->gc(ops);
-=======
 	    dst_entries_get_fast(ops) > ops->gc_thresh) {
 		if (ops->gc(ops)) {
 			pr_notice_ratelimited("Route cache is full: consider increasing sysctl net.ipv6.route.max_size.\n");
 			return NULL;
 		}
 	}
->>>>>>> a563a5f0
 
 	dst = kmem_cache_alloc(ops->kmem_cachep, GFP_ATOMIC);
 	if (!dst)
