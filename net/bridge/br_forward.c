--- conflicted
+++ resolved
@@ -254,15 +254,10 @@
 	if (skb->dev == p->dev && ether_addr_equal(src, addr))
 		return;
 
-<<<<<<< HEAD
-	skb = pskb_copy(skb, GFP_ATOMIC);
-	if (!skb) {
-=======
 	__skb_push(skb, ETH_HLEN);
 	nskb = pskb_copy(skb, GFP_ATOMIC);
 	__skb_pull(skb, ETH_HLEN);
 	if (!nskb) {
->>>>>>> 24d2be37
 		DEV_STATS_INC(dev, tx_dropped);
 		return;
 	}
