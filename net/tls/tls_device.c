/* Copyright (c) 2018, Mellanox Technologies All rights reserved.
 *
 * This software is available to you under a choice of one of two
 * licenses.  You may choose to be licensed under the terms of the GNU
 * General Public License (GPL) Version 2, available from the file
 * COPYING in the main directory of this source tree, or the
 * OpenIB.org BSD license below:
 *
 *     Redistribution and use in source and binary forms, with or
 *     without modification, are permitted provided that the following
 *     conditions are met:
 *
 *      - Redistributions of source code must retain the above
 *        copyright notice, this list of conditions and the following
 *        disclaimer.
 *
 *      - Redistributions in binary form must reproduce the above
 *        copyright notice, this list of conditions and the following
 *        disclaimer in the documentation and/or other materials
 *        provided with the distribution.
 *
 * THE SOFTWARE IS PROVIDED "AS IS", WITHOUT WARRANTY OF ANY KIND,
 * EXPRESS OR IMPLIED, INCLUDING BUT NOT LIMITED TO THE WARRANTIES OF
 * MERCHANTABILITY, FITNESS FOR A PARTICULAR PURPOSE AND
 * NONINFRINGEMENT. IN NO EVENT SHALL THE AUTHORS OR COPYRIGHT HOLDERS
 * BE LIABLE FOR ANY CLAIM, DAMAGES OR OTHER LIABILITY, WHETHER IN AN
 * ACTION OF CONTRACT, TORT OR OTHERWISE, ARISING FROM, OUT OF OR IN
 * CONNECTION WITH THE SOFTWARE OR THE USE OR OTHER DEALINGS IN THE
 * SOFTWARE.
 */

#include <crypto/aead.h>
#include <linux/highmem.h>
#include <linux/module.h>
#include <linux/netdevice.h>
#include <net/dst.h>
#include <net/inet_connection_sock.h>
#include <net/tcp.h>
#include <net/tls.h>

/* device_offload_lock is used to synchronize tls_dev_add
 * against NETDEV_DOWN notifications.
 */
static DECLARE_RWSEM(device_offload_lock);

static void tls_device_gc_task(struct work_struct *work);

static DECLARE_WORK(tls_device_gc_work, tls_device_gc_task);
static LIST_HEAD(tls_device_gc_list);
static LIST_HEAD(tls_device_list);
static DEFINE_SPINLOCK(tls_device_lock);

static void tls_device_free_ctx(struct tls_context *ctx)
{
	if (ctx->tx_conf == TLS_HW)
		kfree(tls_offload_ctx_tx(ctx));

	if (ctx->rx_conf == TLS_HW)
		kfree(tls_offload_ctx_rx(ctx));

	kfree(ctx);
}

static void tls_device_gc_task(struct work_struct *work)
{
	struct tls_context *ctx, *tmp;
	unsigned long flags;
	LIST_HEAD(gc_list);

	spin_lock_irqsave(&tls_device_lock, flags);
	list_splice_init(&tls_device_gc_list, &gc_list);
	spin_unlock_irqrestore(&tls_device_lock, flags);

	list_for_each_entry_safe(ctx, tmp, &gc_list, list) {
		struct net_device *netdev = ctx->netdev;

		if (netdev && ctx->tx_conf == TLS_HW) {
			netdev->tlsdev_ops->tls_dev_del(netdev, ctx,
							TLS_OFFLOAD_CTX_DIR_TX);
			dev_put(netdev);
			ctx->netdev = NULL;
		}

		list_del(&ctx->list);
		tls_device_free_ctx(ctx);
	}
}

static void tls_device_attach(struct tls_context *ctx, struct sock *sk,
			      struct net_device *netdev)
{
	if (sk->sk_destruct != tls_device_sk_destruct) {
		refcount_set(&ctx->refcount, 1);
		dev_hold(netdev);
		ctx->netdev = netdev;
		spin_lock_irq(&tls_device_lock);
		list_add_tail(&ctx->list, &tls_device_list);
		spin_unlock_irq(&tls_device_lock);

		ctx->sk_destruct = sk->sk_destruct;
		sk->sk_destruct = tls_device_sk_destruct;
	}
}

static void tls_device_queue_ctx_destruction(struct tls_context *ctx)
{
	unsigned long flags;

	spin_lock_irqsave(&tls_device_lock, flags);
	list_move_tail(&ctx->list, &tls_device_gc_list);

	/* schedule_work inside the spinlock
	 * to make sure tls_device_down waits for that work.
	 */
	schedule_work(&tls_device_gc_work);

	spin_unlock_irqrestore(&tls_device_lock, flags);
}

/* We assume that the socket is already connected */
static struct net_device *get_netdev_for_sock(struct sock *sk)
{
	struct dst_entry *dst = sk_dst_get(sk);
	struct net_device *netdev = NULL;

	if (likely(dst)) {
		netdev = dst->dev;
		dev_hold(netdev);
	}

	dst_release(dst);

	return netdev;
}

static void destroy_record(struct tls_record_info *record)
{
	int nr_frags = record->num_frags;
	skb_frag_t *frag;

	while (nr_frags-- > 0) {
		frag = &record->frags[nr_frags];
		__skb_frag_unref(frag);
	}
	kfree(record);
}

static void delete_all_records(struct tls_offload_context_tx *offload_ctx)
{
	struct tls_record_info *info, *temp;

	list_for_each_entry_safe(info, temp, &offload_ctx->records_list, list) {
		list_del(&info->list);
		destroy_record(info);
	}

	offload_ctx->retransmit_hint = NULL;
}

static void tls_icsk_clean_acked(struct sock *sk, u32 acked_seq)
{
	struct tls_context *tls_ctx = tls_get_ctx(sk);
	struct tls_record_info *info, *temp;
	struct tls_offload_context_tx *ctx;
	u64 deleted_records = 0;
	unsigned long flags;

	if (!tls_ctx)
		return;

	ctx = tls_offload_ctx_tx(tls_ctx);

	spin_lock_irqsave(&ctx->lock, flags);
	info = ctx->retransmit_hint;
	if (info && !before(acked_seq, info->end_seq)) {
		ctx->retransmit_hint = NULL;
		list_del(&info->list);
		destroy_record(info);
		deleted_records++;
	}

	list_for_each_entry_safe(info, temp, &ctx->records_list, list) {
		if (before(acked_seq, info->end_seq))
			break;
		list_del(&info->list);

		destroy_record(info);
		deleted_records++;
	}

	ctx->unacked_record_sn += deleted_records;
	spin_unlock_irqrestore(&ctx->lock, flags);
}

/* At this point, there should be no references on this
 * socket and no in-flight SKBs associated with this
 * socket, so it is safe to free all the resources.
 */
void tls_device_sk_destruct(struct sock *sk)
{
	struct tls_context *tls_ctx = tls_get_ctx(sk);
	struct tls_offload_context_tx *ctx = tls_offload_ctx_tx(tls_ctx);

	tls_ctx->sk_destruct(sk);

	if (tls_ctx->tx_conf == TLS_HW) {
		if (ctx->open_record)
			destroy_record(ctx->open_record);
		delete_all_records(ctx);
		crypto_free_aead(ctx->aead_send);
		clean_acked_data_disable(inet_csk(sk));
	}

	if (refcount_dec_and_test(&tls_ctx->refcount))
		tls_device_queue_ctx_destruction(tls_ctx);
}
EXPORT_SYMBOL(tls_device_sk_destruct);

static void tls_append_frag(struct tls_record_info *record,
			    struct page_frag *pfrag,
			    int size)
{
	skb_frag_t *frag;

	frag = &record->frags[record->num_frags - 1];
	if (frag->page.p == pfrag->page &&
	    frag->page_offset + frag->size == pfrag->offset) {
		frag->size += size;
	} else {
		++frag;
		frag->page.p = pfrag->page;
		frag->page_offset = pfrag->offset;
		frag->size = size;
		++record->num_frags;
		get_page(pfrag->page);
	}

	pfrag->offset += size;
	record->len += size;
}

static int tls_push_record(struct sock *sk,
			   struct tls_context *ctx,
			   struct tls_offload_context_tx *offload_ctx,
			   struct tls_record_info *record,
			   struct page_frag *pfrag,
			   int flags,
			   unsigned char record_type)
{
	struct tcp_sock *tp = tcp_sk(sk);
	struct page_frag dummy_tag_frag;
	skb_frag_t *frag;
	int i;

	/* fill prepend */
	frag = &record->frags[0];
	tls_fill_prepend(ctx,
			 skb_frag_address(frag),
			 record->len - ctx->tx.prepend_size,
			 record_type);

	/* HW doesn't care about the data in the tag, because it fills it. */
	dummy_tag_frag.page = skb_frag_page(frag);
	dummy_tag_frag.offset = 0;

	tls_append_frag(record, &dummy_tag_frag, ctx->tx.tag_size);
	record->end_seq = tp->write_seq + record->len;
	spin_lock_irq(&offload_ctx->lock);
	list_add_tail(&record->list, &offload_ctx->records_list);
	spin_unlock_irq(&offload_ctx->lock);
	offload_ctx->open_record = NULL;
	set_bit(TLS_PENDING_CLOSED_RECORD, &ctx->flags);
	tls_advance_record_sn(sk, &ctx->tx);

	for (i = 0; i < record->num_frags; i++) {
		frag = &record->frags[i];
		sg_unmark_end(&offload_ctx->sg_tx_data[i]);
		sg_set_page(&offload_ctx->sg_tx_data[i], skb_frag_page(frag),
			    frag->size, frag->page_offset);
		sk_mem_charge(sk, frag->size);
		get_page(skb_frag_page(frag));
	}
	sg_mark_end(&offload_ctx->sg_tx_data[record->num_frags - 1]);

	/* all ready, send */
	return tls_push_sg(sk, ctx, offload_ctx->sg_tx_data, 0, flags);
}

static int tls_create_new_record(struct tls_offload_context_tx *offload_ctx,
				 struct page_frag *pfrag,
				 size_t prepend_size)
{
	struct tls_record_info *record;
	skb_frag_t *frag;

	record = kmalloc(sizeof(*record), GFP_KERNEL);
	if (!record)
		return -ENOMEM;

	frag = &record->frags[0];
	__skb_frag_set_page(frag, pfrag->page);
	frag->page_offset = pfrag->offset;
	skb_frag_size_set(frag, prepend_size);

	get_page(pfrag->page);
	pfrag->offset += prepend_size;

	record->num_frags = 1;
	record->len = prepend_size;
	offload_ctx->open_record = record;
	return 0;
}

static int tls_do_allocation(struct sock *sk,
			     struct tls_offload_context_tx *offload_ctx,
			     struct page_frag *pfrag,
			     size_t prepend_size)
{
	int ret;

	if (!offload_ctx->open_record) {
		if (unlikely(!skb_page_frag_refill(prepend_size, pfrag,
						   sk->sk_allocation))) {
			sk->sk_prot->enter_memory_pressure(sk);
			sk_stream_moderate_sndbuf(sk);
			return -ENOMEM;
		}

		ret = tls_create_new_record(offload_ctx, pfrag, prepend_size);
		if (ret)
			return ret;

		if (pfrag->size > pfrag->offset)
			return 0;
	}

	if (!sk_page_frag_refill(sk, pfrag))
		return -ENOMEM;

	return 0;
}

static int tls_push_data(struct sock *sk,
			 struct iov_iter *msg_iter,
			 size_t size, int flags,
			 unsigned char record_type)
{
	struct tls_context *tls_ctx = tls_get_ctx(sk);
	struct tls_offload_context_tx *ctx = tls_offload_ctx_tx(tls_ctx);
	int tls_push_record_flags = flags | MSG_SENDPAGE_NOTLAST;
	int more = flags & (MSG_SENDPAGE_NOTLAST | MSG_MORE);
	struct tls_record_info *record = ctx->open_record;
	struct page_frag *pfrag;
	size_t orig_size = size;
	u32 max_open_record_len;
	int copy, rc = 0;
	bool done = false;
	long timeo;

	if (flags &
	    ~(MSG_MORE | MSG_DONTWAIT | MSG_NOSIGNAL | MSG_SENDPAGE_NOTLAST))
		return -ENOTSUPP;

	if (sk->sk_err)
		return -sk->sk_err;

	timeo = sock_sndtimeo(sk, flags & MSG_DONTWAIT);
	rc = tls_complete_pending_work(sk, tls_ctx, flags, &timeo);
	if (rc < 0)
		return rc;

	pfrag = sk_page_frag(sk);

	/* TLS_HEADER_SIZE is not counted as part of the TLS record, and
	 * we need to leave room for an authentication tag.
	 */
	max_open_record_len = TLS_MAX_PAYLOAD_SIZE +
			      tls_ctx->tx.prepend_size;
	do {
		rc = tls_do_allocation(sk, ctx, pfrag,
				       tls_ctx->tx.prepend_size);
		if (rc) {
			rc = sk_stream_wait_memory(sk, &timeo);
			if (!rc)
				continue;

			record = ctx->open_record;
			if (!record)
				break;
handle_error:
			if (record_type != TLS_RECORD_TYPE_DATA) {
				/* avoid sending partial
				 * record with type !=
				 * application_data
				 */
				size = orig_size;
				destroy_record(record);
				ctx->open_record = NULL;
			} else if (record->len > tls_ctx->tx.prepend_size) {
				goto last_record;
			}

			break;
		}

		record = ctx->open_record;
		copy = min_t(size_t, size, (pfrag->size - pfrag->offset));
		copy = min_t(size_t, copy, (max_open_record_len - record->len));

		if (copy_from_iter_nocache(page_address(pfrag->page) +
					       pfrag->offset,
					   copy, msg_iter) != copy) {
			rc = -EFAULT;
			goto handle_error;
		}
		tls_append_frag(record, pfrag, copy);

		size -= copy;
		if (!size) {
last_record:
			tls_push_record_flags = flags;
			if (more) {
				tls_ctx->pending_open_record_frags =
						record->num_frags;
				break;
			}

			done = true;
		}

		if (done || record->len >= max_open_record_len ||
		    (record->num_frags >= MAX_SKB_FRAGS - 1)) {
			rc = tls_push_record(sk,
					     tls_ctx,
					     ctx,
					     record,
					     pfrag,
					     tls_push_record_flags,
					     record_type);
			if (rc < 0)
				break;
		}
	} while (!done);

	if (orig_size - size > 0)
		rc = orig_size - size;

	return rc;
}

int tls_device_sendmsg(struct sock *sk, struct msghdr *msg, size_t size)
{
	unsigned char record_type = TLS_RECORD_TYPE_DATA;
	int rc;

	lock_sock(sk);

	if (unlikely(msg->msg_controllen)) {
		rc = tls_proccess_cmsg(sk, msg, &record_type);
		if (rc)
			goto out;
	}

	rc = tls_push_data(sk, &msg->msg_iter, size,
			   msg->msg_flags, record_type);

out:
	release_sock(sk);
	return rc;
}

int tls_device_sendpage(struct sock *sk, struct page *page,
			int offset, size_t size, int flags)
{
	struct iov_iter	msg_iter;
	char *kaddr = kmap(page);
	struct kvec iov;
	int rc;

	if (flags & MSG_SENDPAGE_NOTLAST)
		flags |= MSG_MORE;

	lock_sock(sk);

	if (flags & MSG_OOB) {
		rc = -ENOTSUPP;
		goto out;
	}

	iov.iov_base = kaddr + offset;
	iov.iov_len = size;
	iov_iter_kvec(&msg_iter, WRITE | ITER_KVEC, &iov, 1, size);
	rc = tls_push_data(sk, &msg_iter, size,
			   flags, TLS_RECORD_TYPE_DATA);
	kunmap(page);

out:
	release_sock(sk);
	return rc;
}

struct tls_record_info *tls_get_record(struct tls_offload_context_tx *context,
				       u32 seq, u64 *p_record_sn)
{
	u64 record_sn = context->hint_record_sn;
	struct tls_record_info *info;

	info = context->retransmit_hint;
	if (!info ||
	    before(seq, info->end_seq - info->len)) {
		/* if retransmit_hint is irrelevant start
		 * from the beggining of the list
		 */
		info = list_first_entry(&context->records_list,
					struct tls_record_info, list);
		record_sn = context->unacked_record_sn;
	}

	list_for_each_entry_from(info, &context->records_list, list) {
		if (before(seq, info->end_seq)) {
			if (!context->retransmit_hint ||
			    after(info->end_seq,
				  context->retransmit_hint->end_seq)) {
				context->hint_record_sn = record_sn;
				context->retransmit_hint = info;
			}
			*p_record_sn = record_sn;
			return info;
		}
		record_sn++;
	}

	return NULL;
}
EXPORT_SYMBOL(tls_get_record);

static int tls_device_push_pending_record(struct sock *sk, int flags)
{
	struct iov_iter	msg_iter;

	iov_iter_kvec(&msg_iter, WRITE | ITER_KVEC, NULL, 0, 0);
	return tls_push_data(sk, &msg_iter, 0, flags, TLS_RECORD_TYPE_DATA);
}

void handle_device_resync(struct sock *sk, u32 seq, u64 rcd_sn)
{
	struct tls_context *tls_ctx = tls_get_ctx(sk);
	struct net_device *netdev = tls_ctx->netdev;
	struct tls_offload_context_rx *rx_ctx;
	u32 is_req_pending;
	s64 resync_req;
	u32 req_seq;

	if (tls_ctx->rx_conf != TLS_HW)
		return;

	rx_ctx = tls_offload_ctx_rx(tls_ctx);
	resync_req = atomic64_read(&rx_ctx->resync_req);
	req_seq = ntohl(resync_req >> 32) - ((u32)TLS_HEADER_SIZE - 1);
	is_req_pending = resync_req;

	if (unlikely(is_req_pending) && req_seq == seq &&
	    atomic64_try_cmpxchg(&rx_ctx->resync_req, &resync_req, 0))
		netdev->tlsdev_ops->tls_dev_resync_rx(netdev, sk,
						      seq + TLS_HEADER_SIZE - 1,
						      rcd_sn);
}

static int tls_device_reencrypt(struct sock *sk, struct sk_buff *skb)
{
	struct strp_msg *rxm = strp_msg(skb);
	int err = 0, offset = rxm->offset, copy, nsg;
	struct sk_buff *skb_iter, *unused;
	struct scatterlist sg[1];
	char *orig_buf, *buf;

	orig_buf = kmalloc(rxm->full_len + TLS_HEADER_SIZE +
			   TLS_CIPHER_AES_GCM_128_IV_SIZE, sk->sk_allocation);
	if (!orig_buf)
		return -ENOMEM;
	buf = orig_buf;

	nsg = skb_cow_data(skb, 0, &unused);
	if (unlikely(nsg < 0)) {
		err = nsg;
		goto free_buf;
	}

	sg_init_table(sg, 1);
	sg_set_buf(&sg[0], buf,
		   rxm->full_len + TLS_HEADER_SIZE +
		   TLS_CIPHER_AES_GCM_128_IV_SIZE);
	skb_copy_bits(skb, offset, buf,
		      TLS_HEADER_SIZE + TLS_CIPHER_AES_GCM_128_IV_SIZE);

	/* We are interested only in the decrypted data not the auth */
	err = decrypt_skb(sk, skb, sg);
	if (err != -EBADMSG)
		goto free_buf;
	else
		err = 0;

	copy = min_t(int, skb_pagelen(skb) - offset,
		     rxm->full_len - TLS_CIPHER_AES_GCM_128_TAG_SIZE);

	if (skb->decrypted)
		skb_store_bits(skb, offset, buf, copy);

	offset += copy;
	buf += copy;

	skb_walk_frags(skb, skb_iter) {
		copy = min_t(int, skb_iter->len,
			     rxm->full_len - offset + rxm->offset -
			     TLS_CIPHER_AES_GCM_128_TAG_SIZE);

		if (skb_iter->decrypted)
			skb_store_bits(skb_iter, offset, buf, copy);

		offset += copy;
		buf += copy;
	}

free_buf:
	kfree(orig_buf);
	return err;
}

int tls_device_decrypted(struct sock *sk, struct sk_buff *skb)
{
	struct tls_context *tls_ctx = tls_get_ctx(sk);
	struct tls_offload_context_rx *ctx = tls_offload_ctx_rx(tls_ctx);
	int is_decrypted = skb->decrypted;
	int is_encrypted = !is_decrypted;
	struct sk_buff *skb_iter;

	/* Skip if it is already decrypted */
	if (ctx->sw.decrypted)
		return 0;

	/* Check if all the data is decrypted already */
	skb_walk_frags(skb, skb_iter) {
		is_decrypted &= skb_iter->decrypted;
		is_encrypted &= !skb_iter->decrypted;
	}

	ctx->sw.decrypted |= is_decrypted;

	/* Return immedeatly if the record is either entirely plaintext or
	 * entirely ciphertext. Otherwise handle reencrypt partially decrypted
	 * record.
	 */
	return (is_encrypted || is_decrypted) ? 0 :
		tls_device_reencrypt(sk, skb);
}

int tls_set_device_offload(struct sock *sk, struct tls_context *ctx)
{
	u16 nonce_size, tag_size, iv_size, rec_seq_size;
	struct tls_record_info *start_marker_record;
	struct tls_offload_context_tx *offload_ctx;
	struct tls_crypto_info *crypto_info;
	struct net_device *netdev;
	char *iv, *rec_seq;
	struct sk_buff *skb;
	int rc = -EINVAL;
	__be64 rcd_sn;

	if (!ctx)
		goto out;

	if (ctx->priv_ctx_tx) {
		rc = -EEXIST;
		goto out;
	}

	start_marker_record = kmalloc(sizeof(*start_marker_record), GFP_KERNEL);
	if (!start_marker_record) {
		rc = -ENOMEM;
		goto out;
	}

	offload_ctx = kzalloc(TLS_OFFLOAD_CONTEXT_SIZE_TX, GFP_KERNEL);
	if (!offload_ctx) {
		rc = -ENOMEM;
		goto free_marker_record;
	}

	crypto_info = &ctx->crypto_send.info;
	switch (crypto_info->cipher_type) {
	case TLS_CIPHER_AES_GCM_128:
		nonce_size = TLS_CIPHER_AES_GCM_128_IV_SIZE;
		tag_size = TLS_CIPHER_AES_GCM_128_TAG_SIZE;
		iv_size = TLS_CIPHER_AES_GCM_128_IV_SIZE;
		iv = ((struct tls12_crypto_info_aes_gcm_128 *)crypto_info)->iv;
		rec_seq_size = TLS_CIPHER_AES_GCM_128_REC_SEQ_SIZE;
		rec_seq =
		 ((struct tls12_crypto_info_aes_gcm_128 *)crypto_info)->rec_seq;
		break;
	default:
		rc = -EINVAL;
		goto free_offload_ctx;
	}

	ctx->tx.prepend_size = TLS_HEADER_SIZE + nonce_size;
	ctx->tx.tag_size = tag_size;
	ctx->tx.overhead_size = ctx->tx.prepend_size + ctx->tx.tag_size;
	ctx->tx.iv_size = iv_size;
	ctx->tx.iv = kmalloc(iv_size + TLS_CIPHER_AES_GCM_128_SALT_SIZE,
			     GFP_KERNEL);
	if (!ctx->tx.iv) {
		rc = -ENOMEM;
		goto free_offload_ctx;
	}

	memcpy(ctx->tx.iv + TLS_CIPHER_AES_GCM_128_SALT_SIZE, iv, iv_size);

	ctx->tx.rec_seq_size = rec_seq_size;
	ctx->tx.rec_seq = kmemdup(rec_seq, rec_seq_size, GFP_KERNEL);
	if (!ctx->tx.rec_seq) {
		rc = -ENOMEM;
		goto free_iv;
	}

	rc = tls_sw_fallback_init(sk, offload_ctx, crypto_info);
	if (rc)
		goto free_rec_seq;

	/* start at rec_seq - 1 to account for the start marker record */
	memcpy(&rcd_sn, ctx->tx.rec_seq, sizeof(rcd_sn));
	offload_ctx->unacked_record_sn = be64_to_cpu(rcd_sn) - 1;

	start_marker_record->end_seq = tcp_sk(sk)->write_seq;
	start_marker_record->len = 0;
	start_marker_record->num_frags = 0;

	INIT_LIST_HEAD(&offload_ctx->records_list);
	list_add_tail(&start_marker_record->list, &offload_ctx->records_list);
	spin_lock_init(&offload_ctx->lock);
	sg_init_table(offload_ctx->sg_tx_data,
		      ARRAY_SIZE(offload_ctx->sg_tx_data));

	clean_acked_data_enable(inet_csk(sk), &tls_icsk_clean_acked);
	ctx->push_pending_record = tls_device_push_pending_record;

	/* TLS offload is greatly simplified if we don't send
	 * SKBs where only part of the payload needs to be encrypted.
	 * So mark the last skb in the write queue as end of record.
	 */
	skb = tcp_write_queue_tail(sk);
	if (skb)
		TCP_SKB_CB(skb)->eor = 1;

	/* We support starting offload on multiple sockets
	 * concurrently, so we only need a read lock here.
	 * This lock must precede get_netdev_for_sock to prevent races between
	 * NETDEV_DOWN and setsockopt.
	 */
	down_read(&device_offload_lock);
	netdev = get_netdev_for_sock(sk);
	if (!netdev) {
		pr_err_ratelimited("%s: netdev not found\n", __func__);
		rc = -EINVAL;
		goto release_lock;
	}

	if (!(netdev->features & NETIF_F_HW_TLS_TX)) {
		rc = -ENOTSUPP;
		goto release_netdev;
	}

	/* Avoid offloading if the device is down
	 * We don't want to offload new flows after
	 * the NETDEV_DOWN event
	 */
	if (!(netdev->flags & IFF_UP)) {
		rc = -EINVAL;
		goto release_netdev;
	}

	ctx->priv_ctx_tx = offload_ctx;
	rc = netdev->tlsdev_ops->tls_dev_add(netdev, sk, TLS_OFFLOAD_CTX_DIR_TX,
					     &ctx->crypto_send.info,
					     tcp_sk(sk)->write_seq);
	if (rc)
		goto release_netdev;

	tls_device_attach(ctx, sk, netdev);

	/* following this assignment tls_is_sk_tx_device_offloaded
	 * will return true and the context might be accessed
	 * by the netdev's xmit function.
	 */
	smp_store_release(&sk->sk_validate_xmit_skb, tls_validate_xmit_skb);
	dev_put(netdev);
	up_read(&device_offload_lock);
	goto out;

release_netdev:
	dev_put(netdev);
release_lock:
	up_read(&device_offload_lock);
	clean_acked_data_disable(inet_csk(sk));
	crypto_free_aead(offload_ctx->aead_send);
free_rec_seq:
	kfree(ctx->tx.rec_seq);
free_iv:
	kfree(ctx->tx.iv);
free_offload_ctx:
	kfree(offload_ctx);
	ctx->priv_ctx_tx = NULL;
free_marker_record:
	kfree(start_marker_record);
out:
	return rc;
}

int tls_set_device_offload_rx(struct sock *sk, struct tls_context *ctx)
{
	struct tls_offload_context_rx *context;
	struct net_device *netdev;
	int rc = 0;

	/* We support starting offload on multiple sockets
	 * concurrently, so we only need a read lock here.
	 * This lock must precede get_netdev_for_sock to prevent races between
	 * NETDEV_DOWN and setsockopt.
	 */
	down_read(&device_offload_lock);
	netdev = get_netdev_for_sock(sk);
	if (!netdev) {
		pr_err_ratelimited("%s: netdev not found\n", __func__);
		rc = -EINVAL;
		goto release_lock;
	}

	if (!(netdev->features & NETIF_F_HW_TLS_RX)) {
		pr_err_ratelimited("%s: netdev %s with no TLS offload\n",
				   __func__, netdev->name);
		rc = -ENOTSUPP;
		goto release_netdev;
	}

	/* Avoid offloading if the device is down
	 * We don't want to offload new flows after
	 * the NETDEV_DOWN event
	 */
	if (!(netdev->flags & IFF_UP)) {
		rc = -EINVAL;
		goto release_netdev;
	}

	context = kzalloc(TLS_OFFLOAD_CONTEXT_SIZE_RX, GFP_KERNEL);
	if (!context) {
		rc = -ENOMEM;
		goto release_netdev;
	}

	ctx->priv_ctx_rx = context;
	rc = tls_set_sw_offload(sk, ctx, 0);
	if (rc)
		goto release_ctx;

	rc = netdev->tlsdev_ops->tls_dev_add(netdev, sk, TLS_OFFLOAD_CTX_DIR_RX,
<<<<<<< HEAD
					     &ctx->crypto_recv,
=======
					     &ctx->crypto_recv.info,
>>>>>>> f9885ef8
					     tcp_sk(sk)->copied_seq);
	if (rc) {
		pr_err_ratelimited("%s: The netdev has refused to offload this socket\n",
				   __func__);
		goto free_sw_resources;
	}

	tls_device_attach(ctx, sk, netdev);
	goto release_netdev;

free_sw_resources:
	tls_sw_free_resources_rx(sk);
release_ctx:
	ctx->priv_ctx_rx = NULL;
release_netdev:
	dev_put(netdev);
release_lock:
	up_read(&device_offload_lock);
	return rc;
}

void tls_device_offload_cleanup_rx(struct sock *sk)
{
	struct tls_context *tls_ctx = tls_get_ctx(sk);
	struct net_device *netdev;

	down_read(&device_offload_lock);
	netdev = tls_ctx->netdev;
	if (!netdev)
		goto out;

	if (!(netdev->features & NETIF_F_HW_TLS_RX)) {
		pr_err_ratelimited("%s: device is missing NETIF_F_HW_TLS_RX cap\n",
				   __func__);
		goto out;
	}

	netdev->tlsdev_ops->tls_dev_del(netdev, tls_ctx,
					TLS_OFFLOAD_CTX_DIR_RX);

	if (tls_ctx->tx_conf != TLS_HW) {
		dev_put(netdev);
		tls_ctx->netdev = NULL;
	}
out:
	up_read(&device_offload_lock);
	kfree(tls_ctx->rx.rec_seq);
	kfree(tls_ctx->rx.iv);
	tls_sw_release_resources_rx(sk);
}

static int tls_device_down(struct net_device *netdev)
{
	struct tls_context *ctx, *tmp;
	unsigned long flags;
	LIST_HEAD(list);

	/* Request a write lock to block new offload attempts */
	down_write(&device_offload_lock);

	spin_lock_irqsave(&tls_device_lock, flags);
	list_for_each_entry_safe(ctx, tmp, &tls_device_list, list) {
		if (ctx->netdev != netdev ||
		    !refcount_inc_not_zero(&ctx->refcount))
			continue;

		list_move(&ctx->list, &list);
	}
	spin_unlock_irqrestore(&tls_device_lock, flags);

	list_for_each_entry_safe(ctx, tmp, &list, list)	{
		if (ctx->tx_conf == TLS_HW)
			netdev->tlsdev_ops->tls_dev_del(netdev, ctx,
							TLS_OFFLOAD_CTX_DIR_TX);
		if (ctx->rx_conf == TLS_HW)
			netdev->tlsdev_ops->tls_dev_del(netdev, ctx,
							TLS_OFFLOAD_CTX_DIR_RX);
		ctx->netdev = NULL;
		dev_put(netdev);
		list_del_init(&ctx->list);

		if (refcount_dec_and_test(&ctx->refcount))
			tls_device_free_ctx(ctx);
	}

	up_write(&device_offload_lock);

	flush_work(&tls_device_gc_work);

	return NOTIFY_DONE;
}

static int tls_dev_event(struct notifier_block *this, unsigned long event,
			 void *ptr)
{
	struct net_device *dev = netdev_notifier_info_to_dev(ptr);

	if (!(dev->features & (NETIF_F_HW_TLS_RX | NETIF_F_HW_TLS_TX)))
		return NOTIFY_DONE;

	switch (event) {
	case NETDEV_REGISTER:
	case NETDEV_FEAT_CHANGE:
		if ((dev->features & NETIF_F_HW_TLS_RX) &&
		    !dev->tlsdev_ops->tls_dev_resync_rx)
			return NOTIFY_BAD;

		if  (dev->tlsdev_ops &&
		     dev->tlsdev_ops->tls_dev_add &&
		     dev->tlsdev_ops->tls_dev_del)
			return NOTIFY_DONE;
		else
			return NOTIFY_BAD;
	case NETDEV_DOWN:
		return tls_device_down(dev);
	}
	return NOTIFY_DONE;
}

static struct notifier_block tls_dev_notifier = {
	.notifier_call	= tls_dev_event,
};

void __init tls_device_init(void)
{
	register_netdevice_notifier(&tls_dev_notifier);
}

void __exit tls_device_cleanup(void)
{
	unregister_netdevice_notifier(&tls_dev_notifier);
	flush_work(&tls_device_gc_work);
}<|MERGE_RESOLUTION|>--- conflicted
+++ resolved
@@ -862,11 +862,7 @@
 		goto release_ctx;
 
 	rc = netdev->tlsdev_ops->tls_dev_add(netdev, sk, TLS_OFFLOAD_CTX_DIR_RX,
-<<<<<<< HEAD
-					     &ctx->crypto_recv,
-=======
 					     &ctx->crypto_recv.info,
->>>>>>> f9885ef8
 					     tcp_sk(sk)->copied_seq);
 	if (rc) {
 		pr_err_ratelimited("%s: The netdev has refused to offload this socket\n",
