// SPDX-License-Identifier: GPL-2.0-or-later
/* IRC extension for IP connection tracking, Version 1.21
 * (C) 2000-2002 by Harald Welte <laforge@gnumonks.org>
 * based on RR's ip_conntrack_ftp.c
 * (C) 2006-2012 Patrick McHardy <kaber@trash.net>
 */

#define pr_fmt(fmt) KBUILD_MODNAME ": " fmt

#include <linux/module.h>
#include <linux/moduleparam.h>
#include <linux/skbuff.h>
#include <linux/in.h>
#include <linux/ip.h>
#include <linux/tcp.h>
#include <linux/netfilter.h>
#include <linux/slab.h>
#include <linux/list.h>

#include <net/netfilter/nf_conntrack.h>
#include <net/netfilter/nf_conntrack_expect.h>
#include <net/netfilter/nf_conntrack_helper.h>
#include <linux/netfilter/nf_conntrack_irc.h>

#define MAX_PORTS 8
static unsigned short ports[MAX_PORTS];
static unsigned int ports_c;
static unsigned int max_dcc_channels = 8;
static unsigned int dcc_timeout __read_mostly = 300;
/* This is slow, but it's simple. --RR */
static char *irc_buffer;
struct irc_client_info {
	char *nickname;
	bool conn_to_server;
	int nickname_len;
	__be32 server_ip;
	__be32 client_ip;
	struct list_head ptr;
	};

static struct irc_client_info client_list;

static unsigned int no_of_clients;
static DEFINE_SPINLOCK(irc_buffer_lock);

unsigned int (*nf_nat_irc_hook)(struct sk_buff *skb,
				enum ip_conntrack_info ctinfo,
				unsigned int protoff,
				unsigned int matchoff,
				unsigned int matchlen,
				struct nf_conntrack_expect *exp) __read_mostly;
EXPORT_SYMBOL_GPL(nf_nat_irc_hook);

#define HELPER_NAME "irc"

MODULE_AUTHOR("Harald Welte <laforge@netfilter.org>");
MODULE_DESCRIPTION("IRC (DCC) connection tracking helper");
MODULE_LICENSE("GPL");
MODULE_ALIAS("ip_conntrack_irc");
MODULE_ALIAS_NFCT_HELPER(HELPER_NAME);

module_param_array(ports, ushort, &ports_c, 0400);
MODULE_PARM_DESC(ports, "port numbers of IRC servers");
module_param(max_dcc_channels, uint, 0400);
MODULE_PARM_DESC(max_dcc_channels, "max number of expected DCC channels per "
				   "IRC session");
module_param(dcc_timeout, uint, 0400);
MODULE_PARM_DESC(dcc_timeout, "timeout on for unestablished DCC channels");

static const char *const dccprotos[] = {
	"SEND ", "CHAT ", "MOVE ", "TSEND ", "SCHAT "
};

#define MINMATCHLEN	5
#define MINLENNICK	1
/* tries to get the ip_addr and port out of a dcc command
 * return value: -1 on failure, 0 on success
 *	data		pointer to first byte of DCC command data
 *	data_end	pointer to last byte of dcc command data
 *	ip		returns parsed ip of dcc command
 *	port		returns parsed port of dcc command
 *	ad_beg_p	returns pointer to first byte of addr data
 *	ad_end_p	returns pointer to last byte of addr data
 */
static struct irc_client_info *search_client_by_ip(struct nf_conntrack_tuple *tuple)
{
	struct irc_client_info *temp, *ret = NULL;
	struct list_head *obj_ptr, *prev_obj_ptr;

	list_for_each_safe(obj_ptr, prev_obj_ptr, &client_list.ptr) {
		temp = list_entry(obj_ptr, struct irc_client_info, ptr);
		if (temp->client_ip == tuple->src.u3.ip &&
		    temp->server_ip == tuple->dst.u3.ip)
			ret = temp;
	}
	return ret;
}

static int parse_dcc(char *data, const char *data_end, __be32 *ip,
		     u_int16_t *port, char **ad_beg_p, char **ad_end_p)
{
	char *tmp;

	/* at least 12: "AAAAAAAA P\1\n" */
	while (*data++ != ' ')
		if (data > data_end - 12)
			return -1;

	/* Make sure we have a newline character within the packet boundaries
	 * because simple_strtoul parses until the first invalid character. */
	for (tmp = data; tmp <= data_end; tmp++)
		if (*tmp == '\n')
			break;
	if (tmp > data_end || *tmp != '\n')
		return -1;

	*ad_beg_p = data;
	*ip = cpu_to_be32(simple_strtoul(data, &data, 10));

	/* skip blanks between ip and port */
	while (*data == ' ') {
		if (data >= data_end)
			return -1;
		data++;
	}

	*port = simple_strtoul(data, &data, 10);
	*ad_end_p = data;

	return 0;
}

static bool mangle_ip(struct nf_conn *ct,
		      int dir, char *nick_start)
{
	char *nick_end;
	struct nf_conntrack_tuple *tuple;
	struct irc_client_info *temp;
	struct list_head *obj_ptr, *prev_obj_ptr;

	tuple = &ct->tuplehash[dir].tuple;
	nick_end = nick_start;
	while (*nick_end != ' ')
		nick_end++;
	list_for_each_safe(obj_ptr, prev_obj_ptr,
			   &client_list.ptr) {
		temp = list_entry(obj_ptr,
				  struct irc_client_info, ptr);
		/*If it is an internal client,
		 *do not mangle the DCC Server IP
		 */
		if (temp->server_ip == tuple->dst.u3.ip &&
		    (temp->nickname_len == (nick_end - nick_start))) {
			if (memcmp(nick_start, temp->nickname,
				   temp->nickname_len) == 0)
				return false;
		}
	}
	return true;
}

static int handle_nickname(struct nf_conn *ct,
			   int dir, char *nick_start)
{
	char *nick_end;
	struct nf_conntrack_tuple *tuple;
	struct irc_client_info *temp;
	int i, j;
	bool add_entry = true;

	nick_end = nick_start;
	i = 0;
	while (*nick_end != '\n') {
		nick_end++;
		i++;
	}
	tuple = &ct->tuplehash[dir].tuple;
	/*Check if the entry is already
	 * present for that client
	 */
	temp = search_client_by_ip(tuple);
	if (temp) {
		add_entry = false;
		/*Update nickname if the client is not already
		 * connected to the server.If the client is
		 * connected, wait for server to confirm
		 * if nickname is valid
		 */
		if (!temp->conn_to_server) {
			kfree(temp->nickname);
			temp->nickname =
				kmalloc(i, GFP_ATOMIC);
			if (temp->nickname) {
				temp->nickname_len = i;
				memcpy(temp->nickname,
				       nick_start, temp->nickname_len);
			} else {
				list_del(&temp->ptr);
				no_of_clients--;
				kfree(temp);
			}
		}
	}
	/*Add client entry if not already present*/
	if (add_entry) {
		j = sizeof(struct irc_client_info);
		temp = kmalloc(j, GFP_ATOMIC);
		if (temp) {
			no_of_clients++;
			tuple = &ct->tuplehash[dir].tuple;
			temp->nickname_len = i;
			temp->nickname =
				kmalloc(temp->nickname_len, GFP_ATOMIC);
			if (!temp->nickname) {
				kfree(temp);
				return NF_DROP;
			}
			memcpy(temp->nickname, nick_start,
			       temp->nickname_len);
			memcpy(&temp->client_ip,
			       &tuple->src.u3.ip, sizeof(__be32));
			memcpy(&temp->server_ip,
			       &tuple->dst.u3.ip, sizeof(__be32));
			temp->conn_to_server = false;
			list_add(&temp->ptr,
				 &client_list.ptr);
		} else {
			return NF_DROP;
		}
	}
	return NF_ACCEPT;
}

static int check_for_motd_message_from_IRC_server(char *data, const char *data_limit,
						  struct nf_conntrack_tuple *tuple,
						  struct nf_conn *ct,
						  int dir, struct irc_client_info *temp)
{
	while (data < data_limit - 6) {
		if (memcmp(data, " MOTD ", 6)) {
			data++;
			continue;
		}
		/* MOTD message signifies successful
		 * registration with server
		 */
		tuple = &ct->tuplehash[!dir].tuple;
		temp = search_client_by_ip(tuple);
		if (temp && !temp->conn_to_server)
			temp->conn_to_server = true;
		return NF_ACCEPT;
	}
	return NF_DROP;
}

static void process_nickname(struct irc_client_info *client_info, int i,
			     char *data)
{
	if (client_info && client_info->nickname) {
		kfree(client_info->nickname);
		client_info->nickname = kmalloc(i, GFP_ATOMIC);
		if (client_info->nickname) {
			client_info->nickname_len = i;
			memcpy(client_info->nickname, data,
			       client_info->nickname_len);
			client_info->conn_to_server = true;
		} else {
			list_del(&client_info->ptr);
			no_of_clients--;
			kfree(client_info);
		}
	}
}

static int check_for_nick_message_from_IRC_server(char *data, const char *data_limit,
						  char *nick_end,
						  struct nf_conntrack_tuple *tuple,
						  struct nf_conn *ct,
						  int dir, struct irc_client_info *temp)
{
	int i;

	while (data < data_limit - (6 + MINLENNICK)) {
		if (memcmp(data, "NICK :", 6)) {
			data++;
			continue;
		}
		data += 6;
		nick_end = data;
		i = 0;
		while ((*nick_end != 0x0d) &&
		       (*(nick_end + 1) != '\n')) {
			nick_end++;
			i++;
		}
		tuple = &ct->tuplehash[!dir].tuple;
		temp = search_client_by_ip(tuple);
		process_nickname(temp, i, data);
		/*NICK during registration*/
		return NF_ACCEPT;
	}
	return NF_DROP;
}

static bool parse_nick_command_from_client(char *data, const char *data_limit,
					   struct nf_conn *ct, int dir, int *ret)
{
	while (data < data_limit - (5 + MINLENNICK)) {
		if (memcmp(data, "NICK ", 5)) {
			data++;
			continue;
		}
		data += 5;
		*ret = handle_nickname(ct, dir, data);
		return true;
	}
	return false;
}

static bool parse_quit(char *data, const char *data_limit,
		       struct nf_conntrack_tuple *tuple, struct nf_conn *ct,
		       int dir, struct irc_client_info *temp)
{
	while (data < data_limit - 6) {
		if (memcmp(data, "QUIT :", 6)) {
			data++;
			continue;
		}

		/* Parsing QUIT to free the list entry
		 */
		tuple = &ct->tuplehash[dir].tuple;
		temp = search_client_by_ip(tuple);
		if (temp) {
			list_del(&temp->ptr);
			no_of_clients--;
			kfree(temp->nickname);
			kfree(temp);
		}
		return true;
	}
	return false;
}

static int help(struct sk_buff *skb, unsigned int protoff,
		struct nf_conn *ct, enum ip_conntrack_info ctinfo)
{
	unsigned int dataoff;
	const struct iphdr *iph;
	const struct tcphdr *th;
	struct tcphdr _tcph;
	const char *data_limit;
	char *data, *ib_ptr, *for_print, *nick_end = NULL;
	int dir = CTINFO2DIR(ctinfo);
	struct nf_conntrack_expect *exp;
	struct nf_conntrack_tuple *tuple = NULL;
	__be32 dcc_ip;
	u_int16_t dcc_port;
	__be16 port;
	int i, ret = NF_ACCEPT;
	char *addr_beg_p, *addr_end_p;
	typeof(nf_nat_irc_hook) nf_nat_irc __kernel;
	struct irc_client_info *temp = NULL;
	bool mangle = true;

	/* Until there's been traffic both ways, don't look in packets. */
	if (ctinfo != IP_CT_ESTABLISHED && ctinfo != IP_CT_ESTABLISHED_REPLY)
		return NF_ACCEPT;

	/* Not a full tcp header? */
	th = skb_header_pointer(skb, protoff, sizeof(_tcph), &_tcph);
	if (th == NULL)
		return NF_ACCEPT;

	/* No data? */
	dataoff = protoff + th->doff*4;
	if (dataoff >= skb->len)
		return NF_ACCEPT;

	spin_lock_bh(&irc_buffer_lock);
	ib_ptr = skb_header_pointer(skb, dataoff, skb->len - dataoff,
				    irc_buffer);
	BUG_ON(ib_ptr == NULL);

	data = ib_ptr;
	data_limit = ib_ptr + skb->len - dataoff;

<<<<<<< HEAD
	/* If packet is coming from IRC server
	 * parse the packet for different type of
	 * messages (MOTD,NICK etc) and process
	 * accordingly
	 */
	if (dir == IP_CT_DIR_REPLY) {
		/* strlen("NICK xxxxxx")
		 * 5+strlen("xxxxxx")=1 (minimum length of nickname)
		 */

		if (check_for_motd_message_from_IRC_server(data, data_limit, tuple,
							   ct, dir, temp) == NF_ACCEPT) {
			ret = NF_ACCEPT;
			goto out;
		}
=======
	/* Skip any whitespace */
	while (data < data_limit - 10) {
		if (*data == ' ' || *data == '\r' || *data == '\n')
			data++;
		else
			break;
	}

	/* strlen("PRIVMSG x ")=10 */
	if (data < data_limit - 10) {
		if (strncasecmp("PRIVMSG ", data, 8))
			goto out;
		data += 8;
	}

	/* strlen(" :\1DCC SENT t AAAAAAAA P\1\n")=26
	 * 7+MINMATCHLEN+strlen("t AAAAAAAA P\1\n")=26
	 */
	while (data < data_limit - (21 + MINMATCHLEN)) {
		/* Find first " :", the start of message */
		if (memcmp(data, " :", 2)) {
			data++;
			continue;
		}
		data += 2;

		/* then check that place only for the DCC command */
		if (memcmp(data, "\1DCC ", 5))
			goto out;
		data += 5;
		/* we have at least (21+MINMATCHLEN)-(2+5) bytes valid data left */
>>>>>>> 8912db25

		data = ib_ptr;
		data_limit = ib_ptr + skb->len - dataoff;

<<<<<<< HEAD
		/* strlen("NICK :xxxxxx")
		 * 6+strlen("xxxxxx")=1 (minimum length of nickname)
		 * Parsing the server reply to get nickname
		 * of the client
		 */
=======
		for (i = 0; i < ARRAY_SIZE(dccprotos); i++) {
			if (memcmp(data, dccprotos[i], strlen(dccprotos[i]))) {
				/* no match */
				continue;
			}
			data += strlen(dccprotos[i]);
			pr_debug("DCC %s detected\n", dccprotos[i]);

			/* we have at least
			 * (21+MINMATCHLEN)-7-dccprotos[i].matchlen bytes valid
			 * data left (== 14/13 bytes) */
			if (parse_dcc(data, data_limit, &dcc_ip,
				       &dcc_port, &addr_beg_p, &addr_end_p)) {
				pr_debug("unable to parse dcc command\n");
				continue;
			}
>>>>>>> 8912db25

		if (check_for_nick_message_from_IRC_server(data, data_limit, nick_end, tuple,
							   ct, dir, temp) == NF_ACCEPT) {
			ret = NF_ACCEPT;
			goto out;
		}
	} else {
		/*Parsing NICK command from client to create an entry
		 * strlen("NICK xxxxxx")
		 * 5+strlen("xxxxxx")=1 (minimum length of nickname)
		 */
		data = ib_ptr;
		data_limit = ib_ptr + skb->len - dataoff;
		if (parse_nick_command_from_client(data, data_limit, ct, dir, &ret))
			goto out;

<<<<<<< HEAD
		data = ib_ptr;
		if (parse_quit(data, data_limit, tuple, ct, dir, temp)) {
			ret = NF_ACCEPT;
			goto out;
		}

		/* strlen("\1DCC SENT t AAAAAAAA P\1\n")=24
		 * 5+MINMATCHLEN+strlen("t AAAAAAAA P\1\n")=14
		 */
		data = ib_ptr;
		while (data < data_limit - (19 + MINMATCHLEN)) {
			if (memcmp(data, "\1DCC ", 5)) {
				data++;
=======
			/* dcc_ip can be the internal OR external (NAT'ed) IP */
			tuple = &ct->tuplehash[dir].tuple;
			if ((tuple->src.u3.ip != dcc_ip &&
			     ct->tuplehash[!dir].tuple.dst.u3.ip != dcc_ip) ||
			    dcc_port == 0) {
				net_warn_ratelimited("Forged DCC command from %pI4: %pI4:%u\n",
						     &tuple->src.u3.ip,
						     &dcc_ip, dcc_port);
>>>>>>> 8912db25
				continue;
			}
			data += 5;
			/* we have at least (19+MINMATCHLEN)-5
			 *bytes valid data left
			 */
			iph = ip_hdr(skb);
			pr_debug("DCC found in master %pI4:%u %pI4:%u\n",
				 &iph->saddr, ntohs(th->source),
				 &iph->daddr, ntohs(th->dest));

			for (i = 0; i < ARRAY_SIZE(dccprotos); i++) {
				if (memcmp(data, dccprotos[i],
					   strlen(dccprotos[i]))) {
					/* no match */
					continue;
				}
				data += strlen(dccprotos[i]);
				pr_debug("DCC %s detected\n", dccprotos[i]);

				/* we have at least
				 * (19+MINMATCHLEN)-5-dccprotos[i].matchlen
				 *bytes valid data left (== 14/13 bytes)
				 */
				if (parse_dcc(data, data_limit, &dcc_ip,
					      &dcc_port, &addr_beg_p,
					      &addr_end_p)) {
					pr_debug("unable to parse dcc command\n");
					continue;
				}

				pr_debug("DCC bound ip/port: %pI4:%u\n",
					 &dcc_ip, dcc_port);

				/* dcc_ip can be the internal OR
				 *external (NAT'ed) IP
				 */
				tuple = &ct->tuplehash[dir].tuple;
				if (tuple->src.u3.ip != dcc_ip &&
				    tuple->dst.u3.ip != dcc_ip) {
					net_warn_ratelimited("Forged DCC command from %pI4: %pI4:%u\n",
							     &tuple->src.u3.ip,
							     &dcc_ip, dcc_port);
					continue;
				}

				exp = nf_ct_expect_alloc(ct);
				if (!exp) {
					nf_ct_helper_log(skb, ct,
							 "cannot alloc expectation");
					ret = NF_DROP;
					goto out;
				}
				tuple = &ct->tuplehash[!dir].tuple;
				port = htons(dcc_port);
				nf_ct_expect_init(exp,
						  NF_CT_EXPECT_CLASS_DEFAULT,
						  tuple->src.l3num,
						  NULL, &tuple->dst.u3,
						  IPPROTO_TCP, NULL, &port);

				nf_nat_irc = rcu_dereference(nf_nat_irc_hook);

				tuple = &ct->tuplehash[dir].tuple;
				for_print = ib_ptr;
				/* strlen("PRIVMSG xxxx :\1DCC
				 *SENT t AAAAAAAA P\1\n")=26
				 * 8+strlen(xxxx) = 1(min length)+7+
				 *MINMATCHLEN+strlen("t AAAAAAAA P\1\n")=14
				 *Parsing DCC command to get client name and
				 *check whether it is an internal client
				 */
				while (for_print <
				       data_limit - (25 + MINMATCHLEN)) {
					if (memcmp(for_print, "PRIVMSG ", 8)) {
						for_print++;
						continue;
					}
					for_print += 8;
					mangle = mangle_ip(ct,
							   dir, for_print);
					break;
				}
				if (mangle &&
				    nf_nat_irc &&
				    ct->status & IPS_NAT_MASK)
					ret = nf_nat_irc(skb, ctinfo,
							 protoff,
							 addr_beg_p - ib_ptr,
							 addr_end_p
							 - addr_beg_p,
							 exp);

				else if (mangle &&
					 nf_ct_expect_related(exp, 0)
					 != 0) {
					nf_ct_helper_log(skb, ct,
							 "cannot add expectation");
					ret = NF_DROP;
				}
				nf_ct_expect_put(exp);
				goto out;
			}
		}
	}
 out:
	spin_unlock_bh(&irc_buffer_lock);
	return ret;
}

static struct nf_conntrack_helper irc[MAX_PORTS] __read_mostly;
static struct nf_conntrack_expect_policy irc_exp_policy;

static int __init nf_conntrack_irc_init(void)
{
	int i, ret;

	if (max_dcc_channels < 1) {
		pr_err("max_dcc_channels must not be zero\n");
		return -EINVAL;
	}

	if (max_dcc_channels > NF_CT_EXPECT_MAX_CNT) {
		pr_err("max_dcc_channels must not be more than %u\n",
		       NF_CT_EXPECT_MAX_CNT);
		return -EINVAL;
	}

	irc_exp_policy.max_expected = max_dcc_channels;
	irc_exp_policy.timeout = dcc_timeout;

	irc_buffer = kmalloc(65536, GFP_KERNEL);
	if (!irc_buffer)
		return -ENOMEM;

	/* If no port given, default to standard irc port */
	if (ports_c == 0)
		ports[ports_c++] = IRC_PORT;

	for (i = 0; i < ports_c; i++) {
		nf_ct_helper_init(&irc[i], AF_INET, IPPROTO_TCP, HELPER_NAME,
				  IRC_PORT, ports[i], i, &irc_exp_policy,
				  0, help, NULL, THIS_MODULE);
	}

	ret = nf_conntrack_helpers_register(&irc[0], ports_c);
	if (ret) {
		pr_err("failed to register helpers\n");
		kfree(irc_buffer);
		return ret;
	}
	no_of_clients = 0;
	INIT_LIST_HEAD(&client_list.ptr);
	return 0;
}

static void __exit nf_conntrack_irc_fini(void)
{
	nf_conntrack_helpers_unregister(irc, ports_c);
	kfree(irc_buffer);
}

module_init(nf_conntrack_irc_init);
module_exit(nf_conntrack_irc_fini);<|MERGE_RESOLUTION|>--- conflicted
+++ resolved
@@ -385,7 +385,6 @@
 	data = ib_ptr;
 	data_limit = ib_ptr + skb->len - dataoff;
 
-<<<<<<< HEAD
 	/* If packet is coming from IRC server
 	 * parse the packet for different type of
 	 * messages (MOTD,NICK etc) and process
@@ -401,67 +400,15 @@
 			ret = NF_ACCEPT;
 			goto out;
 		}
-=======
-	/* Skip any whitespace */
-	while (data < data_limit - 10) {
-		if (*data == ' ' || *data == '\r' || *data == '\n')
-			data++;
-		else
-			break;
-	}
-
-	/* strlen("PRIVMSG x ")=10 */
-	if (data < data_limit - 10) {
-		if (strncasecmp("PRIVMSG ", data, 8))
-			goto out;
-		data += 8;
-	}
-
-	/* strlen(" :\1DCC SENT t AAAAAAAA P\1\n")=26
-	 * 7+MINMATCHLEN+strlen("t AAAAAAAA P\1\n")=26
-	 */
-	while (data < data_limit - (21 + MINMATCHLEN)) {
-		/* Find first " :", the start of message */
-		if (memcmp(data, " :", 2)) {
-			data++;
-			continue;
-		}
-		data += 2;
-
-		/* then check that place only for the DCC command */
-		if (memcmp(data, "\1DCC ", 5))
-			goto out;
-		data += 5;
-		/* we have at least (21+MINMATCHLEN)-(2+5) bytes valid data left */
->>>>>>> 8912db25
 
 		data = ib_ptr;
 		data_limit = ib_ptr + skb->len - dataoff;
 
-<<<<<<< HEAD
 		/* strlen("NICK :xxxxxx")
 		 * 6+strlen("xxxxxx")=1 (minimum length of nickname)
 		 * Parsing the server reply to get nickname
 		 * of the client
 		 */
-=======
-		for (i = 0; i < ARRAY_SIZE(dccprotos); i++) {
-			if (memcmp(data, dccprotos[i], strlen(dccprotos[i]))) {
-				/* no match */
-				continue;
-			}
-			data += strlen(dccprotos[i]);
-			pr_debug("DCC %s detected\n", dccprotos[i]);
-
-			/* we have at least
-			 * (21+MINMATCHLEN)-7-dccprotos[i].matchlen bytes valid
-			 * data left (== 14/13 bytes) */
-			if (parse_dcc(data, data_limit, &dcc_ip,
-				       &dcc_port, &addr_beg_p, &addr_end_p)) {
-				pr_debug("unable to parse dcc command\n");
-				continue;
-			}
->>>>>>> 8912db25
 
 		if (check_for_nick_message_from_IRC_server(data, data_limit, nick_end, tuple,
 							   ct, dir, temp) == NF_ACCEPT) {
@@ -478,36 +425,48 @@
 		if (parse_nick_command_from_client(data, data_limit, ct, dir, &ret))
 			goto out;
 
-<<<<<<< HEAD
 		data = ib_ptr;
 		if (parse_quit(data, data_limit, tuple, ct, dir, temp)) {
 			ret = NF_ACCEPT;
 			goto out;
 		}
 
-		/* strlen("\1DCC SENT t AAAAAAAA P\1\n")=24
-		 * 5+MINMATCHLEN+strlen("t AAAAAAAA P\1\n")=14
-		 */
 		data = ib_ptr;
-		while (data < data_limit - (19 + MINMATCHLEN)) {
-			if (memcmp(data, "\1DCC ", 5)) {
+
+		/* Skip any whitespace */
+		while (data < data_limit - 10) {
+			if (*data == ' ' || *data == '\r' || *data == '\n')
 				data++;
-=======
-			/* dcc_ip can be the internal OR external (NAT'ed) IP */
-			tuple = &ct->tuplehash[dir].tuple;
-			if ((tuple->src.u3.ip != dcc_ip &&
-			     ct->tuplehash[!dir].tuple.dst.u3.ip != dcc_ip) ||
-			    dcc_port == 0) {
-				net_warn_ratelimited("Forged DCC command from %pI4: %pI4:%u\n",
-						     &tuple->src.u3.ip,
-						     &dcc_ip, dcc_port);
->>>>>>> 8912db25
+			else
+				break;
+		}
+
+		/* strlen("PRIVMSG x ")=10 */
+		if (data < data_limit - 10) {
+			if (strncasecmp("PRIVMSG ", data, 8))
+				goto out;
+			data += 8;
+		}
+
+		/* strlen(" :\1DCC SENT t AAAAAAAA P\1\n")=26
+		 * 7+MINMATCHLEN+strlen("t AAAAAAAA P\1\n")=26
+		 */
+		while (data < data_limit - (21 + MINMATCHLEN)) {
+			/* Find first " :", the start of message */
+			if (memcmp(data, " :", 2)) {
+				data++;
 				continue;
 			}
+			data += 2;
+
+			/* then check that place only for the DCC command */
+			if (memcmp(data, "\1DCC ", 5))
+				goto out;
 			data += 5;
-			/* we have at least (19+MINMATCHLEN)-5
-			 *bytes valid data left
+			/* we have at least (21+MINMATCHLEN)-(2+5)
+			 * bytes valid data left
 			 */
+
 			iph = ip_hdr(skb);
 			pr_debug("DCC found in master %pI4:%u %pI4:%u\n",
 				 &iph->saddr, ntohs(th->source),
@@ -523,8 +482,8 @@
 				pr_debug("DCC %s detected\n", dccprotos[i]);
 
 				/* we have at least
-				 * (19+MINMATCHLEN)-5-dccprotos[i].matchlen
-				 *bytes valid data left (== 14/13 bytes)
+				 * (21+MINMATCHLEN)-7-dccprotos[i].matchlen
+				 * bytes valid data left (== 14/13 bytes)
 				 */
 				if (parse_dcc(data, data_limit, &dcc_ip,
 					      &dcc_port, &addr_beg_p,
@@ -540,8 +499,9 @@
 				 *external (NAT'ed) IP
 				 */
 				tuple = &ct->tuplehash[dir].tuple;
-				if (tuple->src.u3.ip != dcc_ip &&
-				    tuple->dst.u3.ip != dcc_ip) {
+				if ((tuple->src.u3.ip != dcc_ip &&
+				     ct->tuplehash[!dir].tuple.dst.u3.ip != dcc_ip) ||
+				    dcc_port == 0) {
 					net_warn_ratelimited("Forged DCC command from %pI4: %pI4:%u\n",
 							     &tuple->src.u3.ip,
 							     &dcc_ip, dcc_port);
