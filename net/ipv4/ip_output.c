--- conflicted
+++ resolved
@@ -339,23 +339,14 @@
 
 		/* Use correct destination address if we have options. */
 		daddr = inet->inet_daddr;
-<<<<<<< HEAD
-		if(opt && opt->srr)
-			daddr = opt->faddr;
-=======
 		if (inet_opt && inet_opt->opt.srr)
 			daddr = inet_opt->opt.faddr;
->>>>>>> d762f438
 
 		/* If this fails, retransmit mechanism of transport layer will
 		 * keep trying until route appears or the connection times
 		 * itself out.
 		 */
-<<<<<<< HEAD
-		rt = ip_route_output_ports(sock_net(sk), sk,
-=======
 		rt = ip_route_output_ports(sock_net(sk), fl4, sk,
->>>>>>> d762f438
 					   daddr, inet->inet_saddr,
 					   inet->inet_dport,
 					   inet->inet_sport,
@@ -785,13 +776,9 @@
 				       (length - transhdrlen));
 }
 
-<<<<<<< HEAD
-static int __ip_append_data(struct sock *sk, struct sk_buff_head *queue,
-=======
 static int __ip_append_data(struct sock *sk,
 			    struct flowi4 *fl4,
 			    struct sk_buff_head *queue,
->>>>>>> d762f438
 			    struct inet_cork *cork,
 			    int getfrag(void *from, char *to, int offset,
 					int len, int odd, struct sk_buff *skb),
@@ -823,11 +810,7 @@
 	maxfraglen = ((mtu - fragheaderlen) & ~7) + fragheaderlen;
 
 	if (cork->length + length > 0xFFFF - fragheaderlen) {
-<<<<<<< HEAD
-		ip_local_error(sk, EMSGSIZE, rt->rt_dst, inet->inet_dport,
-=======
 		ip_local_error(sk, EMSGSIZE, fl4->daddr, inet->inet_dport,
->>>>>>> d762f438
 			       mtu-exthdrlen);
 		return -EMSGSIZE;
 	}
@@ -1055,11 +1038,7 @@
 			 struct ipcm_cookie *ipc, struct rtable **rtp)
 {
 	struct inet_sock *inet = inet_sk(sk);
-<<<<<<< HEAD
-	struct ip_options *opt;
-=======
 	struct ip_options_rcu *opt;
->>>>>>> d762f438
 	struct rtable *rt;
 
 	/*
@@ -1073,11 +1052,7 @@
 			if (unlikely(cork->opt == NULL))
 				return -ENOBUFS;
 		}
-<<<<<<< HEAD
-		memcpy(cork->opt, opt, sizeof(struct ip_options) + opt->optlen);
-=======
 		memcpy(cork->opt, &opt->opt, sizeof(struct ip_options) + opt->opt.optlen);
->>>>>>> d762f438
 		cork->flags |= IPCORK_OPT;
 		cork->addr = ipc->addr;
 	}
@@ -1110,11 +1085,7 @@
  *
  *	LATER: length must be adjusted by pad at tail, when it is required.
  */
-<<<<<<< HEAD
-int ip_append_data(struct sock *sk,
-=======
 int ip_append_data(struct sock *sk, struct flowi4 *fl4,
->>>>>>> d762f438
 		   int getfrag(void *from, char *to, int offset, int len,
 			       int odd, struct sk_buff *skb),
 		   void *from, int length, int transhdrlen,
@@ -1128,30 +1099,18 @@
 		return 0;
 
 	if (skb_queue_empty(&sk->sk_write_queue)) {
-<<<<<<< HEAD
-		err = ip_setup_cork(sk, &inet->cork, ipc, rtp);
-=======
 		err = ip_setup_cork(sk, &inet->cork.base, ipc, rtp);
->>>>>>> d762f438
 		if (err)
 			return err;
 	} else {
 		transhdrlen = 0;
 	}
 
-<<<<<<< HEAD
-	return __ip_append_data(sk, &sk->sk_write_queue, &inet->cork, getfrag,
-				from, length, transhdrlen, flags);
-}
-
-ssize_t	ip_append_page(struct sock *sk, struct page *page,
-=======
 	return __ip_append_data(sk, fl4, &sk->sk_write_queue, &inet->cork.base, getfrag,
 				from, length, transhdrlen, flags);
 }
 
 ssize_t	ip_append_page(struct sock *sk, struct flowi4 *fl4, struct page *page,
->>>>>>> d762f438
 		       int offset, size_t size, int flags)
 {
 	struct inet_sock *inet = inet_sk(sk);
@@ -1310,10 +1269,7 @@
  *	and push them out.
  */
 struct sk_buff *__ip_make_skb(struct sock *sk,
-<<<<<<< HEAD
-=======
 			      struct flowi4 *fl4,
->>>>>>> d762f438
 			      struct sk_buff_head *queue,
 			      struct inet_cork *cork)
 {
@@ -1371,13 +1327,6 @@
 	iph = (struct iphdr *)skb->data;
 	iph->version = 4;
 	iph->ihl = 5;
-<<<<<<< HEAD
-	if (opt) {
-		iph->ihl += opt->optlen>>2;
-		ip_options_build(skb, opt, cork->addr, rt, 0);
-	}
-=======
->>>>>>> d762f438
 	iph->tos = inet->tos;
 	iph->frag_off = df;
 	ip_select_ident(iph, &rt->dst, sk);
@@ -1425,19 +1374,11 @@
 	return err;
 }
 
-<<<<<<< HEAD
-int ip_push_pending_frames(struct sock *sk)
+int ip_push_pending_frames(struct sock *sk, struct flowi4 *fl4)
 {
 	struct sk_buff *skb;
 
-	skb = ip_finish_skb(sk);
-=======
-int ip_push_pending_frames(struct sock *sk, struct flowi4 *fl4)
-{
-	struct sk_buff *skb;
-
 	skb = ip_finish_skb(sk, fl4);
->>>>>>> d762f438
 	if (!skb)
 		return 0;
 
@@ -1458,16 +1399,6 @@
 		kfree_skb(skb);
 
 	ip_cork_release(cork);
-<<<<<<< HEAD
-}
-
-void ip_flush_pending_frames(struct sock *sk)
-{
-	__ip_flush_pending_frames(sk, &sk->sk_write_queue, &inet_sk(sk)->cork);
-}
-
-struct sk_buff *ip_make_skb(struct sock *sk,
-=======
 }
 
 void ip_flush_pending_frames(struct sock *sk)
@@ -1477,18 +1408,13 @@
 
 struct sk_buff *ip_make_skb(struct sock *sk,
 			    struct flowi4 *fl4,
->>>>>>> d762f438
 			    int getfrag(void *from, char *to, int offset,
 					int len, int odd, struct sk_buff *skb),
 			    void *from, int length, int transhdrlen,
 			    struct ipcm_cookie *ipc, struct rtable **rtp,
 			    unsigned int flags)
 {
-<<<<<<< HEAD
-	struct inet_cork cork = {};
-=======
 	struct inet_cork cork;
->>>>>>> d762f438
 	struct sk_buff_head queue;
 	int err;
 
@@ -1497,32 +1423,21 @@
 
 	__skb_queue_head_init(&queue);
 
-<<<<<<< HEAD
-=======
 	cork.flags = 0;
 	cork.addr = 0;
 	cork.opt = NULL;
->>>>>>> d762f438
 	err = ip_setup_cork(sk, &cork, ipc, rtp);
 	if (err)
 		return ERR_PTR(err);
 
-<<<<<<< HEAD
-	err = __ip_append_data(sk, &queue, &cork, getfrag,
-=======
 	err = __ip_append_data(sk, fl4, &queue, &cork, getfrag,
->>>>>>> d762f438
 			       from, length, transhdrlen, flags);
 	if (err) {
 		__ip_flush_pending_frames(sk, &queue, &cork);
 		return ERR_PTR(err);
 	}
 
-<<<<<<< HEAD
-	return __ip_make_skb(sk, &queue, &cork);
-=======
 	return __ip_make_skb(sk, fl4, &queue, &cork);
->>>>>>> d762f438
 }
 
 /*
@@ -1568,24 +1483,6 @@
 			daddr = replyopts.opt.opt.faddr;
 	}
 
-<<<<<<< HEAD
-	{
-		struct flowi4 fl4 = {
-			.flowi4_oif = arg->bound_dev_if,
-			.daddr = daddr,
-			.saddr = rt->rt_spec_dst,
-			.flowi4_tos = RT_TOS(ip_hdr(skb)->tos),
-			.fl4_sport = tcp_hdr(skb)->dest,
-			.fl4_dport = tcp_hdr(skb)->source,
-			.flowi4_proto = sk->sk_protocol,
-			.flowi4_flags = ip_reply_arg_flowi_flags(arg),
-		};
-		security_skb_classify_flow(skb, flowi4_to_flowi(&fl4));
-		rt = ip_route_output_key(sock_net(sk), &fl4);
-		if (IS_ERR(rt))
-			return;
-	}
-=======
 	flowi4_init_output(&fl4, arg->bound_dev_if, 0,
 			   RT_TOS(ip_hdr(skb)->tos),
 			   RT_SCOPE_UNIVERSE, sk->sk_protocol,
@@ -1596,7 +1493,6 @@
 	rt = ip_route_output_key(sock_net(sk), &fl4);
 	if (IS_ERR(rt))
 		return;
->>>>>>> d762f438
 
 	/* And let IP do all the hard work.
 
